--- conflicted
+++ resolved
@@ -48,19 +48,12 @@
     license="GNU General Public License v2.0",
     url="https://github.com/nest/nestml",
     packages=find_packages(),
-<<<<<<< HEAD
-    package_data={"pynestml": ["codegeneration/resources_nest/point_neuron/*.jinja2",
-                               "codegeneration/resources_nest/point_neuron/common/*.jinja2",
-                               "codegeneration/resources_nest/point_neuron/setup/*.jinja2",
-                               "codegeneration/resources_nest/point_neuron/directives/*.jinja2"]},
-=======
     package_data={"pynestml": ["codegeneration/resources_autodoc",
                                "codegeneration/resources_nest/point_neuron/*.jinja2",
                                "codegeneration/resources_nest/point_neuron/common/*.jinja2",
                                "codegeneration/resources_nest/point_neuron/directives/*.jinja2",
                                "codegeneration/resources_nest/point_neuron/setup/*.jinja2",
                                "codegeneration/resources_nest/point_neuron_nest2/*.jinja2"]},
->>>>>>> 80019397
     data_files=data_files,
     entry_points={
         "console_scripts": [
