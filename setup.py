# -*- coding: utf-8 -*-
#
# setup.py
#
# This file is part of NEST.
#
# Copyright (C) 2004 The NEST Initiative
#
# NEST is free software: you can redistribute it and/or modify
# it under the terms of the GNU General Public License as published by
# the Free Software Foundation, either version 2 of the License, or
# (at your option) any later version.
#
# NEST is distributed in the hope that it will be useful,
# but WITHOUT ANY WARRANTY; without even the implied warranty of
# MERCHANTABILITY or FITNESS FOR A PARTICULAR PURPOSE.  See the
# GNU General Public License for more details.
#
# You should have received a copy of the GNU General Public License
# along with NEST.  If not, see <http://www.gnu.org/licenses/>.

import os
import sys
from setuptools import setup, find_packages

assert sys.version_info.major >= 3 and sys.version_info.minor >= 9, "Python 3.9 or higher is required to run NESTML"

with open("requirements.txt") as f:
    requirements = f.read().splitlines()

data_files = []
for dir_to_include in ["doc", "models", "extras"]:
    for dirname, dirnames, filenames in os.walk(dir_to_include):
        fileslist = []
        for filename in filenames:
            fullname = os.path.join(dirname, filename)
            fileslist.append(fullname)
        data_files.append((dirname, fileslist))

setup(
    name="NESTML",
    version="5.0.0-post-dev",
    description="NESTML is a domain specific language that supports the specification of neuron models in a"
                " precise and concise syntax, based on the syntax of Python. Model equations can either be given"
                " as a simple string of mathematical notation or as an algorithm written in the built-in procedural"
                " language. The equations are analyzed by NESTML to compute an exact solution if possible or use an "
                " appropriate numeric solver otherwise.",
    license="GNU General Public License v2.0",
    url="https://github.com/nest/nestml",
    packages=find_packages(),
    package_data={"pynestml": ["codegeneration/resources_autodoc/*.jinja2",
                               "codegeneration/resources_nest/point_neuron/*.jinja2",
                               "codegeneration/resources_nest/point_neuron/common/*.jinja2",
                               "codegeneration/resources_nest/point_neuron/directives/*.jinja2",
                               "codegeneration/resources_nest/point_neuron/setup/*.jinja2"]},
<<<<<<< HEAD
                               "codegeneration/resources_nest_compartmental/cm_neuron/*.jinja2",
                               "codegeneration/resources_nest_compartmental/cm_neuron/directives/*.jinja2",
                               "codegeneration/resources_nest_compartmental/cm_neuron/setup/*.jinja2"]},
=======
>>>>>>> 7afa759e
    data_files=data_files,
    entry_points={
        "console_scripts": [
            "nestml = pynestml.frontend.pynestml_frontend:main",
        ],
    },

    install_requires=requirements,
    test_suite="tests",
)<|MERGE_RESOLUTION|>--- conflicted
+++ resolved
@@ -52,13 +52,10 @@
                                "codegeneration/resources_nest/point_neuron/*.jinja2",
                                "codegeneration/resources_nest/point_neuron/common/*.jinja2",
                                "codegeneration/resources_nest/point_neuron/directives/*.jinja2",
-                               "codegeneration/resources_nest/point_neuron/setup/*.jinja2"]},
-<<<<<<< HEAD
+                               "codegeneration/resources_nest/point_neuron/setup/*.jinja2",
                                "codegeneration/resources_nest_compartmental/cm_neuron/*.jinja2",
                                "codegeneration/resources_nest_compartmental/cm_neuron/directives/*.jinja2",
                                "codegeneration/resources_nest_compartmental/cm_neuron/setup/*.jinja2"]},
-=======
->>>>>>> 7afa759e
     data_files=data_files,
     entry_points={
         "console_scripts": [
