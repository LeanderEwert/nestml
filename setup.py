--- conflicted
+++ resolved
@@ -36,12 +36,7 @@
                       ('antlr4-python2-runtime' if sys.version_info.major == 2 else
                        'antlr4-python3-runtime'),
                       'Jinja2',
-<<<<<<< HEAD
-                      'astropy',
+                      'astropy == 2.0.3',
                       'typing'],
-=======
-                      'astropy == 2.0.3'],
->>>>>>> 86740c07
     test_suite='tests',
-
 )