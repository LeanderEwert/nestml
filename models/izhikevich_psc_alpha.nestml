"""
izhikevich_psc_alpha - Detailed Izhikevich neuron model with alpha-kernel post-synaptic current
###############################################################################################

Description
+++++++++++

Implementation of the simple spiking neuron model introduced by Izhikevich [1]_, with membrane potential in (milli)volt
and current-based synapses.

The dynamics are given by:

.. math::

   C_m \frac{dV_m}{dt} = k (V - V_t)(V - V_t) - u + I + I_{syn,ex} + I_{syn,in}
   \frac{dU_m}{dt} = a(b(V_m - E_L) - U_m)

   &\text{if}\;\;\; V_m \geq V_{th}:\\
   &\;\;\;\; V_m \text{ is set to } c
   &\;\;\;\; U_m \text{ is incremented by } d

On each spike arrival, the membrane potential is subject to an alpha-kernel current of the form:

.. math::

  I_syn = I_0 \cdot t \cdot \exp\left(-t/\tau_{syn}\right) / \tau_{syn}

See also
++++++++

<<<<<<< HEAD
    inline I_syn_exc pA = convolve(I_syn_ex, spikesExc)
    inline I_syn_inh pA = convolve(I_syn_in, spikesInh)
=======
izhikevich, iaf_psc_alpha
>>>>>>> 9b2f1fde


References
++++++++++

.. [1] Izhikevich, Simple Model of Spiking Neurons, IEEE Transactions on Neural Networks (2003) 14:1569-1572


<<<<<<< HEAD
=======
Authors
+++++++

Hanuschkin, Morrison, Kunkel
"""

neuron izhikevich_psc_alpha:

  state:
    r integer # number of steps in the current refractory phase
  end

  initial_values:
    V_m mV = -65 mV # Membrane potential
    U_m pA = 0 pA   # Membrane potential recovery variable
  end

  equations:
    # synapses: alpha functions
    kernel I_syn_in = (e/tau_syn_in) * t * exp(-t/tau_syn_in)
    kernel I_syn_ex = (e/tau_syn_ex) * t * exp(-t/tau_syn_ex)

    inline I_syn_exc pA = convolve(I_syn_ex, spikesExc)
    inline I_syn_inh pA = convolve(I_syn_in, spikesInh)

    V_m' = ( k * (V_m - V_r) * (V_m - V_t) - U_m + I_e + I_stim + I_syn_inh + I_syn_exc ) / C_m
    U_m' = a * ( b*(V_m - V_r) - U_m )
  end

  parameters:
    C_m pF = 200. pF           # Membrane capacitance
    k pF/mV/ms = 8. pF/mV/ms   # Spiking slope
    V_r mV = -65. mV           # resting potential
    V_t mV = -45. mV           # threshold potential
    a 1/ms = 0.01 /ms          # describes time scale of recovery variable
    b nS = 9. nS               # sensitivity of recovery variable
    c mV = -65 mV              # after-spike reset value of V_m
    d pA = 60. pA              # after-spike reset value of U_m
    V_peak mV = 0. mV          # Spike detection threashold (reset condition)
    tau_syn_ex ms = 0.2 ms     # Synaptic Time Constant Excitatory Synapse
    tau_syn_in ms = 2.0 ms     # Synaptic Time Constant for Inhibitory Synapse
    t_ref ms = 2.0 ms          # Refractory period

    # constant external input current
    I_e pA = 0 pA
  end

  internals:
    RefractoryCounts integer = steps(t_ref) # refractory time in steps
  end

>>>>>>> 9b2f1fde
  input:
    spikesInh pA <- inhibitory spike
    spikesExc pA <- excitatory spike
    I_stim pA <- current
  end

  output: spike

  update:
    integrate_odes()

    # refractoriness and threshold crossing
    if r > 0: # is refractory?
      r -= 1
    elif V_m >= V_peak:
      V_m = c
      U_m += d
      emit_spike()
      r = RefractoryCounts
    end

  end

end<|MERGE_RESOLUTION|>--- conflicted
+++ resolved
@@ -28,12 +28,7 @@
 See also
 ++++++++
 
-<<<<<<< HEAD
-    inline I_syn_exc pA = convolve(I_syn_ex, spikesExc)
-    inline I_syn_inh pA = convolve(I_syn_in, spikesInh)
-=======
 izhikevich, iaf_psc_alpha
->>>>>>> 9b2f1fde
 
 
 References
@@ -42,8 +37,6 @@
 .. [1] Izhikevich, Simple Model of Spiking Neurons, IEEE Transactions on Neural Networks (2003) 14:1569-1572
 
 
-<<<<<<< HEAD
-=======
 Authors
 +++++++
 
@@ -95,7 +88,6 @@
     RefractoryCounts integer = steps(t_ref) # refractory time in steps
   end
 
->>>>>>> 9b2f1fde
   input:
     spikesInh pA <- inhibitory spike
     spikesExc pA <- excitatory spike
