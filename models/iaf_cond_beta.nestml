--- conflicted
+++ resolved
@@ -1,4 +1,5 @@
-""" Name: iaf_cond_beta - Simple conductance based leaky integrate-and-fire neuron model.
+"""
+Name: iaf_cond_beta - Simple conductance based leaky integrate-and-fire neuron model.
 
 Description:
 iaf_cond_beta is an implementation of a spiking neuron using IAF dynamics with
@@ -18,7 +19,8 @@
 Kuhn, Aertsen, Rotter (2004) Neuronal Integration of Synaptic Input in
 the Fluctuation- Driven Regime. Jneurosci 24(10) 2345-2356
 Author: Schrader, Plesser
-SeeAlso: iaf_cond_exp, iaf_cond_beta_mc, iaf_cond_alpha """
+SeeAlso: iaf_cond_exp, iaf_cond_beta_mc, iaf_cond_alpha
+"""
 
 neuron iaf_cond_beta:
   state:
@@ -51,39 +53,21 @@
   end
 
   parameters:
-<<<<<<< HEAD
-    E_L mV = -70 mV              # Leak reversal potential (aka resting potential)
-    C_m pF = 250 pF              # Capacity of the membrane
-    t_ref ms = 2 ms              # Refractory period
-    V_th mV = -55 mV             # Threshold potential
-    V_reset mV = -60 mV          # Reset potential
-    E_ex mV = 0 mV               # Excitatory reversal potential
-    E_in mV = -85 mV             # Inhibitory reversal potential
-    g_L nS = 16.6667 nS          # Leak conductance
-    tau_syn_rise_I ms = .2 ms    # Synaptic time constant excitatory synapse
-    tau_syn_decay_I ms = 2 ms    # Synaptic time constant for inhibitory synapse
-    tau_syn_rise_E ms = .2 ms    # Synaptic time constant excitatory synapse
-    tau_syn_decay_E ms = 2 ms    # Synaptic time constant for inhibitory synapse
-    I_e pA = 0 pA                # Constant current
-    F_E nS = 0 nS                # Constant external input conductance (excitatory)
-    F_I nS = 0 nS                # Constant external input conductance (inhibitory)
-=======
-    E_L mV = -85.0 mV # Leak reversal Potential (aka resting potential)
-    C_m pF = 250.0 pF # Capacity of the membrane
+    E_L mV = -85.0 mV # Leak reversal potential (aka resting potential)
+    C_m pF = 250.0 pF # Capacitance of the membrane
     t_ref ms = 2.0 ms # Refractory period
-    V_th mV = -55.0 mV      # Threshold Potential
-    V_reset mV = -60.0 mV   # Reset Potential
-    E_ex mV = 0 mV          # Excitatory reversal Potential
-    E_in mV = -85.0 mV      # Inhibitory reversal Potential
-    g_L nS = 16.6667 nS     # Leak Conductance
-    tau_syn_rise_I ms = 0.2 ms    # Synaptic Time Constant Excitatory Synapse
-    tau_syn_decay_I ms = 2.0 ms   # Synaptic Time Constant for Inhibitory Synapse
-    tau_syn_rise_E ms = 0.2 ms    # Synaptic Time Constant Excitatory Synapse
-    tau_syn_decay_E ms = 2.0 ms   # Synaptic Time Constant for Inhibitory Synapse
-    I_e pA = 0 pA            # Constant Current
-    F_E nS = 0 nS            # Constant External input conductance (excitatory).
-    F_I nS = 0 nS            # Constant External input conductance (inhibitory).
->>>>>>> a9b9b2bc
+    V_th mV = -55.0 mV      # Threshold potential
+    V_reset mV = -60.0 mV   # Reset potential
+    E_ex mV = 0 mV          # Excitatory reversal potential
+    E_in mV = -85.0 mV      # Inhibitory reversal potential
+    g_L nS = 16.6667 nS     # Leak conductance
+    tau_syn_rise_I ms = 0.2 ms    # Synaptic time constant excitatory synapse
+    tau_syn_decay_I ms = 2.0 ms   # Synaptic time constant for inhibitory synapse
+    tau_syn_rise_E ms = 0.2 ms    # Synaptic time constant excitatory synapse
+    tau_syn_decay_E ms = 2.0 ms   # Synaptic time constant for inhibitory synapse
+    I_e pA = 0 pA            # Constant current
+    F_E nS = 0 nS            # Constant external input conductance (excitatory).
+    F_I nS = 0 nS            # Constant external input conductance (inhibitory).
   end
 
   internals:
