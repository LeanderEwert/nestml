"""
Name: hill_tononi - Neuron model after Hill & Tononi (2005)

Description:

This model neuron implements a slightly modified version of the
neuron model described in [1].

The most important properties are:

- Integrate-and-fire with threshold that is increased on spiking
 and decays back to an equilibrium value.
- No hard reset, but repolarizing potassium current.
- AMPA, NMDA, GABA_A, and GABA_B conductance-based synapses with
 beta-function (difference of two exponentials) time course.
- Intrinsic currents I_h (pacemaker), I_T (low-threshold calcium),
 I_Na(p) (persistent sodium), and I_KNa (depolarization-activated
 potassium).

In comparison to the model described in the paper, the following
modifications were mare:

- NMDA conductance is given by g(t) = g_peak * m(V), where

   m(V) = 1 / ( 1 + exp( - ( V - NMDA_Vact ) / NMDA_Sact ) )

 This is an approximation to the NMDA model used in [2].

- Several apparent typographical errors in the descriptions of
 the intrinsic currents were fixed, hopefully in a meaningful
 way.

I'd like to thank Sean Hill for giving me access to his
simulator source code.

See examples/hilltononi for usage examples.

Warning:
THIS MODEL NEURON HAS NOT BEEN TESTED EXTENSIVELY!

Author: Hans Ekkehard Plesser

FirstVersion: October 2009

References:
[1] S Hill and G Tononi (2005). J Neurophysiol 93:1671-1698.
[2] ED Lumer, GM Edelman, and G Tononi (1997). Cereb Cortex 7:207-227.

SeeAlso: ht_synapse
"""
neuron hill_tononi:
  state:
    r_potassium integer
    g_spike boolean = false
  end

  initial_values:
    V_m mV = ( g_NaL * E_Na + g_KL * E_K ) / ( g_NaL + g_KL ) # membrane potential
    Theta mV = Theta_eq # Threshold
<<<<<<< HEAD
    IKNa_D, IT_m, IT_h, Ih_m nS = 0.0 nS

    g_AMPA real = 0
    g_NMDA real = 0
    g_GABAA real = 0
    g_GABAB real = 0
    g_AMPA$ real = AMPAInitialValue
    g_NMDA$ real = NMDAInitialValue
    g_GABAA$ real = GABA_AInitialValue
    g_GABAB$ real = GABA_BInitialValue
=======
    g_AMPA, g_NMDA, g_GABAA, g_GABAB, IKNa_D, IT_m, IT_h, Ih_m nS = 0.0 nS
    g_AMPA', g_NMDA', g_GABAA', g_GABAB' nS/ms = 0.0 nS/ms
>>>>>>> a9b9b2bc
  end

  equations:
    #############
    # V_m
    #############
    
    function I_syn_ampa pA = -convolve(g_AMPA, AMPA) * ( V_m - AMPA_E_rev )
    function I_syn_nmda pA = -convolve(g_NMDA, NMDA) * ( V_m - NMDA_E_rev ) / ( 1 + exp( ( NMDA_Vact - V_m ) / NMDA_Sact ) )
    function I_syn_gaba_a pA = -convolve(g_GABAA, GABA_A) * ( V_m - GABA_A_E_rev )
    function I_syn_gaba_b pA = -convolve(g_GABAB, GABA_B) * ( V_m - GABA_B_E_rev )
    function I_syn pA = I_syn_ampa + I_syn_nmda + I_syn_gaba_a + I_syn_gaba_b

    function I_Na pA = -g_NaL * ( V_m - E_Na )
    function I_K pA = -g_KL * ( V_m - E_K )

    # I_Na(p), m_inf^3 according to Compte et al, J Neurophysiol 2003 89:2707
    function INaP_thresh mV = -55.7 mV
    function INaP_slope mV = 7.7 mV
    function m_inf_NaP real = 1.0 / ( 1.0 + exp( -( V_m - INaP_thresh ) / INaP_slope ) )
    # Persistent Na current; member only to allow recording
    recordable function I_NaP pA = -NaP_g_peak * m_inf_NaP**3 * ( V_m - NaP_E_rev )

    function d_half real = 0.25
    function m_inf_KNa real = 1.0 / ( 1.0 + ( d_half / ( IKNa_D / nS ) )**3.5 )
    # Depol act. K current; member only to allow recording
    recordable function I_KNa pA = -KNa_g_peak * m_inf_KNa * ( V_m - KNa_E_rev )

    # Low-thresh Ca current; member only to allow recording
    recordable function I_T pA = -T_g_peak * IT_m * IT_m * IT_h * ( V_m - T_E_rev )

    recordable function I_h pA = -h_g_peak * Ih_m  * ( V_m - h_E_rev )
    # The spike current is only activate immediately after a spike.
    function I_spike mV = (g_spike) ? -( V_m - E_K ) / Tau_spike : 0
    V_m'  = ( ( I_Na + I_K + I_syn + I_NaP + I_KNa + I_T + I_h + currents ) / Tau_m + I_spike * pA/(ms * mV) ) * s/nF

    #############
    # Intrinsic currents
    #############
    # I_T
    function m_inf_T real = 1.0 / ( 1.0 + exp( -( V_m / mV + 59.0 ) / 6.2 ) )
    function h_inf_T real = 1.0 / ( 1.0 + exp( ( V_m / mV + 83.0 ) / 4 ) )
    function tau_m_h real = 1.0 / ( exp( -14.59 - 0.086 * V_m / mV ) + exp( -1.87 + 0.0701 * V_m / mV ) )
    # I_KNa
    function D_influx_peak real = 0.025
    function tau_D real = 1250.0 # yes, 1.25 s
    function D_thresh mV = -10.0
    function D_slope mV = 5.0
    function D_influx real = 1.0 / ( 1.0 + exp( -( V_m - D_thresh ) / D_slope ) )

    Theta' = -( Theta - Theta_eq ) / Tau_theta

    # equation modified from y[](1-D_eq) to (y[]-D_eq), since we'd not
    # be converging to equilibrium otherwise
    IKNa_D' = ( D_influx_peak * D_influx * nS - ( IKNa_D  - KNa_D_EQ / mV ) / tau_D ) / ms
    function tau_m_T real = 0.22 / ( exp( -( V_m / mV + 132.0 ) / 16.7 ) + exp( ( V_m / mV + 16.8 ) / 18.2 ) ) + 0.13
    function tau_h_T real = 8.2 + ( 56.6 + 0.27 * exp( ( V_m / mV + 115.2 ) / 5.0 ) ) / ( 1.0 + exp( ( V_m / mV + 86.0 ) / 3.2 ) )
    function I_h_Vthreshold real = -75.0
    function m_inf_h real = 1.0 / ( 1.0 + exp( ( V_m / mV - I_h_Vthreshold ) / 5.5 ) )
    IT_m' = ( m_inf_T * nS - IT_m ) / tau_m_T / ms
    IT_h' = ( h_inf_T * nS - IT_h ) / tau_h_T / ms
    Ih_m' = ( m_inf_h * nS - Ih_m ) / tau_m_h / ms

    #############
    # Synapses
    #############
    shape g_AMPA' = g_AMPA$ - g_AMPA  / AMPA_Tau_2,
          g_AMPA$' = -g_AMPA$ / AMPA_Tau_1

<<<<<<< HEAD
    shape g_NMDA' = g_NMDA$ - g_NMDA / NMDA_Tau_2,
          g_NMDA$' = -g_NMDA$ / NMDA_Tau_1

    shape g_GABAA' = g_GABAA$ - g_GABAA / GABA_A_Tau_2,
          g_GABAA$' = -g_GABAA$ / GABA_A_Tau_1

    shape g_GABAB' = g_GABAB$ - g_GABAB / GABA_B_Tau_2,
          g_GABAB$' = -g_GABAB$ / GABA_B_Tau_1
=======
    g_NMDA'' = -g_NMDA' / NMDA_Tau_1
    g_NMDA' = g_NMDA' - g_NMDA / NMDA_Tau_2

    g_GABAA'' = -g_GABAA' / GABA_A_Tau_1
    g_GABAA' = g_GABAA' - g_GABAA / GABA_A_Tau_2

    g_GABAB'' = -g_GABAB' / GABA_B_Tau_1
    g_GABAB' = g_GABAB' - g_GABAB /GABA_B_Tau_2
>>>>>>> a9b9b2bc
  end

  parameters:
    E_Na mV = 30.0 mV
    E_K mV = -90.0 mV
    g_NaL nS =  0.2 nS
    g_KL nS = 1.0 nS       # 1.0 - 1.85
    Tau_m ms = 16.0 ms     # membrane time constant applying to all currents but repolarizing K-current (see [1, p 1677])
    Theta_eq mV = -51.0 mV # equilibrium value
    Tau_theta ms = 2.0 ms  # time constant
    Tau_spike ms = 1.75 ms # membrane time constant applying to repolarizing K-current
    t_spike ms = 2.0 ms    # duration of re-polarizing potassium current

    # Parameters for synapse of type AMPA, GABA_A, GABA_B and NMDA
    AMPA_g_peak nS = 0.1 nS      # peak conductance
    AMPA_E_rev mV = 0.0 mV       # reversal potential
    AMPA_Tau_1 ms = 0.5 ms       # rise time
    AMPA_Tau_2 ms = 2.4 ms       # decay time, Tau_1 < Tau_2
    NMDA_g_peak nS = 0.075 nS    # peak conductance
    NMDA_Tau_1 ms = 4.0 ms       # rise time
    NMDA_Tau_2 ms = 40.0 ms      # decay time, Tau_1 < Tau_2
    NMDA_E_rev mV = 0.0 mV       # reversal potential
    NMDA_Vact mV = -58.0 mV      # inactive for V << Vact, inflection of sigmoid
    NMDA_Sact mV = 2.5 mV        # scale of inactivation
    GABA_A_g_peak nS = 0.33 nS   # peak conductance
    GABA_A_Tau_1 ms = 1.0 ms     # rise time
    GABA_A_Tau_2 ms = 7.0 ms     # decay time, Tau_1 < Tau_2
    GABA_A_E_rev mV = -70.0 mV   # reversal potential
    GABA_B_g_peak nS = 0.0132 nS # peak conductance
    GABA_B_Tau_1 ms = 60.0 ms    # rise time
    GABA_B_Tau_2 ms = 200.0 ms   # decay time, Tau_1 < Tau_2
    GABA_B_E_rev mV = -90.0 mV   # reversal potential for intrinsic current

    # parameters for intrinsic currents
    NaP_g_peak nS = 1.0 nS       # peak conductance for intrinsic current
    NaP_E_rev mV = 30.0 mV       # reversal potential for intrinsic current
    KNa_g_peak nS = 1.0 nS       # peak conductance for intrinsic current
    KNa_E_rev mV = -90.0 mV      # reversal potential for intrinsic current
    T_g_peak nS = 1.0 nS         # peak conductance for intrinsic current
    T_E_rev mV = 0.0 mV          # reversal potential for intrinsic current
    h_g_peak nS = 1.0 nS         # peak conductance for intrinsic current
    h_E_rev mV = -40.0 mV        # reversal potential for intrinsic current
    KNa_D_EQ pA = 0.001 pA
  end

  internals:
    AMPAInitialValue real = compute_synapse_constant( AMPA_Tau_1, AMPA_Tau_2, AMPA_g_peak )
    NMDAInitialValue real = compute_synapse_constant( NMDA_Tau_1, NMDA_Tau_2, NMDA_g_peak )

    GABA_AInitialValue real = compute_synapse_constant( GABA_A_Tau_1, GABA_A_Tau_2, GABA_A_g_peak )
    GABA_BInitialValue real = compute_synapse_constant( GABA_B_Tau_1, GABA_B_Tau_2, GABA_B_g_peak )
    PotassiumRefractoryCounts integer = steps(t_spike)
  end

  input:
      AMPA nS  <- spike
      NMDA nS  <- spike
      GABA_A nS <- spike
      GABA_B nS <- spike
      currents <- current
  end

  output: spike

  update:
    integrate_odes()

    # Deactivate potassium current after spike time have expired
    if (r_potassium > 0) and (r_potassium-1 == 0):
      g_spike = false # Deactivate potassium current.
    end
    r_potassium -= 1

    if (not g_spike) and V_m >= Theta:
      # Set V and Theta to the sodium reversal potential.
      V_m = E_Na
      Theta = E_Na

      # Activate fast potassium current. Drives the
      # membrane potential towards the potassium reversal
      # potential (activate only if duration is non-zero).
      if PotassiumRefractoryCounts > 0:
        g_spike = true
      else:
        g_spike = false
      end

      r_potassium = PotassiumRefractoryCounts

      emit_spike()
    end
  end

  function compute_synapse_constant(Tau_1 ms, Tau_2 ms, g_peak real) real:
    # Factor used to account for the missing 1/((1/Tau_2)-(1/Tau_1)) term
    # in the ht_neuron_dynamics integration of the synapse terms.
    # See: Exact digital simulation of time-invariant linear systems
    # with applications to neuronal modeling, Rotter and Diesmann,
    # section 3.1.2.
    exact_integration_adjustment real = ( ( 1 / Tau_2 ) - ( 1 / Tau_1 ) ) * ms

    t_peak real = ( Tau_2 * Tau_1 ) * ln( Tau_2 / Tau_1 ) / ( Tau_2 - Tau_1 ) / ms
    normalisation_factor real = 1 / ( exp( -t_peak / Tau_1 ) - exp( -t_peak / Tau_2 ) )

    return g_peak * normalisation_factor * exact_integration_adjustment
  end

end<|MERGE_RESOLUTION|>--- conflicted
+++ resolved
@@ -57,7 +57,6 @@
   initial_values:
     V_m mV = ( g_NaL * E_Na + g_KL * E_K ) / ( g_NaL + g_KL ) # membrane potential
     Theta mV = Theta_eq # Threshold
-<<<<<<< HEAD
     IKNa_D, IT_m, IT_h, Ih_m nS = 0.0 nS
 
     g_AMPA real = 0
@@ -68,10 +67,6 @@
     g_NMDA$ real = NMDAInitialValue
     g_GABAA$ real = GABA_AInitialValue
     g_GABAB$ real = GABA_BInitialValue
-=======
-    g_AMPA, g_NMDA, g_GABAA, g_GABAB, IKNa_D, IT_m, IT_h, Ih_m nS = 0.0 nS
-    g_AMPA', g_NMDA', g_GABAA', g_GABAB' nS/ms = 0.0 nS/ms
->>>>>>> a9b9b2bc
   end
 
   equations:
@@ -141,7 +136,6 @@
     shape g_AMPA' = g_AMPA$ - g_AMPA  / AMPA_Tau_2,
           g_AMPA$' = -g_AMPA$ / AMPA_Tau_1
 
-<<<<<<< HEAD
     shape g_NMDA' = g_NMDA$ - g_NMDA / NMDA_Tau_2,
           g_NMDA$' = -g_NMDA$ / NMDA_Tau_1
 
@@ -150,16 +144,6 @@
 
     shape g_GABAB' = g_GABAB$ - g_GABAB / GABA_B_Tau_2,
           g_GABAB$' = -g_GABAB$ / GABA_B_Tau_1
-=======
-    g_NMDA'' = -g_NMDA' / NMDA_Tau_1
-    g_NMDA' = g_NMDA' - g_NMDA / NMDA_Tau_2
-
-    g_GABAA'' = -g_GABAA' / GABA_A_Tau_1
-    g_GABAA' = g_GABAA' - g_GABAA / GABA_A_Tau_2
-
-    g_GABAB'' = -g_GABAB' / GABA_B_Tau_1
-    g_GABAB' = g_GABAB' - g_GABAB /GABA_B_Tau_2
->>>>>>> a9b9b2bc
   end
 
   parameters:
