"""
Name: iaf_psc_delta - Leaky integrate-and-fire neuron with delta-shaped PSCs.

Description:

iaf_psc_delta is an implementation of a leaky integrate-and-fire model
where the potential jumps on each spike arrival.

The threshold crossing is followed by an absolute refractory period
during which the membrane potential is clamped to the resting potential.

Spikes arriving while the neuron is refractory, are discarded by
default. If the property "refractory_input" is set to true, such
spikes are added to the membrane potential at the end of the
refractory period, dampened according to the interval between
arrival and end of refractoriness.

The linear subthresold dynamics is integrated by the Exact
Integration scheme [1]. The neuron dynamics is solved on the time
grid given by the computation step size. Incoming as well as emitted
spikes are forced to that grid.

An additional state variable and the corresponding differential
equation represents a piecewise constant external current.

The general framework for the consistent formulation of systems with
neuron like dynamics interacting by point events is described in
[1].  A flow chart can be found in [2].

Critical tests for the formulation of the neuron model are the
comparisons of simulation results for different computation step
sizes. sli/testsuite/nest contains a number of such tests.

The iaf_psc_delta is the standard model used to check the consistency
of the nest simulation kernel because it is at the same time complex
enough to exhibit non-trivial dynamics and simple enough compute
relevant measures analytically.

Remarks:

The present implementation uses individual variables for the
components of the state vector and the non-zero matrix elements of
the propagator.  Because the propagator is a lower triangular matrix
no full matrix multiplication needs to be carried out and the
computation can be done "in place" i.e. no temporary state vector
object is required.

The template support of recent C++ compilers enables a more succinct
formulation without loss of runtime performance already at minimal
optimization levels. A future version of iaf_psc_delta will probably
address the problem of efficient usage of appropriate vector and
matrix objects.

References:
[1] Rotter S & Diesmann M (1999) Exact digital simulation of time-invariant
linear systems with applications to neuronal modeling. Biologial Cybernetics
81:381-402.
[2] Diesmann M, Gewaltig M-O, Rotter S, & Aertsen A (2001) State space
analysis of synchronous spiking in cortical neural networks.
Neurocomputing 38-40:565-571.

Sends: SpikeEvent

Receives: SpikeEvent, CurrentEvent, DataLoggingRequest

Author:  September 1999, Diesmann, Gewaltig
SeeAlso: iaf_psc_alpha, iaf_psc_exp, iaf, iaf_psc_delta_canon
"""
neuron iaf_psc_delta:

  state:
    r integer # counts number of tick during the refractory period
  end

  initial_values:
    V_abs mV = 0 mV
    function V_m mV = V_abs + E_L # Membrane potential.
  end

  equations:
    shape G = delta(t)
    V_abs' = -V_abs / tau_m + (convolve(G, ex_spikes) + convolve(G, in_spikes) + I_e + currents) / C_m
  end

  parameters:
    tau_m   ms = 10 ms      # Membrane time constant.
    C_m     pF = 250 pF     # Capacity of the membrane
    t_ref   ms = 2 ms       # Duration of refractory period.
    tau_syn ms = 2 ms       # Time constant of synaptic current.
    E_L     mV = -70 mV     # Resting membrane potential.
    I_e     pA = 0 pA       # Constant input current.
    function V_reset mV = -70 mV - E_L # Reset potential of the membrane.
    function Theta   mV = -55 mV - E_L # Spike threshold.
    V_min mV = -inf * 1 mV           # Absolute lower value for the membrane potential
    with_refr_input boolean = false # If true, do not discard input during  refractory period. Default: false.
  end

  internals:
    RefractoryCounts integer = steps(t_ref) # refractory time in steps
  end

  input:
    ex_spikes pA <- excitatory spike
    in_spikes pA <- inhibitory spike
    currents <- current
  end

  output: spike

  update:
    if r == 0: # neuron not refractory
      integrate_odes()
<<<<<<< HEAD
    else:
=======

      # if we have accumulated spikes from refractory period,
      # add and reset accumulator
      if with_refr_input and refr_spikes_buffer != 0.0 mV:
        V_abs += refr_spikes_buffer
        refr_spikes_buffer = 0.0 mV
      end

      # lower bound of membrane potential
      V_abs = V_abs < V_min?V_min:V_abs

    else: # neuron is absolute refractory
      # read spikes from buffer and accumulate them, discounting
      # for decay until end of refractory period
      # the buffer is clear automatically
      if with_refr_input:
        refr_spikes_buffer += spikes * exp(-r * h / tau_m) * mV/pA
      end
>>>>>>> a9b9b2bc
      r -= 1
    end

    if V_abs >= Theta: # threshold crossing
        r = RefractoryCounts
        V_abs = V_reset
        emit_spike()
    end

  end

end<|MERGE_RESOLUTION|>--- conflicted
+++ resolved
@@ -110,28 +110,7 @@
   update:
     if r == 0: # neuron not refractory
       integrate_odes()
-<<<<<<< HEAD
     else:
-=======
-
-      # if we have accumulated spikes from refractory period,
-      # add and reset accumulator
-      if with_refr_input and refr_spikes_buffer != 0.0 mV:
-        V_abs += refr_spikes_buffer
-        refr_spikes_buffer = 0.0 mV
-      end
-
-      # lower bound of membrane potential
-      V_abs = V_abs < V_min?V_min:V_abs
-
-    else: # neuron is absolute refractory
-      # read spikes from buffer and accumulate them, discounting
-      # for decay until end of refractory period
-      # the buffer is clear automatically
-      if with_refr_input:
-        refr_spikes_buffer += spikes * exp(-r * h / tau_m) * mV/pA
-      end
->>>>>>> a9b9b2bc
       r -= 1
     end
 
