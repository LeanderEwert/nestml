--- conflicted
+++ resolved
@@ -31,12 +31,27 @@
 Traub and Miles used :math:`t_{ref} = 3` ms [2, p 118], while we used
 :math:`t_{ref} = 2` ms in [2]_.
 
-
 References
 ++++++++++
 
-<<<<<<< HEAD
-SeeAlso: hh_psc_alpha
+.. [1] Brette R et al. (2007). Simulation of networks of spiking neurons: A
+       review of tools and strategies. Journal of Computational Neuroscience
+       23:349-98. DOI: https://doi.org/10.1007/s10827-007-0038-6
+.. [2] Traub RD and Miles R (1991). Neuronal networks of the hippocampus.
+       Cambridge University Press, Cambridge UK.
+.. [3] http://modeldb.yale.edu/83319
+
+
+See also
+++++++++
+
+hh_psc_alpha
+
+
+Author
+++++++
+
+Schrader
 """
 neuron hh_cond_exp_traub:
 
@@ -106,97 +121,6 @@
     # constant external input current
     I_e pA = 0 pA
   end
-=======
-.. [1] Brette R et al. (2007). Simulation of networks of spiking neurons: A
-       review of tools and strategies. Journal of Computational Neuroscience
-       23:349-98. DOI: https://doi.org/10.1007/s10827-007-0038-6
-.. [2] Traub RD and Miles R (1991). Neuronal networks of the hippocampus.
-       Cambridge University Press, Cambridge UK.
-.. [3] http://modeldb.yale.edu/83319
-
->>>>>>> 588ec6b7
-
-See also
-++++++++
-
-hh_psc_alpha
-
-
-<<<<<<< HEAD
-=======
-Author
-++++++
-
-Schrader
-"""
-neuron hh_cond_exp_traub:
-
-  state:
-    r integer # counts number of tick during the refractory period
-  end
-
-  initial_values:
-    V_m mV = E_L #  Membrane potential
-
-    function alpha_n_init 1/ms = 0.032/(ms* mV ) * ( 15. mV - V_m) / ( exp( ( 15. mV - V_m) / 5. mV ) - 1. )
-    function beta_n_init 1/ms = 0.5 /ms * exp( ( 10. mV - V_m ) / 40. mV )
-    function alpha_m_init 1/ms = 0.32/(ms* mV ) * ( 13. mV - V_m) / ( exp( ( 13. mV - V_m) / 4. mV ) - 1. )
-    function beta_m_init 1/ms = 0.28/(ms* mV ) * ( V_m  - 40. mV ) / ( exp( ( V_m - 40. mV ) / 5. mV ) - 1. )
-    function alpha_h_init 1/ms = 0.128/ms * exp( ( 17. mV - V_m) / 18. mV )
-    function beta_h_init 1/ms = ( 4. / ( 1. + exp( ( 40. mV - V_m ) / 5. mV) ) ) / ms
-
-    Act_m real =  alpha_m_init / ( alpha_m_init + beta_m_init )
-    Act_h real = alpha_h_init / ( alpha_h_init + beta_h_init )
-    Inact_n real =  alpha_n_init / ( alpha_n_init + beta_n_init )
-  end
-
-  equations:
-    # synapses: exponential conductance
-    shape g_in = exp(-1/tau_syn_in*t)
-    shape g_ex = exp(-1/tau_syn_ex*t)
-
-    # Add aliases to simplify the equation definition of V_m
-    function I_Na  pA = g_Na * Act_m * Act_m * Act_m * Act_h * ( V_m - E_Na )
-    function I_K   pA  = g_K * Inact_n * Inact_n * Inact_n * Inact_n * ( V_m - E_K )
-    function I_L   pA = g_L * ( V_m - E_L )
-    function I_syn_exc pA = convolve(g_ex, spikeExc) * ( V_m - E_ex )
-    function I_syn_inh pA = convolve(g_in, spikeInh) * ( V_m - E_in )
-
-    V_m' = ( -I_Na - I_K - I_L - I_syn_exc - I_syn_inh + I_e + I_stim ) / C_m
-
-    # channel dynamics
-    function V_rel mV = V_m - V_T
-    function alpha_n 1/ms = 0.032/(ms* mV ) * ( 15. mV - V_rel) / ( exp( ( 15. mV - V_rel) / 5. mV ) - 1. )
-    function beta_n 1/ms = 0.5 /ms * exp( ( 10. mV - V_rel ) / 40. mV )
-    function alpha_m 1/ms = 0.32/(ms* mV ) * ( 13. mV - V_rel) / ( exp( ( 13. mV - V_rel) / 4. mV ) - 1. )
-    function beta_m 1/ms = 0.28/(ms* mV ) * ( V_rel  - 40. mV ) / ( exp( ( V_rel - 40. mV ) / 5. mV ) - 1. )
-    function alpha_h 1/ms = 0.128/ms * exp( ( 17. mV - V_rel) / 18. mV )
-    function beta_h 1/ms = ( 4. / ( 1. + exp( ( 40. mV - V_rel ) / 5. mV) ) ) / ms
-
-    Act_m' = ( alpha_m - ( alpha_m + beta_m ) * Act_m )
-    Act_h' = ( alpha_h - ( alpha_h + beta_h ) * Act_h )
-    Inact_n' = ( alpha_n - ( alpha_n + beta_n ) * Inact_n )
-  end
-
-  parameters:
-    g_Na nS = 20000.0 nS       # Na Conductance
-    g_K nS = 6000.0 nS         # K Conductance
-    g_L nS = 10 nS             # Leak Conductance
-    C_m pF = 200.0 pF          # Membrane Capacitance
-    E_Na mV = 50 mV            # Reversal potentials
-    E_K mV = -90. mV           # Potassium reversal potential
-    E_L mV = -60. mV           # Leak reversal Potential (aka resting potential)
-    V_T mV = -63.0 mV          # Voltage offset that controls dynamics. For default
-                               # parameters, V_T = -63 mV results in a threshold around -50 mV.
-    tau_syn_ex ms = 5.0 ms     # Synaptic Time Constant Excitatory Synapse
-    tau_syn_in ms = 10.0 ms    # Synaptic Time Constant for Inhibitory Synapse
-    t_ref ms = 2.0 ms         # Refractory period
-    E_ex mV = 0.0 mV           # Excitatory synaptic reversal potential
-    E_in mV = -80.0 mV         # Inhibitory synaptic reversal potential
-
-    # constant external input current
-    I_e pA = 0 pA
-  end
 
   internals:
     RefractoryCounts integer = steps(t_ref) 
@@ -210,7 +134,6 @@
 
   output: spike
 
->>>>>>> 588ec6b7
   update:
     U_old mV = V_m
     integrate_odes()
@@ -225,8 +148,4 @@
 
   end
 
-<<<<<<< HEAD
 end
-=======
-end
->>>>>>> 588ec6b7
