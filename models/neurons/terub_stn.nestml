"""
terub_stn - Terman Rubin neuron model
#####################################

Description
+++++++++++

terub_stn is an implementation of a spiking neuron using the Terman Rubin model
based on the Hodgkin-Huxley formalism.

(1) **Post-syaptic currents:** Incoming spike events induce a post-synaptic change of current modelled
    by an alpha function. The alpha function is normalised such that an event of
    weight 1.0 results in a peak current of 1 pA.

(2) **Spike Detection:** Spike detection is done by a combined threshold-and-local-maximum search: if there
    is a local maximum above a certain threshold of the membrane potential, it is considered a spike.


References
++++++++++

.. [1] Terman, D. and Rubin, J.E. and Yew, A.C. and Wilson, C.J. Activity Patterns in a Model for the Subthalamopallidal Network
       of the Basal Ganglia. The Journal of Neuroscience, 22(7), 2963-2976 (2002)

.. [2] Rubin, J.E. and Terman, D. High Frequency Stimulation of the Subthalamic Nucleus Eliminates
       Pathological Thalamic Rhythmicity in a Computational Model Journal of Computational Neuroscience, 16, 211-235 (2004)
"""
model terub_stn_neuron:
    state:
        r integer = 0 # counts number of tick during the refractory period

        V_m mV = E_L #  Membrane potential
        gate_h real = 0.0 # gating variable h
        gate_n real = 0.0 # gating variable n
        gate_r real = 0.0 # gating variable r
        Ca_con real = 0.0 # gating variable r

    equations:
        #Parameters for Terman Rubin STN Neuron

        #time constants for slow gating variables
        inline tau_n_0 ms = 1.0 ms
        inline tau_n_1 ms = 100.0 ms
        inline theta_n_tau mV = -80.0 mV
        inline sigma_n_tau mV = -26.0 mV

        inline tau_h_0 ms = 1.0 ms
        inline tau_h_1 ms = 500.0 ms
        inline theta_h_tau mV = -57.0 mV
        inline sigma_h_tau mV = -3.0 mV

        inline tau_r_0 ms = 7.1 ms # Guo 7.1 Terman02 40.0
        inline tau_r_1 ms = 17.5 ms
        inline theta_r_tau mV = 68.0 mV
        inline sigma_r_tau mV = -2.2 mV

        #steady state values for gating variables
        inline theta_a mV = -63.0 mV
        inline sigma_a mV = 7.8 mV
        inline theta_h mV = -39.0 mV
        inline sigma_h mV = -3.1 mV
        inline theta_m mV = -30.0 mV
        inline sigma_m mV = 15.0 mV
        inline theta_n mV = -32.0 mV
        inline sigma_n mV = 8.0 mV
        inline theta_r mV = -67.0 mV
        inline sigma_r mV = -2.0 mV
        inline theta_s mV = -39.0 mV
        inline sigma_s mV = 8.0 mV

        inline theta_b real = 0.25 # Guo 0.25 Terman02 0.4
        inline sigma_b real = 0.07 # Guo 0.07 Terman02 -0.1

        #time evolvement of gating variables
        inline phi_h real = 0.75
        inline phi_n real = 0.75
        inline phi_r real = 0.5 # Guo 0.5 Terman02 0.2

        # Calcium concentration and afterhyperpolarization current
        inline epsilon 1/ms = 0.00005 / ms # 1/ms Guo 0.00005 Terman02 0.0000375
        inline k_Ca real = 22.5
        inline k1 real = 15.0

        inline I_exc_mod pA = -convolve(g_exc, exc_spikes) * nS * V_m
        inline I_inh_mod pA = convolve(g_inh, inh_spikes) * nS * (V_m - E_gs)

        inline tau_n ms = tau_n_0 + tau_n_1 / (1. + exp(-(V_m-theta_n_tau)/sigma_n_tau))
        inline tau_h ms = tau_h_0 + tau_h_1 / (1. + exp(-(V_m-theta_h_tau)/sigma_h_tau))
        inline tau_r ms = tau_r_0 + tau_r_1 / (1. + exp(-(V_m-theta_r_tau)/sigma_r_tau))

        inline a_inf real = 1. / (1. +exp(-(V_m-theta_a)/sigma_a))
        inline h_inf real = 1. / (1. + exp(-(V_m-theta_h)/sigma_h));
        inline m_inf real = 1. / (1. + exp(-(V_m-theta_m)/sigma_m))
        inline n_inf real = 1. / (1. + exp(-(V_m-theta_n)/sigma_n))
        inline r_inf real = 1. / (1. + exp(-(V_m-theta_r)/sigma_r))
        inline s_inf real = 1. / (1. + exp(-(V_m-theta_s)/sigma_s))
        inline b_inf real = 1. / (1. + exp((gate_r-theta_b)/sigma_b)) - 1. / (1. + exp(-theta_b/sigma_b))

        inline I_Na  pA =  g_Na  * m_inf * m_inf * m_inf * gate_h    * (V_m - E_Na)
        inline I_K   pA =  g_K   * gate_n * gate_n * gate_n * gate_n * (V_m - E_K )
        inline I_L   pA =  g_L                                 * (V_m - E_L )
        inline I_T   pA =  g_T   *a_inf*a_inf*a_inf*b_inf*b_inf* (V_m - E_Ca)
        inline I_Ca  pA =  g_Ca  * s_inf * s_inf               * (V_m - E_Ca)
        inline I_ahp pA =  g_ahp * (Ca_con / (Ca_con + k1))    * (V_m - E_K )

        # V dot -- synaptic input are currents, inhib current is negative
        V_m' = ( -(I_Na + I_K + I_L + I_T + I_Ca + I_ahp) + I_e + I_stim + I_exc_mod + I_inh_mod) / C_m

        #channel dynamics
        gate_h' = phi_h *((h_inf-gate_h) / tau_h)  # h-variable
        gate_n' = phi_n *((n_inf-gate_n) / tau_n)  # n-variable
        gate_r' = phi_r *((r_inf-gate_r) / tau_r)  # r-variable

        #Calcium concentration
        Ca_con' = epsilon*( (-I_Ca  - I_T ) / pA - k_Ca * Ca_con)

        # synapses: alpha functions
        ## alpha function for the g_inh
        kernel g_inh = (e/tau_syn_inh) * t * exp(-t/tau_syn_inh)
        ## alpha function for the g_exc
        kernel g_exc = (e/tau_syn_exc) * t * exp(-t/tau_syn_exc)

    parameters:
        E_L         mV = -60 mV   # Resting membrane potential
        g_L         nS = 2.25 nS  # Leak conductance
        C_m         pF = 1 pF     # Capacity of the membrane
        E_Na        mV = 55 mV    # Sodium reversal potential
        g_Na        nS = 37.5 nS  # Sodium peak conductance
        E_K         mV = -80 mV   # Potassium reversal potential
        g_K         nS = 45 nS    # Potassium peak conductance
        E_Ca        mV = 140 mV   # Calcium reversal potential
        g_Ca        nS = 0.5 nS   # Calcium peak conductance
        g_T         nS = 0.5 nS   # T-type Calcium channel peak conductance
        g_ahp       nS = 9 nS     # Afterpolarization current peak conductance
        tau_syn_exc ms = 1 ms     # Rise time of the excitatory synaptic alpha function
        tau_syn_inh ms = 0.08 ms  # Rise time of the inhibitory synaptic alpha function
        E_gs        mV = -85 mV   # Reversal potential for inhibitory input (from GPe)
        t_ref       ms = 2 ms     # Refractory time

        # constant external input current
        I_e pA = 0 pA

    internals:
        refractory_counts integer = steps(t_ref)

    input:
<<<<<<< HEAD
        exc_spikes pA <- excitatory spike
        inh_spikes pA <- inhibitory spike
=======
        inh_spikes <- inhibitory spike
        exc_spikes <- excitatory spike
>>>>>>> af9623ab
        I_stim pA <- continuous

    output:
        spike

    update:
        U_old mV = V_m

        integrate_odes()

        # sending spikes: crossing 0 mV, pseudo-refractoriness and local maximum...
        if r > 0:
            r -= 1
        elif V_m > 0 mV and U_old > V_m:
            r = refractory_counts
            emit_spike()<|MERGE_RESOLUTION|>--- conflicted
+++ resolved
@@ -144,13 +144,8 @@
         refractory_counts integer = steps(t_ref)
 
     input:
-<<<<<<< HEAD
-        exc_spikes pA <- excitatory spike
-        inh_spikes pA <- inhibitory spike
-=======
         inh_spikes <- inhibitory spike
         exc_spikes <- excitatory spike
->>>>>>> af9623ab
         I_stim pA <- continuous
 
     output:
