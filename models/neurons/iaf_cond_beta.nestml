--- conflicted
+++ resolved
@@ -44,93 +44,6 @@
 iaf_cond_exp, iaf_cond_alpha
 """
 neuron iaf_cond_beta:
-<<<<<<< HEAD
-  state:
-    r integer = 0             # counts number of tick during the refractory period
-
-    V_m mV = E_L              # membrane potential
-
-    # inputs from the inhibitory conductance
-    g_in real = 0
-    g_in$ real = g_I_const * (1 / tau_syn_rise_I - 1 / tau_syn_decay_I)
-
-    # inputs from the excitatory conductance
-    g_ex real = 0
-    g_ex$ real = g_E_const * (1 / tau_syn_rise_E - 1 / tau_syn_decay_E)
-  end
-
-  equations:
-    kernel g_in' = g_in$ - g_in / tau_syn_rise_I,
-           g_in$' = -g_in$ / tau_syn_decay_I
-
-    kernel g_ex' = g_ex$ - g_ex / tau_syn_rise_E,
-           g_ex$' = -g_ex$ / tau_syn_decay_E
-
-    inline I_syn_exc pA = (F_E + convolve(g_ex, exc_spikes)) * (V_m - E_ex)
-    inline I_syn_inh pA = (F_I + convolve(g_in, inh_spikes)) * (V_m - E_in)
-    inline I_leak pA = g_L * (V_m - E_L)  # pA = nS * mV
-    V_m' =  (-I_leak - I_syn_exc - I_syn_inh + I_e + I_stim ) / C_m
-  end
-
-  parameters:
-    E_L mV = -70 mV              # Leak reversal potential (aka resting potential)
-    C_m pF = 250 pF              # Capacitance of the membrane
-    t_ref ms = 2 ms              # Refractory period
-    V_th mV = -55 mV             # Threshold potential
-    V_reset mV = -60 mV          # Reset potential
-    E_ex mV = 0 mV               # Excitatory reversal potential
-    E_in mV = -85 mV             # Inhibitory reversal potential
-    g_L nS = 16.6667 nS          # Leak conductance
-    tau_syn_rise_I ms = .2 ms    # Synaptic time constant excitatory synapse
-    tau_syn_decay_I ms = 2 ms    # Synaptic time constant for inhibitory synapse
-    tau_syn_rise_E ms = .2 ms    # Synaptic time constant excitatory synapse
-    tau_syn_decay_E ms = 2 ms    # Synaptic time constant for inhibitory synapse
-    F_E nS = 0 nS                # Constant external input conductance (excitatory).
-    F_I nS = 0 nS                # Constant external input conductance (inhibitory).
-
-    # constant external input current
-    I_e pA = 0 pA
-  end
-
-  internals:
-    # time of peak conductance excursion after spike arrival at t = 0
-    t_peak_E real = tau_syn_decay_E * tau_syn_rise_E * ln(tau_syn_decay_E / tau_syn_rise_E) / (tau_syn_decay_E - tau_syn_rise_E)
-    t_peak_I real = tau_syn_decay_I * tau_syn_rise_I * ln(tau_syn_decay_I / tau_syn_rise_I) / (tau_syn_decay_I - tau_syn_rise_I)
-
-    # normalisation constants to ensure arriving spike yields peak conductance of 1 nS
-    g_E_const real = 1 / (exp(-t_peak_E / tau_syn_decay_E) - exp(-t_peak_E / tau_syn_rise_E))
-    g_I_const real = 1 / (exp(-t_peak_I / tau_syn_decay_I) - exp(-t_peak_I / tau_syn_rise_I))
-
-    RefractoryCounts integer = steps(t_ref) # refractory time in steps
-  end
-
-  input:
-    exc_spikes nS <- excitatory spike
-    inh_spikes nS <- inhibitory spike
-    I_stim pA <- continuous
-  end
-
-  output: spike
-
-  update:
-    if r > 0:
-      # neuron is absolute refractory
-      r = r - 1
-    else:
-      integrate_odes()
-
-      if V_m >= V_th:
-        r = RefractoryCounts
-        V_m = V_reset   # clamp potential
-        emit_spike()
-      end
-    end
-
-    process_input(exc_spikes, inh_spikes)
-    process_input(I_stim)
-  end
-end
-=======
     state:
         r integer = 0             # counts number of tick during the refractory period
         V_m mV = E_L              # membrane potential
@@ -186,19 +99,24 @@
         RefractoryCounts integer = steps(t_ref) # refractory time in steps
 
     input:
+        exc_spikes nS <- excitatory spike
         inh_spikes nS <- inhibitory spike
-        exc_spikes nS <- excitatory spike
         I_stim pA <- continuous
 
     output: spike
 
     update:
-        integrate_odes()
-        if r != 0: # not refractory
-            r =  r - 1
-            V_m = V_reset # clamp potential
-        elif V_m >= V_th:
+        if r > 0:
+            # neuron is absolute refractory
+            r = r - 1
+        else:
+            integrate_odes()
+
+        process_input(exc_spikes, inh_spikes)
+
+        if V_m >= V_th:
             r = RefractoryCounts
-            V_m = V_reset # clamp potential
+            V_m = V_reset   # clamp potential
             emit_spike()
->>>>>>> 45c4cf69
+
+        process_input(I_stim)