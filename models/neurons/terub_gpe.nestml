--- conflicted
+++ resolved
@@ -138,13 +138,8 @@
         refractory_counts integer = steps(t_ref)
 
     input:
-<<<<<<< HEAD
-        exc_spikes nS <- excitatory spike
-        inh_spikes nS <- inhibitory spike
-=======
         inh_spikes <- inhibitory spike
         exc_spikes <- excitatory spike
->>>>>>> af9623ab
         I_stim pA <- continuous
 
     output:
