"""
terub_gpe - Terman Rubin neuron model
#####################################

Description
+++++++++++

terub_gpe is an implementation of a spiking neuron using the Terman Rubin model
based on the Hodgkin-Huxley formalism.

(1) **Post-syaptic currents:** Incoming spike events induce a post-synaptic change of current modelled
    by an alpha function. The alpha function is normalised such that an event of
    weight 1.0 results in a peak current of 1 pA.

(2) **Spike Detection:** Spike detection is done by a combined threshold-and-local-maximum search: if there
    is a local maximum above a certain threshold of the membrane potential, it is considered a spike.

References
++++++++++

.. [1] Terman, D. and Rubin, J.E. and Yew, A. C. and Wilson, C.J.
       Activity Patterns in a Model for the Subthalamopallidal Network
       of the Basal Ganglia
       The Journal of Neuroscience, 22(7), 2963-2976 (2002)

.. [2] Rubin, J.E. and Terman, D.
       High Frequency Stimulation of the Subthalamic Nucleus Eliminates
       Pathological Thalamic Rhythmicity in a Computational Model
       Journal of Computational Neuroscience, 16, 211-235 (2004)
"""
neuron terub_gpe:
<<<<<<< HEAD
  state:
    r integer = 0 # counts number of ticks during the refractory period

    V_m mV = E_L #  Membrane potential

    gate_h     real = 0.0 # gating variable h
    gate_n     real = 0.0 # gating variable n
    gate_r     real = 0.0 # gating variable r
    Ca_con     real = 0.0 # gating variable r
  end

  equations:
    # Parameters for Terman Rubin GPe Neuron
    inline g_tau_n_0 ms = 0.05 ms
    inline g_tau_n_1 ms = 0.27 ms
    inline g_theta_n_tau mV = -40.0 mV
    inline g_sigma_n_tau mV = -12.0 mV

    inline g_tau_h_0 ms = 0.05 ms
    inline g_tau_h_1 ms = 0.27 ms
    inline g_theta_h_tau mV = -40.0 mV
    inline g_sigma_h_tau mV = -12.0 mV
    inline g_tau_r ms = 30.0 ms

    # steady state values for gating variables
    inline g_theta_a mV = -57.0 mV
    inline g_sigma_a mV =  2.0 mV
    inline g_theta_h mV = -58.0 mV
    inline g_sigma_h mV = -12.0 mV
    inline g_theta_m mV = -37.0 mV
    inline g_sigma_m mV = 10.0 mV
    inline g_theta_n mV = -50.0 mV
    inline g_sigma_n mV = 14.0 mV
    inline g_theta_r mV = -70.0 mV
    inline g_sigma_r mV = -2.0 mV
    inline g_theta_s mV = -35.0 mV
    inline g_sigma_s mV = 2.0 mV

    # time evolvement of gating variables
    inline g_phi_h real =  0.05
    inline g_phi_n real =  0.1 #Report: 0.1, Terman Rubin 2002: 0.05
    inline g_phi_r real = 1.0

    # Calcium concentration and afterhyperpolarization current
    inline g_epsilon 1/ms =  0.0001 /ms
    inline g_k_Ca real = 15.0 #Report:15,  Terman Rubin 2002: 20.0
    inline g_k1 real = 30.0

    inline I_exc_mod real = -convolve(g_exc, exc_spikes) * V_m
    inline I_inh_mod real = convolve(g_inh, inh_spikes) * (V_m-E_gg)

    inline tau_n real = g_tau_n_0 + g_tau_n_1 / (1. + exp(-(V_m-g_theta_n_tau)/g_sigma_n_tau))
    inline tau_h real = g_tau_h_0 + g_tau_h_1 / (1. + exp(-(V_m-g_theta_h_tau)/g_sigma_h_tau))
    inline tau_r real = g_tau_r

    inline a_inf real = 1. / (1. + exp(-(V_m-g_theta_a)/g_sigma_a))
    inline h_inf real = 1. / (1. + exp(-(V_m-g_theta_h)/g_sigma_h))
    inline m_inf real = 1. / (1. + exp(-(V_m-g_theta_m)/g_sigma_m))
    inline n_inf real = 1. / (1. + exp(-(V_m-g_theta_n)/g_sigma_n))
    inline r_inf real = 1. / (1. + exp(-(V_m-g_theta_r)/g_sigma_r))
    inline s_inf real = 1. / (1. + exp(-(V_m-g_theta_s)/g_sigma_s))

    inline I_Na  real =  g_Na  * m_inf * m_inf * m_inf * gate_h    * (V_m - E_Na)
    inline I_K   real =  g_K   * gate_n * gate_n * gate_n * gate_n * (V_m - E_K )
    inline I_L   real =  g_L                                       * (V_m - E_L )
    inline I_T   real =  g_T   * a_inf* a_inf * a_inf * gate_r     * (V_m - E_Ca)
    inline I_Ca  real =  g_Ca  * s_inf * s_inf                     * (V_m - E_Ca)
    inline I_ahp real =  g_ahp * (Ca_con / (Ca_con + g_k1))        * (V_m - E_K )

    # synapses: alpha functions
    ## alpha function for the g_inh
    kernel g_inh = (e/tau_syn_inh) * t * exp(-t/tau_syn_inh)
    ## alpha function for the g_exc
    kernel g_exc = (e/tau_syn_exc) * t * exp(-t/tau_syn_exc)

    # V dot -- synaptic input are currents, inhib current is negative
    V_m' = ( -(I_Na + I_K + I_L + I_T + I_Ca + I_ahp) * pA + I_e + I_stim + I_exc_mod * pA + I_inh_mod * pA) / C_m

    # channel dynamics
    gate_h' = g_phi_h * ((h_inf - gate_h) / tau_h) / ms # h-variable
    gate_n' = g_phi_n * ((n_inf - gate_n) / tau_n) / ms # n-variable
    gate_r' = g_phi_r * ((r_inf - gate_r) / tau_r) / ms # r-variable

    # Calcium concentration
    Ca_con' = g_epsilon*(-I_Ca - I_T - g_k_Ca * Ca_con)
  end

  parameters:
    E_L        mV = -55 mV   # Resting membrane potential
    g_L        nS = 0.1 nS   # Leak conductance
    C_m        pF = 1 pF     # Capacitance of the membrane
    E_Na       mV = 55 mV    # Sodium reversal potential
    g_Na       nS = 120 nS   # Sodium peak conductance
    E_K        mV = -80.0 mV # Potassium reversal potential
    g_K        nS = 30.0 nS  # Potassium peak conductance
    E_Ca       mV = 120 mV   # Calcium reversal potential
    g_Ca       nS = 0.15 nS  # Calcium peak conductance
    g_T        nS = 0.5 nS   # T-type Calcium channel peak conductance
    g_ahp      nS = 30 nS    # Afterpolarization current peak conductance
    tau_syn_exc ms = 1 ms    # Rise time of the excitatory synaptic alpha function
    tau_syn_inh ms = 12.5 ms # Rise time of the inhibitory synaptic alpha function
    E_gg       mV = -100 mV  # Reversal potential for inhibitory input (from GPe)
    t_ref      ms = 2 ms     # Refractory time

    # constant external input current
    I_e pA = 0 pA
  end

  internals:
    refractory_counts integer = steps(t_ref)
  end

  input:
    exc_spikes nS <- excitatory spike
    inh_spikes nS <- inhibitory spike
    I_stim pA <- continuous
  end

  output: spike

  update:
    U_old mV = V_m

    process_input(I_stim)

    integrate_odes()

    process_input(exc_spikes, inh_spikes)

    # sending spikes: crossing 0 mV, pseudo-refractoriness and local maximum...
    if r > 0:
      r -= 1
    elif V_m > 0 mV and U_old > V_m:
      r = refractory_counts
      emit_spike()
    end

  end

end
=======
    state:
        r integer = 0 # counts number of ticks during the refractory period

        V_m mV = E_L #  Membrane potential

        gate_h     real = 0.0 # gating variable h
        gate_n     real = 0.0 # gating variable n
        gate_r     real = 0.0 # gating variable r
        Ca_con     real = 0.0 # gating variable r

    equations:
        # Parameters for Terman Rubin GPe Neuron
        inline g_tau_n_0 ms = 0.05 ms
        inline g_tau_n_1 ms = 0.27 ms
        inline g_theta_n_tau mV = -40.0 mV
        inline g_sigma_n_tau mV = -12.0 mV

        inline g_tau_h_0 ms = 0.05 ms
        inline g_tau_h_1 ms = 0.27 ms
        inline g_theta_h_tau mV = -40.0 mV
        inline g_sigma_h_tau mV = -12.0 mV
        inline g_tau_r ms = 30.0 ms

        # steady state values for gating variables
        inline g_theta_a mV = -57.0 mV
        inline g_sigma_a mV =  2.0 mV
        inline g_theta_h mV = -58.0 mV
        inline g_sigma_h mV = -12.0 mV
        inline g_theta_m mV = -37.0 mV
        inline g_sigma_m mV = 10.0 mV
        inline g_theta_n mV = -50.0 mV
        inline g_sigma_n mV = 14.0 mV
        inline g_theta_r mV = -70.0 mV
        inline g_sigma_r mV = -2.0 mV
        inline g_theta_s mV = -35.0 mV
        inline g_sigma_s mV = 2.0 mV

        # time evolvement of gating variables
        inline g_phi_h real =  0.05
        inline g_phi_n real =  0.1 #Report: 0.1, Terman Rubin 2002: 0.05
        inline g_phi_r real = 1.0

        # Calcium concentration and afterhyperpolarization current
        inline g_epsilon 1/ms =  0.0001 /ms
        inline g_k_Ca real = 15.0 #Report:15,  Terman Rubin 2002: 20.0
        inline g_k1 real = 30.0

        inline I_exc_mod real = -convolve(g_exc, exc_spikes) * V_m
        inline I_inh_mod real = convolve(g_inh, inh_spikes) * (V_m-E_gg)

        inline tau_n real = g_tau_n_0 + g_tau_n_1 / (1. + exp(-(V_m-g_theta_n_tau)/g_sigma_n_tau))
        inline tau_h real = g_tau_h_0 + g_tau_h_1 / (1. + exp(-(V_m-g_theta_h_tau)/g_sigma_h_tau))
        inline tau_r real = g_tau_r

        inline a_inf real = 1. / (1. + exp(-(V_m-g_theta_a)/g_sigma_a))
        inline h_inf real = 1. / (1. + exp(-(V_m-g_theta_h)/g_sigma_h))
        inline m_inf real = 1. / (1. + exp(-(V_m-g_theta_m)/g_sigma_m))
        inline n_inf real = 1. / (1. + exp(-(V_m-g_theta_n)/g_sigma_n))
        inline r_inf real = 1. / (1. + exp(-(V_m-g_theta_r)/g_sigma_r))
        inline s_inf real = 1. / (1. + exp(-(V_m-g_theta_s)/g_sigma_s))

        inline I_Na  real =  g_Na  * m_inf * m_inf * m_inf * gate_h    * (V_m - E_Na)
        inline I_K   real =  g_K   * gate_n * gate_n * gate_n * gate_n * (V_m - E_K )
        inline I_L   real =  g_L                                       * (V_m - E_L )
        inline I_T   real =  g_T   * a_inf* a_inf * a_inf * gate_r     * (V_m - E_Ca)
        inline I_Ca  real =  g_Ca  * s_inf * s_inf                     * (V_m - E_Ca)
        inline I_ahp real =  g_ahp * (Ca_con / (Ca_con + g_k1))        * (V_m - E_K )

        # synapses: alpha functions
        ## alpha function for the g_inh
        kernel g_inh = (e/tau_syn_inh) * t * exp(-t/tau_syn_inh)
        ## alpha function for the g_exc
        kernel g_exc = (e/tau_syn_exc) * t * exp(-t/tau_syn_exc)

        # V dot -- synaptic input are currents, inhib current is negative
        V_m' = ( -(I_Na + I_K + I_L + I_T + I_Ca + I_ahp) * pA + I_e + I_stim + I_exc_mod * pA + I_inh_mod * pA) / C_m

        # channel dynamics
        gate_h' = g_phi_h * ((h_inf - gate_h) / tau_h) / ms # h-variable
        gate_n' = g_phi_n * ((n_inf - gate_n) / tau_n) / ms # n-variable
        gate_r' = g_phi_r * ((r_inf - gate_r) / tau_r) / ms # r-variable

        # Calcium concentration
        Ca_con' = g_epsilon*(-I_Ca - I_T - g_k_Ca * Ca_con)

    parameters:
        E_L        mV = -55 mV   # Resting membrane potential
        g_L        nS = 0.1 nS   # Leak conductance
        C_m        pF = 1 pF     # Capacitance of the membrane
        E_Na       mV = 55 mV    # Sodium reversal potential
        g_Na       nS = 120 nS   # Sodium peak conductance
        E_K        mV = -80.0 mV # Potassium reversal potential
        g_K        nS = 30.0 nS  # Potassium peak conductance
        E_Ca       mV = 120 mV   # Calcium reversal potential
        g_Ca       nS = 0.15 nS  # Calcium peak conductance
        g_T        nS = 0.5 nS   # T-type Calcium channel peak conductance
        g_ahp      nS = 30 nS    # Afterpolarization current peak conductance
        tau_syn_exc ms = 1 ms    # Rise time of the excitatory synaptic alpha function
        tau_syn_inh ms = 12.5 ms # Rise time of the inhibitory synaptic alpha function
        E_gg       mV = -100 mV  # Reversal potential for inhibitory input (from GPe)
        t_ref      ms = 2 ms     # Refractory time

        # constant external input current
        I_e pA = 0 pA

    internals:
        refractory_counts integer = steps(t_ref)

    input:
        inh_spikes nS <- inhibitory spike
        exc_spikes nS <- excitatory spike
        I_stim pA <- continuous

    output: spike

    update:
        U_old mV = V_m
        integrate_odes()

        # sending spikes: crossing 0 mV, pseudo-refractoriness and local maximum...
        if r > 0:
            r -= 1
        elif V_m > 0 mV and U_old > V_m:
            r = refractory_counts
            emit_spike()
>>>>>>> 45c4cf69
<|MERGE_RESOLUTION|>--- conflicted
+++ resolved
@@ -29,148 +29,6 @@
        Journal of Computational Neuroscience, 16, 211-235 (2004)
 """
 neuron terub_gpe:
-<<<<<<< HEAD
-  state:
-    r integer = 0 # counts number of ticks during the refractory period
-
-    V_m mV = E_L #  Membrane potential
-
-    gate_h     real = 0.0 # gating variable h
-    gate_n     real = 0.0 # gating variable n
-    gate_r     real = 0.0 # gating variable r
-    Ca_con     real = 0.0 # gating variable r
-  end
-
-  equations:
-    # Parameters for Terman Rubin GPe Neuron
-    inline g_tau_n_0 ms = 0.05 ms
-    inline g_tau_n_1 ms = 0.27 ms
-    inline g_theta_n_tau mV = -40.0 mV
-    inline g_sigma_n_tau mV = -12.0 mV
-
-    inline g_tau_h_0 ms = 0.05 ms
-    inline g_tau_h_1 ms = 0.27 ms
-    inline g_theta_h_tau mV = -40.0 mV
-    inline g_sigma_h_tau mV = -12.0 mV
-    inline g_tau_r ms = 30.0 ms
-
-    # steady state values for gating variables
-    inline g_theta_a mV = -57.0 mV
-    inline g_sigma_a mV =  2.0 mV
-    inline g_theta_h mV = -58.0 mV
-    inline g_sigma_h mV = -12.0 mV
-    inline g_theta_m mV = -37.0 mV
-    inline g_sigma_m mV = 10.0 mV
-    inline g_theta_n mV = -50.0 mV
-    inline g_sigma_n mV = 14.0 mV
-    inline g_theta_r mV = -70.0 mV
-    inline g_sigma_r mV = -2.0 mV
-    inline g_theta_s mV = -35.0 mV
-    inline g_sigma_s mV = 2.0 mV
-
-    # time evolvement of gating variables
-    inline g_phi_h real =  0.05
-    inline g_phi_n real =  0.1 #Report: 0.1, Terman Rubin 2002: 0.05
-    inline g_phi_r real = 1.0
-
-    # Calcium concentration and afterhyperpolarization current
-    inline g_epsilon 1/ms =  0.0001 /ms
-    inline g_k_Ca real = 15.0 #Report:15,  Terman Rubin 2002: 20.0
-    inline g_k1 real = 30.0
-
-    inline I_exc_mod real = -convolve(g_exc, exc_spikes) * V_m
-    inline I_inh_mod real = convolve(g_inh, inh_spikes) * (V_m-E_gg)
-
-    inline tau_n real = g_tau_n_0 + g_tau_n_1 / (1. + exp(-(V_m-g_theta_n_tau)/g_sigma_n_tau))
-    inline tau_h real = g_tau_h_0 + g_tau_h_1 / (1. + exp(-(V_m-g_theta_h_tau)/g_sigma_h_tau))
-    inline tau_r real = g_tau_r
-
-    inline a_inf real = 1. / (1. + exp(-(V_m-g_theta_a)/g_sigma_a))
-    inline h_inf real = 1. / (1. + exp(-(V_m-g_theta_h)/g_sigma_h))
-    inline m_inf real = 1. / (1. + exp(-(V_m-g_theta_m)/g_sigma_m))
-    inline n_inf real = 1. / (1. + exp(-(V_m-g_theta_n)/g_sigma_n))
-    inline r_inf real = 1. / (1. + exp(-(V_m-g_theta_r)/g_sigma_r))
-    inline s_inf real = 1. / (1. + exp(-(V_m-g_theta_s)/g_sigma_s))
-
-    inline I_Na  real =  g_Na  * m_inf * m_inf * m_inf * gate_h    * (V_m - E_Na)
-    inline I_K   real =  g_K   * gate_n * gate_n * gate_n * gate_n * (V_m - E_K )
-    inline I_L   real =  g_L                                       * (V_m - E_L )
-    inline I_T   real =  g_T   * a_inf* a_inf * a_inf * gate_r     * (V_m - E_Ca)
-    inline I_Ca  real =  g_Ca  * s_inf * s_inf                     * (V_m - E_Ca)
-    inline I_ahp real =  g_ahp * (Ca_con / (Ca_con + g_k1))        * (V_m - E_K )
-
-    # synapses: alpha functions
-    ## alpha function for the g_inh
-    kernel g_inh = (e/tau_syn_inh) * t * exp(-t/tau_syn_inh)
-    ## alpha function for the g_exc
-    kernel g_exc = (e/tau_syn_exc) * t * exp(-t/tau_syn_exc)
-
-    # V dot -- synaptic input are currents, inhib current is negative
-    V_m' = ( -(I_Na + I_K + I_L + I_T + I_Ca + I_ahp) * pA + I_e + I_stim + I_exc_mod * pA + I_inh_mod * pA) / C_m
-
-    # channel dynamics
-    gate_h' = g_phi_h * ((h_inf - gate_h) / tau_h) / ms # h-variable
-    gate_n' = g_phi_n * ((n_inf - gate_n) / tau_n) / ms # n-variable
-    gate_r' = g_phi_r * ((r_inf - gate_r) / tau_r) / ms # r-variable
-
-    # Calcium concentration
-    Ca_con' = g_epsilon*(-I_Ca - I_T - g_k_Ca * Ca_con)
-  end
-
-  parameters:
-    E_L        mV = -55 mV   # Resting membrane potential
-    g_L        nS = 0.1 nS   # Leak conductance
-    C_m        pF = 1 pF     # Capacitance of the membrane
-    E_Na       mV = 55 mV    # Sodium reversal potential
-    g_Na       nS = 120 nS   # Sodium peak conductance
-    E_K        mV = -80.0 mV # Potassium reversal potential
-    g_K        nS = 30.0 nS  # Potassium peak conductance
-    E_Ca       mV = 120 mV   # Calcium reversal potential
-    g_Ca       nS = 0.15 nS  # Calcium peak conductance
-    g_T        nS = 0.5 nS   # T-type Calcium channel peak conductance
-    g_ahp      nS = 30 nS    # Afterpolarization current peak conductance
-    tau_syn_exc ms = 1 ms    # Rise time of the excitatory synaptic alpha function
-    tau_syn_inh ms = 12.5 ms # Rise time of the inhibitory synaptic alpha function
-    E_gg       mV = -100 mV  # Reversal potential for inhibitory input (from GPe)
-    t_ref      ms = 2 ms     # Refractory time
-
-    # constant external input current
-    I_e pA = 0 pA
-  end
-
-  internals:
-    refractory_counts integer = steps(t_ref)
-  end
-
-  input:
-    exc_spikes nS <- excitatory spike
-    inh_spikes nS <- inhibitory spike
-    I_stim pA <- continuous
-  end
-
-  output: spike
-
-  update:
-    U_old mV = V_m
-
-    process_input(I_stim)
-
-    integrate_odes()
-
-    process_input(exc_spikes, inh_spikes)
-
-    # sending spikes: crossing 0 mV, pseudo-refractoriness and local maximum...
-    if r > 0:
-      r -= 1
-    elif V_m > 0 mV and U_old > V_m:
-      r = refractory_counts
-      emit_spike()
-    end
-
-  end
-
-end
-=======
     state:
         r integer = 0 # counts number of ticks during the refractory period
 
@@ -280,20 +138,24 @@
         refractory_counts integer = steps(t_ref)
 
     input:
+        exc_spikes nS <- excitatory spike
         inh_spikes nS <- inhibitory spike
-        exc_spikes nS <- excitatory spike
         I_stim pA <- continuous
 
     output: spike
 
     update:
         U_old mV = V_m
+
+        process_input(I_stim)
+
         integrate_odes()
+
+        process_input(exc_spikes, inh_spikes)
 
         # sending spikes: crossing 0 mV, pseudo-refractoriness and local maximum...
         if r > 0:
             r -= 1
         elif V_m > 0 mV and U_old > V_m:
             r = refractory_counts
-            emit_spike()
->>>>>>> 45c4cf69
+            emit_spike()