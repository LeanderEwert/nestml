"""
iaf_psc_delta - Current-based leaky integrate-and-fire neuron model with delta-kernel post-synaptic currents
############################################################################################################

Description
+++++++++++

iaf_psc_delta is an implementation of a leaky integrate-and-fire model
where the potential jumps on each spike arrival.

The threshold crossing is followed by an absolute refractory period
during which the membrane potential is clamped to the resting potential.

Spikes arriving while the neuron is refractory, are discarded by
default. If the property ``with_refr_input`` is set to true, such
spikes are added to the membrane potential at the end of the
refractory period, dampened according to the interval between
arrival and end of refractoriness.

The general framework for the consistent formulation of systems with
neuron like dynamics interacting by point events is described in
[1]_.  A flow chart can be found in [2]_.

Critical tests for the formulation of the neuron model are the
comparisons of simulation results for different computation step
sizes. sli/testsuite/nest contains a number of such tests.

The iaf_psc_delta is the standard model used to check the consistency
of the nest simulation kernel because it is at the same time complex
enough to exhibit non-trivial dynamics and simple enough compute
relevant measures analytically.


References
++++++++++

.. [1] Rotter S,  Diesmann M (1999). Exact simulation of
       time-invariant linear systems with applications to neuronal
       modeling. Biologial Cybernetics 81:381-402.
       DOI: https://doi.org/10.1007/s004220050570
.. [2] Diesmann M, Gewaltig M-O, Rotter S, & Aertsen A (2001). State
       space analysis of synchronous spiking in cortical neural
       networks. Neurocomputing 38-40:565-571.
       DOI: https://doi.org/10.1016/S0925-2312(01)00409-X


See also
++++++++

iaf_psc_alpha, iaf_psc_exp
"""
neuron iaf_psc_delta:
<<<<<<< HEAD

  state:
    r integer = 0    # Counts number of tick during the refractory period
    V_m mV = E_L     # Membrane potential
  end

  equations:
    kernel G = delta(t)
    V_m' = -(V_m - E_L) / tau_m + (mV / pA / ms) * convolve(G, spikes) + (I_e + I_stim) / C_m
  end

  parameters:
    tau_m   ms = 10 ms              # Membrane time constant
    C_m     pF = 250 pF             # Capacity of the membrane
    t_ref   ms = 2 ms               # Duration of refractory period
    tau_syn ms = 2 ms               # Time constant of synaptic current
    E_L     mV = -70 mV             # Resting membrane potential
    V_reset mV = -70 mV             # Reset potential of the membrane
    V_th    mV = -55 mV             # Spike threshold
    V_min   mV = -inf * 1 mV        # Absolute lower value for the membrane potential

    # constant external input current
    I_e pA = 0 pA
  end

  internals:
    h ms = resolution()
    RefractoryCounts integer = steps(t_ref) # refractory time in steps
  end

  input:
    spikes pA <- spike
    I_stim pA <- continuous
  end

  output: spike

  update:
    process_input(I_stim)

    if r == 0: # neuron not refractory
      integrate_odes()

      # lower bound of membrane potential
      V_m = V_m < V_min ? V_min : V_m
    else: # neuron is absolute refractory
      r -= 1
    end

    process_input(spikes)

    if V_m >= V_th: # threshold crossing
        r = RefractoryCounts
        V_m = V_reset
        emit_spike()
    end
  end
end
=======
    state:
        refr_spikes_buffer mV = 0 mV
        r integer = 0    # Counts number of tick during the refractory period
        V_m mV = E_L     # Membrane potential

    equations:
        kernel G = delta(t)
        V_m' = -(V_m - E_L) / tau_m + (mV / pA / ms) * convolve(G, spikes) + (I_e + I_stim) / C_m

    parameters:
        tau_m   ms = 10 ms              # Membrane time constant
        C_m     pF = 250 pF             # Capacity of the membrane
        t_ref   ms = 2 ms               # Duration of refractory period
        tau_syn ms = 2 ms               # Time constant of synaptic current
        E_L     mV = -70 mV             # Resting membrane potential
        V_reset mV = -70 mV             # Reset potential of the membrane
        V_th    mV = -55 mV             # Spike threshold
        V_min   mV = -inf * 1 mV        # Absolute lower value for the membrane potential
        with_refr_input boolean = false # If true, do not discard input during refractory period.

        # constant external input current
        I_e pA = 0 pA

    internals:
        h ms = resolution()
        RefractoryCounts integer = steps(t_ref) # refractory time in steps

    input:
        spikes pA <- spike
        I_stim pA <- continuous

    output: spike

    update:
        if r == 0: # neuron not refractory
            integrate_odes()

            # if we have accumulated spikes from refractory period,
            # add and reset accumulator
            if with_refr_input and refr_spikes_buffer != 0.0 mV:
                V_m += refr_spikes_buffer
                refr_spikes_buffer = 0.0 mV

            # lower bound of membrane potential
            V_m = V_m < V_min ? V_min : V_m

        else: # neuron is absolute refractory
            # read spikes from buffer and accumulate them, discounting
            # for decay until end of refractory period
            # the buffer is clear automatically
            if with_refr_input:
                refr_spikes_buffer += spikes * exp(-r * h / tau_m) * mV/pA
            r -= 1

        if V_m >= V_th: # threshold crossing
            r = RefractoryCounts
            V_m = V_reset
            emit_spike()
>>>>>>> 45c4cf69
<|MERGE_RESOLUTION|>--- conflicted
+++ resolved
@@ -50,68 +50,7 @@
 iaf_psc_alpha, iaf_psc_exp
 """
 neuron iaf_psc_delta:
-<<<<<<< HEAD
-
-  state:
-    r integer = 0    # Counts number of tick during the refractory period
-    V_m mV = E_L     # Membrane potential
-  end
-
-  equations:
-    kernel G = delta(t)
-    V_m' = -(V_m - E_L) / tau_m + (mV / pA / ms) * convolve(G, spikes) + (I_e + I_stim) / C_m
-  end
-
-  parameters:
-    tau_m   ms = 10 ms              # Membrane time constant
-    C_m     pF = 250 pF             # Capacity of the membrane
-    t_ref   ms = 2 ms               # Duration of refractory period
-    tau_syn ms = 2 ms               # Time constant of synaptic current
-    E_L     mV = -70 mV             # Resting membrane potential
-    V_reset mV = -70 mV             # Reset potential of the membrane
-    V_th    mV = -55 mV             # Spike threshold
-    V_min   mV = -inf * 1 mV        # Absolute lower value for the membrane potential
-
-    # constant external input current
-    I_e pA = 0 pA
-  end
-
-  internals:
-    h ms = resolution()
-    RefractoryCounts integer = steps(t_ref) # refractory time in steps
-  end
-
-  input:
-    spikes pA <- spike
-    I_stim pA <- continuous
-  end
-
-  output: spike
-
-  update:
-    process_input(I_stim)
-
-    if r == 0: # neuron not refractory
-      integrate_odes()
-
-      # lower bound of membrane potential
-      V_m = V_m < V_min ? V_min : V_m
-    else: # neuron is absolute refractory
-      r -= 1
-    end
-
-    process_input(spikes)
-
-    if V_m >= V_th: # threshold crossing
-        r = RefractoryCounts
-        V_m = V_reset
-        emit_spike()
-    end
-  end
-end
-=======
     state:
-        refr_spikes_buffer mV = 0 mV
         r integer = 0    # Counts number of tick during the refractory period
         V_m mV = E_L     # Membrane potential
 
@@ -128,7 +67,6 @@
         V_reset mV = -70 mV             # Reset potential of the membrane
         V_th    mV = -55 mV             # Spike threshold
         V_min   mV = -inf * 1 mV        # Absolute lower value for the membrane potential
-        with_refr_input boolean = false # If true, do not discard input during refractory period.
 
         # constant external input current
         I_e pA = 0 pA
@@ -144,28 +82,19 @@
     output: spike
 
     update:
+        process_input(I_stim)
+
         if r == 0: # neuron not refractory
             integrate_odes()
 
-            # if we have accumulated spikes from refractory period,
-            # add and reset accumulator
-            if with_refr_input and refr_spikes_buffer != 0.0 mV:
-                V_m += refr_spikes_buffer
-                refr_spikes_buffer = 0.0 mV
-
             # lower bound of membrane potential
             V_m = V_m < V_min ? V_min : V_m
+        else: # neuron is absolute refractory
+            r -= 1
 
-        else: # neuron is absolute refractory
-            # read spikes from buffer and accumulate them, discounting
-            # for decay until end of refractory period
-            # the buffer is clear automatically
-            if with_refr_input:
-                refr_spikes_buffer += spikes * exp(-r * h / tau_m) * mV/pA
-            r -= 1
+        process_input(spikes)
 
         if V_m >= V_th: # threshold crossing
             r = RefractoryCounts
             V_m = V_reset
-            emit_spike()
->>>>>>> 45c4cf69
+            emit_spike()