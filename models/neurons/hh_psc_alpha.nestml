"""
hh_psc_alpha - Hodgkin-Huxley neuron model
##########################################

Description
+++++++++++

hh_psc_alpha is an implementation of a spiking neuron using the Hodgkin-Huxley
formalism.

Incoming spike events induce a post-synaptic change of current modelled
by an alpha function. The alpha function is normalised such that an event of
weight 1.0 results in a peak current of 1 pA.

Spike detection is done by a combined threshold-and-local-maximum search: if
there is a local maximum above a certain threshold of the membrane potential,
it is considered a spike.


Problems/Todo
+++++++++++++

- better spike detection
- initial wavelet/spike at simulation onset


References
++++++++++

.. [1] Gerstner W, Kistler W (2002). Spiking neuron models: Single neurons,
       populations, plasticity. New York: Cambridge University Press
.. [2] Dayan P, Abbott LF (2001). Theoretical neuroscience: Computational and
       mathematical modeling of neural systems. Cambridge, MA: MIT Press.
       https://pure.mpg.de/pubman/faces/ViewItemOverviewPage.jsp?itemId=item_3006127>
.. [3] Hodgkin AL and Huxley A F (1952). A quantitative description of
       membrane current and its application to conduction and excitation in
       nerve. The Journal of Physiology 117.
       DOI: https://doi.org/10.1113/jphysiol.1952.sp004764


See also
++++++++

hh_cond_exp_traub
"""
model hh_psc_alpha_neuron:
    state:
        r integer = 0 # number of steps in the current refractory phase

        V_m mV = V_m_init # Membrane potential

        Act_m real =  alpha_m_init / ( alpha_m_init + beta_m_init )   # Activation variable m for Na
        Inact_h real = alpha_h_init / ( alpha_h_init + beta_h_init )    # Inactivation variable h for Na
        Act_n real =  alpha_n_init / ( alpha_n_init + beta_n_init ) # Activation variable n for K

    equations:
        # synapses: alpha functions
        kernel K_syn_inh = (e/tau_syn_inh) * t * exp(-t/tau_syn_inh)
        kernel K_syn_exc = (e/tau_syn_exc) * t * exp(-t/tau_syn_exc)

        inline I_syn_exc pA = convolve(K_syn_exc, exc_spikes) * pA
        inline I_syn_inh pA = convolve(K_syn_inh, inh_spikes) * pA
        inline I_Na  pA = g_Na * Act_m * Act_m * Act_m * Inact_h * ( V_m - E_Na )
        inline I_K   pA = g_K * Act_n * Act_n * Act_n * Act_n * ( V_m - E_K )
        inline I_L   pA = g_L * ( V_m - E_L )

        # Act_n
        inline alpha_n real = ( 0.01 * ( V_m / mV + 55. ) ) / ( 1. - exp( -( V_m / mV + 55. ) / 10. ) )
        inline beta_n  real = 0.125 * exp( -( V_m / mV + 65. ) / 80. )
        Act_n' = ( alpha_n * ( 1 - Act_n ) - beta_n * Act_n ) / ms # n-variable

        # Act_m
        inline alpha_m real = ( 0.1 * ( V_m / mV + 40. ) ) / ( 1. - exp( -( V_m / mV + 40. ) / 10. ) )
        inline beta_m  real = 4. * exp( -( V_m / mV + 65. ) / 18. )
        Act_m' = ( alpha_m * ( 1 - Act_m ) - beta_m * Act_m ) / ms # m-variable

        # Inact_h'
        inline alpha_h real = 0.07 * exp( -( V_m / mV + 65. ) / 20. )
        inline beta_h  real = 1. / ( 1. + exp( -( V_m / mV + 35. ) / 10. ) )
        Inact_h' = ( alpha_h * ( 1 - Inact_h ) - beta_h * Inact_h ) / ms # h-variable

        V_m' = ( -( I_Na + I_K + I_L ) + I_e + I_stim + I_syn_exc - I_syn_inh ) / C_m

    parameters:
        t_ref ms = 2 ms          # Refractory period
        g_Na nS = 12000 nS       # Sodium peak conductance
        g_K nS = 3600 nS         # Potassium peak conductance
        g_L nS = 30 nS           # Leak conductance
        C_m pF = 100 pF          # Membrane Capacitance
        E_Na mV = 50 mV          # Sodium reversal potential
        E_K mV = -77 mV          # Potassium reversal potential
        E_L mV = -54.402 mV      # Leak reversal Potential (aka resting potential)
        tau_syn_exc ms = 0.2 ms  # Rise time of the excitatory synaptic alpha function
        tau_syn_inh ms = 2 ms    # Rise time of the inhibitory synaptic alpha function

        # constant external input current
        I_e pA = 0 pA

    internals:
        V_m_init mV = -65 mV     # Initial membrane potential
        alpha_n_init real = ( 0.01 * ( V_m_init / mV + 55. ) ) / ( 1. - exp( -( V_m_init / mV + 55. ) / 10. ) )
        beta_n_init  real = 0.125 * exp( -( V_m_init / mV + 65. ) / 80. )
        alpha_m_init real = ( 0.1 * ( V_m_init / mV + 40. ) ) / ( 1. - exp( -( V_m_init / mV + 40. ) / 10. ) )
        beta_m_init  real = 4. * exp( -( V_m_init / mV + 65. ) / 18. )
        alpha_h_init real = 0.07 * exp( -( V_m_init / mV + 65. ) / 20. )
        beta_h_init  real = 1. / ( 1. + exp( -( V_m_init / mV + 35. ) / 10. ) )

        RefractoryCounts integer = steps(t_ref) # refractory time in steps

    input:
<<<<<<< HEAD
        exc_spikes pA <- excitatory spike
        inh_spikes pA <- inhibitory spike
=======
        inh_spikes <- inhibitory spike
        exc_spikes <- excitatory spike
>>>>>>> af9623ab
        I_stim pA <- continuous

    output:
        spike

    update:
        U_old mV = V_m
        integrate_odes()

        if r > 0: # is refractory?
            r -= 1
        elif V_m > 0 mV and U_old > V_m: # threshold && maximum
            r = RefractoryCounts
            emit_spike()<|MERGE_RESOLUTION|>--- conflicted
+++ resolved
@@ -108,13 +108,8 @@
         RefractoryCounts integer = steps(t_ref) # refractory time in steps
 
     input:
-<<<<<<< HEAD
-        exc_spikes pA <- excitatory spike
-        inh_spikes pA <- inhibitory spike
-=======
         inh_spikes <- inhibitory spike
         exc_spikes <- excitatory spike
->>>>>>> af9623ab
         I_stim pA <- continuous
 
     output:
