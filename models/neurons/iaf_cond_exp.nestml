"""
iaf_cond_exp - Simple conductance based leaky integrate-and-fire neuron model
#############################################################################

Description
+++++++++++

iaf_cond_exp is an implementation of a spiking neuron using IAF dynamics with
conductance-based synapses. Incoming spike events induce a post-synaptic change
of conductance modelled by an exponential function. The exponential function
is normalised such that an event of weight 1.0 results in a peak conductance of
1 nS.

References
++++++++++

.. [1] Meffin H, Burkitt AN, Grayden DB (2004). An analytical
       model for the large, fluctuating synaptic conductance state typical of
       neocortical neurons in vivo. Journal of Computational Neuroscience,
       16:159-175.
       DOI: https://doi.org/10.1023/B:JCNS.0000014108.03012.81

See also
++++++++

iaf_psc_delta, iaf_psc_exp, iaf_cond_exp
"""
neuron iaf_cond_exp:

<<<<<<< HEAD
  state:
    r integer = 0     # counts number of tick during the refractory period
    V_m mV = E_L     # membrane potential
  end

  equations:
    kernel g_inh = exp(-t/tau_syn_inh) # inputs from the inh conductance
    kernel g_exc = exp(-t/tau_syn_exc) # inputs from the exc conductance

    inline I_syn_exc pA = convolve(g_exc, exc_spikes) * ( V_m - E_exc )
    inline I_syn_inh pA = convolve(g_inh, inh_spikes) * ( V_m - E_inh )
    inline I_leak pA = g_L * ( V_m - E_L )
    V_m' = ( -I_leak - I_syn_exc - I_syn_inh + I_e + I_stim ) / C_m
  end

  parameters:
    V_th mV = -55 mV        # Threshold potential
    V_reset mV = -60 mV     # Reset potential
    t_ref ms = 2 ms         # Refractory period
    g_L nS = 16.6667 nS     # Leak conductance
    C_m pF = 250 pF         # Membrane capacitance
    E_exc mV = 0 mV         # Excitatory reversal potential
    E_inh mV = -85 mV       # Inhibitory reversal potential
    E_L mV = -70 mV         # Leak reversal potential (aka resting potential)
    tau_syn_exc ms = 0.2 ms # Synaptic time constant of excitatory synapse
    tau_syn_inh ms = 2 ms   # Synaptic time constant of inhibitory synapse

    # constant external input current
    I_e pA = 0 pA
  end

  internals:
    RefractoryCounts integer = steps(t_ref) # refractory time in steps
  end

  input:
    exc_spikes nS <- excitatory spike
    inh_spikes nS <- inhibitory spike
    I_stim pA <- continuous
  end

  output: spike

  update:
    process_input(I_stim)
    integrate_odes()
    process_input(exc_spikes, inh_spikes)
    if r != 0: # neuron is absolute refractory
      r = r - 1
      V_m = V_reset # clamp potential
    elif V_m >= V_th:  # neuron is not absolute refractory
      r = RefractoryCounts
      V_m = V_reset # clamp potential
      emit_spike()
    end
  end
end
=======
    state:
        r integer = 0     # counts number of tick during the refractory period
        V_m mV = E_L     # membrane potential

    equations:
        kernel g_inh = exp(-t/tau_syn_inh) # inputs from the inh conductance
        kernel g_exc = exp(-t/tau_syn_exc) # inputs from the exc conductance

        inline I_syn_exc pA = convolve(g_exc, exc_spikes) * ( V_m - E_exc )
        inline I_syn_inh pA = convolve(g_inh, inh_spikes) * ( V_m - E_inh )
        inline I_leak pA = g_L * ( V_m - E_L )
        V_m' = ( -I_leak - I_syn_exc - I_syn_inh + I_e + I_stim ) / C_m

    parameters:
        V_th mV = -55 mV        # Threshold potential
        V_reset mV = -60 mV     # Reset potential
        t_ref ms = 2 ms         # Refractory period
        g_L nS = 16.6667 nS     # Leak conductance
        C_m pF = 250 pF         # Membrane capacitance
        E_exc mV = 0 mV         # Excitatory reversal potential
        E_inh mV = -85 mV       # Inhibitory reversal potential
        E_L mV = -70 mV         # Leak reversal potential (aka resting potential)
        tau_syn_exc ms = 0.2 ms # Synaptic time constant of excitatory synapse
        tau_syn_inh ms = 2 ms   # Synaptic time constant of inhibitory synapse

        # constant external input current
        I_e pA = 0 pA

    internals:
        RefractoryCounts integer = steps(t_ref) # refractory time in steps

    input:
        inh_spikes nS <- inhibitory spike
        exc_spikes nS <- excitatory spike
        I_stim pA <- continuous

    output: spike

    update:
        integrate_odes()
        if r != 0: # neuron is absolute refractory
            r =  r - 1
            V_m = V_reset # clamp potential
        elif V_m >= V_th:  # neuron is not absolute refractory
            r = RefractoryCounts
            V_m = V_reset # clamp potential
            emit_spike()
>>>>>>> 45c4cf69
<|MERGE_RESOLUTION|>--- conflicted
+++ resolved
@@ -27,65 +27,6 @@
 """
 neuron iaf_cond_exp:
 
-<<<<<<< HEAD
-  state:
-    r integer = 0     # counts number of tick during the refractory period
-    V_m mV = E_L     # membrane potential
-  end
-
-  equations:
-    kernel g_inh = exp(-t/tau_syn_inh) # inputs from the inh conductance
-    kernel g_exc = exp(-t/tau_syn_exc) # inputs from the exc conductance
-
-    inline I_syn_exc pA = convolve(g_exc, exc_spikes) * ( V_m - E_exc )
-    inline I_syn_inh pA = convolve(g_inh, inh_spikes) * ( V_m - E_inh )
-    inline I_leak pA = g_L * ( V_m - E_L )
-    V_m' = ( -I_leak - I_syn_exc - I_syn_inh + I_e + I_stim ) / C_m
-  end
-
-  parameters:
-    V_th mV = -55 mV        # Threshold potential
-    V_reset mV = -60 mV     # Reset potential
-    t_ref ms = 2 ms         # Refractory period
-    g_L nS = 16.6667 nS     # Leak conductance
-    C_m pF = 250 pF         # Membrane capacitance
-    E_exc mV = 0 mV         # Excitatory reversal potential
-    E_inh mV = -85 mV       # Inhibitory reversal potential
-    E_L mV = -70 mV         # Leak reversal potential (aka resting potential)
-    tau_syn_exc ms = 0.2 ms # Synaptic time constant of excitatory synapse
-    tau_syn_inh ms = 2 ms   # Synaptic time constant of inhibitory synapse
-
-    # constant external input current
-    I_e pA = 0 pA
-  end
-
-  internals:
-    RefractoryCounts integer = steps(t_ref) # refractory time in steps
-  end
-
-  input:
-    exc_spikes nS <- excitatory spike
-    inh_spikes nS <- inhibitory spike
-    I_stim pA <- continuous
-  end
-
-  output: spike
-
-  update:
-    process_input(I_stim)
-    integrate_odes()
-    process_input(exc_spikes, inh_spikes)
-    if r != 0: # neuron is absolute refractory
-      r = r - 1
-      V_m = V_reset # clamp potential
-    elif V_m >= V_th:  # neuron is not absolute refractory
-      r = RefractoryCounts
-      V_m = V_reset # clamp potential
-      emit_spike()
-    end
-  end
-end
-=======
     state:
         r integer = 0     # counts number of tick during the refractory period
         V_m mV = E_L     # membrane potential
@@ -118,19 +59,20 @@
         RefractoryCounts integer = steps(t_ref) # refractory time in steps
 
     input:
+        exc_spikes nS <- excitatory spike
         inh_spikes nS <- inhibitory spike
-        exc_spikes nS <- excitatory spike
         I_stim pA <- continuous
 
     output: spike
 
     update:
+        process_input(I_stim)
         integrate_odes()
+        process_input(exc_spikes, inh_spikes)
         if r != 0: # neuron is absolute refractory
             r =  r - 1
             V_m = V_reset # clamp potential
         elif V_m >= V_th:  # neuron is not absolute refractory
             r = RefractoryCounts
             V_m = V_reset # clamp potential
-            emit_spike()
->>>>>>> 45c4cf69
+            emit_spike()