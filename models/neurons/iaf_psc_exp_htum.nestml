--- conflicted
+++ resolved
@@ -47,90 +47,6 @@
        DOI: https://doi.org/10.1016/S0925-2312(01)00409-X
 """
 neuron iaf_psc_exp_htum:
-<<<<<<< HEAD
-
-  state:
-    r_tot  integer = 0
-    r_abs  integer = 0
-
-    V_m mV = 0.0 mV # Membrane potential
-  end
-
-  equations:
-    kernel I_kernel_inh = exp(-t / tau_syn_inh)
-    kernel I_kernel_exc = exp(-t / tau_syn_exc)
-    inline I_syn pA = convolve(I_kernel_exc, exc_spikes) - convolve(I_kernel_inh, inh_spikes)
-    V_m' = -V_m / tau_m + (I_syn + I_e + I_stim) / C_m
-  end
-
-  parameters:
-    C_m  pF = 250 pF          # Capacitance of the membrane
-    tau_m  ms = 10 ms         # Membrane time constant
-    tau_syn_inh ms = 2 ms     # Time constant of inhibitory synaptic current
-    tau_syn_exc ms = 2 ms     # Time constant of excitatory synaptic current
-    t_ref_abs ms = 2 ms       # Absolute refractory period
-    t_ref_tot   ms = 2 ms     [[t_ref_tot >= t_ref_abs]]    # total refractory period, if t_ref_abs == t_ref_tot iaf_psc_exp_htum equivalent to iaf_psc_exp
-    E_L     mV = -70 mV         # Resting potential
-    V_reset mV = -70.0 mV - E_L # Reset value of the membrane potentia. lRELATIVE TO RESTING POTENTIAL(!) I.e. the real threshold is (V_reset + E_L).
-    V_th mV = -55.0 mV - E_L    # Threshold, RELATIVE TO RESTING POTENTIAL(!) I.e. the real threshold is (E_L + V_th)
-
-    # constant external input current
-    I_e pA = 0 pA
-  end
-
-  internals:
-    # TauR specifies the length of the absolute refractory period as
-    # a double_t in ms. The grid based iaf_psc_exp_htum can only handle refractory
-    # periods that are integer multiples of the computation step size (h).
-    # To ensure consistency with the overall simulation scheme such conversion
-    # should be carried out via objects of class nest::Time. The conversion
-    # requires 2 steps:
-    #     1. A time object r is constructed defining  representation of
-    #        TauR in tics. This representation is then converted to computation
-    #        time steps again by a strategy defined by class nest::Time.
-    #     2. The refractory time in units of steps is read out get_steps(), a
-    #        member function of class nest::Time.
-    #
-    # Choosing a TauR that is not an integer multiple of the computation time
-    # step h will leed to accurate (up to the resolution h) and self-consistent
-    # results. However, a neuron model capable of operating with real valued
-    # spike time may exhibit a different effective refractory time.
-    RefractoryCountsAbs integer = steps(t_ref_abs) [[RefractoryCountsAbs > 0]]
-    RefractoryCountsTot integer = steps(t_ref_tot) [[RefractoryCountsTot > 0]]
-  end
-
-  input:
-    exc_spikes pA <- excitatory spike
-    inh_spikes pA <- inhibitory spike
-    I_stim pA <- continuous
-  end
-
-  output: spike
-
-  update:
-    process_input(I_stim)
-
-    if r_abs == 0: # neuron not absolute refractory, so evolve membrane potential
-      integrate_odes(V_m)
-    else:
-      r_abs -= 1 # neuron is absolute refractory
-    end
-
-    process_input(exc_spikes, inh_spikes)
-
-    if r_tot == 0:
-      if V_m >= V_th: # threshold crossing
-        r_abs = RefractoryCountsAbs
-        r_tot = RefractoryCountsTot
-        V_m = V_reset
-        emit_spike()
-      end
-    else:
-      r_tot -= 1 # neuron is totally refractory (cannot generate spikes)
-    end
-  end
-end
-=======
     state:
         r_tot  integer = 0
         r_abs  integer = 0
@@ -185,17 +101,19 @@
     output: spike
 
     update:
-        if r_abs == 0: # neuron not absolute refractory, so evolve V
-            integrate_odes()
+        process_input(I_stim)
+
+        if r_abs == 0: # neuron not absolute refractory, so evolve membrane potential
+            integrate_odes(V_m)
         else:
             r_abs -= 1 # neuron is absolute refractory
 
-        if r_tot == 0:
-            if V_m >= V_th: # threshold crossing
-                r_abs = RefractoryCountsAbs
-                r_tot = RefractoryCountsTot
-                V_m = V_reset
-                emit_spike()
+        process_input(exc_spikes, inh_spikes)
+
+        if r_tot == 0 and V_m >= V_th:
+            r_abs = RefractoryCountsAbs
+            r_tot = RefractoryCountsTot
+            V_m = V_reset
+            emit_spike()
         else:
-            r_tot -= 1 # neuron is totally refractory (cannot generate spikes)
->>>>>>> 45c4cf69
+            r_tot -= 1 # neuron is totally refractory (cannot generate spikes)