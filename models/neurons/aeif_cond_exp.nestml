--- conflicted
+++ resolved
@@ -42,92 +42,6 @@
 """
 neuron aeif_cond_exp:
 
-<<<<<<< HEAD
-  state:
-    V_m mV = E_L   # Membrane potential
-    w pA = 0 pA    # Spike-adaptation current
-  end
-
-  equations:
-    inline V_bounded mV = min(V_m, V_peak)    # prevent exponential divergence
-    kernel g_inh = exp(-t / tau_syn_inh)
-    kernel g_exc = exp(-t / tau_syn_exc)
-
-    # Add inlines to simplify the equation definition of V_m
-    inline exp_arg real = (V_bounded - V_th) / Delta_T
-    inline I_spike pA = g_L * Delta_T * exp(exp_arg)
-    inline I_syn_exc pA = convolve(g_exc, exc_spikes) * (V_bounded - E_exc)
-    inline I_syn_inh pA = convolve(g_inh, inh_spikes) * (V_bounded - E_inh)
-
-    V_m' = (-g_L * (V_bounded - E_L) + I_spike - I_syn_exc - I_syn_inh - w + I_e + I_stim) / C_m
-    w' = (a * (V_bounded - E_L) - w) / tau_w
-  end
-
-  parameters:
-    # membrane parameters
-    C_m pF = 281.0 pF       # Membrane Capacitance
-    t_ref ms = 0.0 ms       # Refractory period
-    V_reset mV = -60.0 mV   # Reset Potential
-    g_L nS = 30.0 nS        # Leak Conductance
-    E_L mV = -70.6 mV       # Leak reversal Potential (aka resting potential)
-
-    # spike adaptation parameters
-    a nS = 4 nS             # Subthreshold adaptation
-    b pA = 80.5 pA          # Spike-triggered adaptation
-    Delta_T mV = 2.0 mV     # Slope factor
-    tau_w ms = 144.0 ms     # Adaptation time constant
-    V_th mV = -50.4 mV      # Threshold Potential
-    V_peak mV = 0 mV        # Spike detection threshold
-
-    # synaptic parameters
-    E_exc mV = 0 mV            # Excitatory reversal Potential
-    tau_syn_exc ms = 0.2 ms    # Synaptic Time Constant Excitatory Synapse
-    E_inh mV = -85.0 mV        # Inhibitory reversal Potential
-    tau_syn_inh ms = 2.0 ms    # Synaptic Time Constant for Inhibitory Synapse
-
-    # constant external input current
-    I_e pA = 0 pA
-  end
-
-  internals:
-    # refractory time in steps
-    RefractoryCounts integer = steps(t_ref)
-
-    # counts number of tick during the refractory period
-    r integer
-  end
-
-  input:
-    exc_spikes nS <- excitatory spike
-    inh_spikes nS <- inhibitory spike
-    I_stim pA <- continuous
-  end
-
-  output: spike
-
-  update:
-    process_input(I_stim)
-
-    integrate_odes(w)
-
-    if r > 0:
-      # neuron is absolute refractory
-      r -= 1 # decrement refractory ticks count
-    else:
-      integrate_odes(V_m)
-    end
-
-    process_input(exc_spikes, inh_spikes)
-
-    if V_m >= V_peak: # threshold crossing detection
-      r = RefractoryCounts + 1
-      V_m = V_reset # clamp potential
-      w += b
-      emit_spike()
-    end
-  end
-end
-=======
     state:
         V_m mV = E_L   # Membrane potential
         w pA = 0 pA    # Spike-adaptation current
@@ -174,25 +88,32 @@
     internals:
         # refractory time in steps
         RefractoryCounts integer = steps(t_ref)
+
         # counts number of tick during the refractory period
         r integer
 
     input:
+        exc_spikes nS <- excitatory spike
         inh_spikes nS <- inhibitory spike
-        exc_spikes nS <- excitatory spike
         I_stim pA <- continuous
 
     output: spike
 
     update:
-        integrate_odes()
+        process_input(I_stim)
 
-        if r > 0: # refractory
+        integrate_odes(w)
+
+        if r > 0:
+            # neuron is absolute refractory
             r -= 1 # decrement refractory ticks count
-            V_m = V_reset # clamp potential
-        elif V_m >= V_peak: # threshold crossing detection
+        else:
+            integrate_odes(V_m)
+
+        process_input(exc_spikes, inh_spikes)
+
+        if V_m >= V_peak: # threshold crossing detection
             r = RefractoryCounts + 1
             V_m = V_reset # clamp potential
             w += b
-            emit_spike()
->>>>>>> 45c4cf69
+            emit_spike()