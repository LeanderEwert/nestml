"""
iaf_cond_exp_sfa_rr - Conductance based leaky integrate-and-fire model with spike-frequency adaptation and relative refractory mechanisms
#########################################################################################################################################

Description
+++++++++++

iaf_cond_exp_sfa_rr is an implementation of a spiking neuron using integrate-and-fire dynamics with conductance-based
synapses, with additional spike-frequency adaptation and relative refractory mechanisms as described in [2]_, page 166.

Incoming spike events induce a post-synaptic change of conductance modelled by an exponential function. The exponential
function is normalised such that an event of weight 1.0 results in a peak current of 1 nS.

Outgoing spike events induce a change of the adaptation and relative refractory conductances by q_sfa and q_rr,
respectively. Otherwise these conductances decay exponentially with time constants tau_sfa and tau_rr, respectively.


References
++++++++++

.. [1] Meffin H, Burkitt AN, Grayden DB (2004). An analytical
       model for the large, fluctuating synaptic conductance state typical of
       neocortical neurons in vivo. Journal of Computational Neuroscience,
       16:159-175.
       DOI: https://doi.org/10.1023/B:JCNS.0000014108.03012.81
.. [2] Dayan P, Abbott LF (2001). Theoretical neuroscience: Computational and
       mathematical modeling of neural systems. Cambridge, MA: MIT Press.
       https://pure.mpg.de/pubman/faces/ViewItemOverviewPage.jsp?itemId=item_3006127


See also
++++++++

aeif_cond_alpha, aeif_cond_exp, iaf_chxk_2008
"""
model iaf_cond_exp_sfa_rr_neuron:

    state:
        r integer = 0   # counts number of tick during the refractory period

        V_m mV = E_L # membrane potential
        g_sfa nS = 0 nS     # inputs from the sfa conductance
        g_rr nS = 0 nS      # inputs from the rr conductance

    equations:
        kernel g_inh = exp(-t/tau_syn_inh) # inputs from the inh conductance
        kernel g_exc = exp(-t/tau_syn_exc) # inputs from the exc conductance

        g_sfa' = -g_sfa / tau_sfa
        g_rr' = -g_rr / tau_rr

        inline I_syn_exc pA = convolve(g_exc, exc_spikes) * nS * ( V_m - E_exc )
        inline I_syn_inh pA = convolve(g_inh, inh_spikes) * nS * ( V_m - E_inh )
        inline I_L pA = g_L * ( V_m - E_L )
        inline I_sfa pA = g_sfa * ( V_m - E_sfa )
        inline I_rr pA = g_rr * ( V_m - E_rr )

        V_m' = ( -I_L + I_e + I_stim - I_syn_exc - I_syn_inh - I_sfa - I_rr ) / C_m

    parameters:
        V_th mV = -57.0 mV       # Threshold potential
        V_reset mV = -70.0 mV    # Reset potential
        t_ref ms = 0.5 ms        # Refractory period
        g_L nS = 28.95 nS        # Leak conductance
        C_m pF = 289.5 pF        # Membrane capacitance
        E_exc mV = 0 mV          # Excitatory reversal potential
        E_inh mV = -75.0 mV      # Inhibitory reversal potential
        E_L mV = -70.0 mV        # Leak reversal potential (aka resting potential)
        tau_syn_exc ms = 1.5 ms  # Synaptic time constant of excitatory synapse
        tau_syn_inh ms = 10.0 ms # Synaptic time constant of inhibitory synapse
        q_sfa nS = 14.48 nS      # Outgoing spike activated quantal spike-frequency adaptation conductance increase
        q_rr nS = 3214.0 nS      # Outgoing spike activated quantal relative refractory conductance increase
        tau_sfa ms = 110.0 ms    # Time constant of spike-frequency adaptation
        tau_rr ms = 1.97 ms      # Time constant of the relative refractory mechanism
        E_sfa mV = -70.0 mV      # spike-frequency adaptation conductance reversal potential
        E_rr mV = -70.0 mV       # relative refractory mechanism conductance reversal potential

        # constant external input current
        I_e pA = 0 pA

    internals:
        RefractoryCounts integer = steps(t_ref) # refractory time in steps

    input:
<<<<<<< HEAD
        exc_spikes nS <- excitatory spike
        inh_spikes nS <- inhibitory spike
=======
        inh_spikes <- inhibitory spike
        exc_spikes <- excitatory spike
>>>>>>> af9623ab
        I_stim pA <- continuous

    output:
        spike

    update:
        integrate_odes()
        if r != 0:  # neuron is absolute refractory
            r =  r - 1
            V_m = V_reset # clamp potential
        elif V_m >= V_th: # neuron is not absolute refractory
            r = RefractoryCounts
            V_m = V_reset # clamp potential
            g_sfa += q_sfa
            g_rr += q_rr
            emit_spike()<|MERGE_RESOLUTION|>--- conflicted
+++ resolved
@@ -82,13 +82,8 @@
         RefractoryCounts integer = steps(t_ref) # refractory time in steps
 
     input:
-<<<<<<< HEAD
-        exc_spikes nS <- excitatory spike
-        inh_spikes nS <- inhibitory spike
-=======
         inh_spikes <- inhibitory spike
         exc_spikes <- excitatory spike
->>>>>>> af9623ab
         I_stim pA <- continuous
 
     output:
