"""
iaf_psc_exp_dend - Leaky integrate-and-fire neuron model with exponential PSCs
#########################################################################

Description
+++++++++++

iaf_psc_exp is an implementation of a leaky integrate-and-fire model
with exponential-kernel postsynaptic currents (PSCs) according to [1]_.
Thus, postsynaptic currents have an infinitely short rise time.

The threshold crossing is followed by an absolute refractory period (t_ref)
during which the membrane potential is clamped to the resting potential
and spiking is prohibited.

.. note::
   If tau_m is very close to tau_syn_ex or tau_syn_in, numerical problems
   may arise due to singularities in the propagator matrics. If this is
   the case, replace equal-valued parameters by a single parameter.

   For details, please see ``IAF_neurons_singularity.ipynb`` in
   the NEST source code (``docs/model_details``).


References
++++++++++

.. [1] Tsodyks M, Uziel A, Markram H (2000). Synchrony generation in recurrent
       networks with frequency-dependent synapses. The Journal of Neuroscience,
       20,RC50:1-5. URL: https://infoscience.epfl.ch/record/183402


See also
++++++++

iaf_cond_exp
"""
model iaf_psc_exp_dend_neuron:

    state:
        r integer = 0             # Counts number of ticks during the refractory period
        V_m mV = E_L              # Membrane potential
        I_dend pA = 0 pA          # Third factor, to be read out by synapse during weight update
        I_syn_exc pA = 0 pA
        I_syn_inh pA = 0 pA

    equations:
<<<<<<< HEAD
        I_syn_exc' = -I_syn_exc / tau_syn_exc
        I_syn_inh' = -I_syn_inh / tau_syn_inh
        V_m' = -(V_m - E_L) / tau_m + (I_syn_exc - I_syn_inh + I_e + I_stim) / C_m
=======
        kernel I_kernel_inh = exp(-t/tau_syn_inh)
        kernel I_kernel_exc = exp(-t/tau_syn_exc)
        inline I_syn pA = convolve(I_kernel_exc, exc_spikes) * pA - convolve(I_kernel_inh, inh_spikes) * pA
        V_m' = -(V_m - E_L) / tau_m + (I_syn + I_e + I_stim) / C_m
>>>>>>> af9623ab

    parameters:
        C_m pF = 250 pF           # Capacity of the membrane
        tau_m ms = 10 ms          # Membrane time constant
        tau_syn_inh ms = 2 ms     # Time constant of inhibitory synaptic current
        tau_syn_exc ms = 2 ms     # Time constant of excitatory synaptic current
        t_ref ms = 2 ms           # Duration of refractory period
        E_L mV = -70 mV           # Resting potential
        V_reset mV = -70 mV       # Reset potential of the membrane
        V_th mV = -55 mV          # Spike threshold potential

        # constant external input current
        I_e pA = 0 pA

    internals:
        RefractoryCounts integer = steps(t_ref) # refractory time in steps

    input:
        exc_spikes <- excitatory spike
        inh_spikes <- inhibitory spike
        I_stim pA <- continuous

    onReceive(exc_spikes):
        I_syn_exc += exc_spikes

    onReceive(inh_spikes):
        I_syn_inh += inh_spikes

    output:
        spike

    update:
        I_dend *= .95

        if r == 0: # neuron not refractory, so evolve V
            integrate_odes()
        else:
            r = r - 1 # neuron is absolute refractory

        if V_m >= V_th: # threshold crossing
            r = RefractoryCounts
            V_m = V_reset
            emit_spike()<|MERGE_RESOLUTION|>--- conflicted
+++ resolved
@@ -45,16 +45,10 @@
         I_syn_inh pA = 0 pA
 
     equations:
-<<<<<<< HEAD
         I_syn_exc' = -I_syn_exc / tau_syn_exc
         I_syn_inh' = -I_syn_inh / tau_syn_inh
-        V_m' = -(V_m - E_L) / tau_m + (I_syn_exc - I_syn_inh + I_e + I_stim) / C_m
-=======
-        kernel I_kernel_inh = exp(-t/tau_syn_inh)
-        kernel I_kernel_exc = exp(-t/tau_syn_exc)
         inline I_syn pA = convolve(I_kernel_exc, exc_spikes) * pA - convolve(I_kernel_inh, inh_spikes) * pA
         V_m' = -(V_m - E_L) / tau_m + (I_syn + I_e + I_stim) / C_m
->>>>>>> af9623ab
 
     parameters:
         C_m pF = 250 pF           # Capacity of the membrane
