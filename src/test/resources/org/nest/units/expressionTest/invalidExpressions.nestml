neuron invalidExpressionTest:
  state:
    V1,V2,V3 V
    V4 V
    A1 mA
    R1 Ohm
    B boolean
    Int integer
    Real real
  end

  function foo(amp A, ohm Ohm) V:  
    return 7                    #2Warnings: Wrong return type AND conversion warning
  end

  input:
      spikeInh   <- inhibitory spike
      spikeExc   <- excitatory spike
      currents <- current
  end

  parameters:
    
  end

  output: spike

  internals:
  end

  update:
    B = A1 and R1               #Error: Operands not boolean.
        
    if R1 > 0:                  #Warning: Comparison of Unit and primitive 
    elif A1 == R1:              #Warning: Compared unitTypes do not match
    elif 0 < R1:                #Warning: Comparison of primitive and unit 
    elif R1 > "string":         #Error: Illegal comparison
    elif R1+R1:                 #Error: Not a boolean value 
    end    
    
    V4 = V1+V2?2V:0V            #Error: first expression is not a condition.
    Real = A1>3mA?2V:1Ohm       #Warning: Mismatched UnitTypes in conditional alternatives-> assume real    
    V4 = A1>3mA?2:1V            #Warning: Mixed integer and UnitTypes in conditional alternatives. -> Assume unit.
    V4 = A1>3mA?2V:1            #Warning: Mirrored ^
    V4 = A1>3mA?2.3:1V          #Warning: Mixed real and UnitTypes in conditional alternatives. -> Assume unit.
    V4 = A1>3mA?2V:1.3          #Warning: Mirrored ^

    V1 = R1*"string"            #Error: Multiplication UnitType and string
    V1 = "string"*R1            #Error: Mirrored ^
    V1 = R1 * true              #Error: Multiplication UnitType boolean
    V1 = true * R1              #Error: Mirrored ^
    V1 = R1 / true              #Error: Division UnitType boolean
    V1 = true / R1              #Error: Mirrored ^
    V1 = R1 / "string"          #Error: Division UnitType string
    V1 = "string"/R1            #Error: Mirrored ^  

    # TODO this must be part of a different context conditions
    #If we change how functions are resolved, some of the Errors could potentially be Warnings
<<<<<<< HEAD
    V1 = foo(1,R1)              #Error: Cannot resolve function
=======
    #V1 = foo(A1,R1)             #Error: Cannot resolve function
    #V1 = foo(1,R1)              #Error: Cannot resolve function
    #V1 = foo(A1,R1)             #Error: Cannot resolve function
>>>>>>> 7df20434
    Int = foo(3A,2Ohm)          #Error: Returnvalue Unit, integer expected 

    V1 = 2 + 2V                 #Warning: Addition of integer and Unit ->assume Unit
    V1 = 2V + 2                 #Warning: Addition of Unit and integer ->Assume Unit
    V1 = 2.0 + 2V               #Warning: Addition of real and Unit ->Assume Unit
    V1 = 2V + 2.0               #Warning: Addition of Unit and real ->Assume Unit
    Real = 2V+2A                #Warning: UnitTypes do not match -> Assume real

    V1 = V1**R1                 #Error: variable exponent not allowed
    V1 = V1**"string"           #Error: NonNumeric exponent
    V1 = V1**true               #Error: NonNumeric exponent
    V1 = V1**2.7                #Error: No floating point in unit exponent.   
    
  end
end<|MERGE_RESOLUTION|>--- conflicted
+++ resolved
@@ -56,13 +56,11 @@
 
     # TODO this must be part of a different context conditions
     #If we change how functions are resolved, some of the Errors could potentially be Warnings
-<<<<<<< HEAD
-    V1 = foo(1,R1)              #Error: Cannot resolve function
-=======
+
     #V1 = foo(A1,R1)             #Error: Cannot resolve function
     #V1 = foo(1,R1)              #Error: Cannot resolve function
     #V1 = foo(A1,R1)             #Error: Cannot resolve function
->>>>>>> 7df20434
+
     Int = foo(3A,2Ohm)          #Error: Returnvalue Unit, integer expected 
 
     V1 = 2 + 2V                 #Warning: Addition of integer and Unit ->assume Unit
