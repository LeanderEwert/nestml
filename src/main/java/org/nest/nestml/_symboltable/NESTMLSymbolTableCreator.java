/*
 * Copyright (c)  RWTH Aachen. All rights reserved.
 *
 * http://www.se-rwth.de/
 */
package org.nest.nestml._symboltable;

import de.monticore.symboltable.*;
import de.se_rwth.commons.Names;
import de.se_rwth.commons.logging.Log;
import org.nest.nestml._ast.*;
import org.nest.nestml._visitor.NESTMLVisitor;
import org.nest.ode._ast.ASTEquation;
import org.nest.ode._ast.ASTShape;
import org.nest.spl._ast.ASTCompound_Stmt;
import org.nest.spl._ast.ASTDeclaration;
import org.nest.spl._ast.ASTParameter;
import org.nest.spl._cocos.IllegalExpression;
import org.nest.symboltable.predefined.PredefinedTypes;
import org.nest.symboltable.symbols.*;
import org.nest.symboltable.symbols.references.NeuronSymbolReference;
import org.nest.units._visitor.UnitsTranslationVisitor;
import sun.management.counter.Units;

import java.util.ArrayList;
import java.util.List;
import java.util.Optional;

import static com.google.common.base.Preconditions.checkState;
import static de.se_rwth.commons.logging.Log.error;
import static de.se_rwth.commons.logging.Log.trace;
import static de.se_rwth.commons.logging.Log.warn;
import static java.util.Objects.requireNonNull;
import static java.util.Optional.empty;
import static java.util.Optional.of;
import static org.nest.symboltable.symbols.NeuronSymbol.Type.COMPONENT;
import static org.nest.symboltable.symbols.NeuronSymbol.Type.NEURON;
import static org.nest.symboltable.symbols.VariableSymbol.BlockType.LOCAL;
import static org.nest.symboltable.symbols.VariableSymbol.BlockType.STATE;
import static org.nest.utils.ASTUtils.computeTypeName;
import static org.nest.utils.ASTUtils.convertToSimpleName;

/**
 * Creates NESTML symbols.
 *
 * @author plotnikov
 */
public class NESTMLSymbolTableCreator extends CommonSymbolTableCreator implements NESTMLVisitor {
  private String LOGGER_NAME = NESTMLSymbolTableCreator.class.getName();
  private Optional<ASTAliasDecl> astAliasDeclaration = empty();
  private Optional<ASTVar_Block> astVariableBlockType = empty();
  private Optional<NeuronSymbol> currentTypeSymbol = empty();

  public NESTMLSymbolTableCreator(
      final ResolverConfiguration resolverConfig,
      final MutableScope enclosingScope) {
    super(resolverConfig, enclosingScope);
  }

  /**
   * Creates the symbol table starting from the <code>rootNode</code> and returns the first scope
   * that was created.
   *
   * @param rootNode the root node
   * @return the first scope that was created
   */
  Scope createFromAST(final ASTNESTMLNode rootNode) {
    requireNonNull(rootNode);
    rootNode.accept(this);
    return getFirstCreatedScope();
  }


  public void visit(final ASTNESTMLCompilationUnit compilationUnitAst) {
    final List<ImportStatement> imports = computeImportStatements(compilationUnitAst);

    final MutableScope artifactScope = new ArtifactScope(
        empty(),
        compilationUnitAst.getFullName(),
        imports);
    putOnStack(artifactScope);

    final String msg = "Adds an artifact scope for the NESTML model file: " +
        compilationUnitAst.getFullName();
    trace(msg, LOGGER_NAME);
  }

  private List<ImportStatement> computeImportStatements(ASTNESTMLCompilationUnit compilationUnitAst) {
    final List<ImportStatement> imports = new ArrayList<>();

    compilationUnitAst.getImports().stream().forEach(importStatement -> {
      final String importAsString = Names.getQualifiedName(importStatement.getQualifiedName().getParts());
      imports.add(new ImportStatement(importAsString, importStatement.isStar()));
    });
    return imports;
  }

  public void endVisit(final ASTNESTMLCompilationUnit compilationUnitAst) {
    removeCurrentScope();
    setEnclosingScopeOfNodes(compilationUnitAst);
    final String msg = "Finishes handling and sets scopes on all ASTs for the artifact: " +
        compilationUnitAst.getFullName();
    trace(msg, LOGGER_NAME);
  }

  public void visit(final ASTNeuron astNeuron) {
    final NeuronSymbol neuronSymbol = new NeuronSymbol(astNeuron.getName(), NEURON);

    if (astNeuron.getBase().isPresent()) {
      final NeuronSymbolReference baseSymbol = new NeuronSymbolReference(
          astNeuron.getBase().get(),
          NeuronSymbol.Type.NEURON,
          getFirstCreatedScope()
      );
      neuronSymbol.setBaseNeuron(baseSymbol);
    }
    currentTypeSymbol = Optional.of(neuronSymbol);
    addToScopeAndLinkWithNode(neuronSymbol, astNeuron);
    trace("Add symbol for the neuron:  " + astNeuron.getName(), LOGGER_NAME);
  }

  public void endVisit(final ASTNeuron astNeuron) {
    addVariablesFromODEBlock(astNeuron.getBody());
    removeCurrentScope();
    currentTypeSymbol = empty();
  }

  /**
   * Analyzes the ode block and add all variables, which are defined through ODEs. E.g.:
   *   state:
   *     GI nS = 0
   *   end
   *   equations:
   *      GI'' = -GI'/tau_synI
   *      GI' = GI' - GI/tau_synI
   *   end
   * Results in an additional variable for G' (first equations G''). For the sake of the simplicity
   */
  private void addVariablesFromODEBlock(final ASTBody astBody) {
    if (astBody.getODEBlock().isPresent()) {
      astBody.getODEBlock().get().getOdeDeclaration().getODEs()
          .stream()
          .filter(ode -> ode.getLhs().getDifferentialOrder().size() > 1)
          .forEach(this::addODEVariable);
    }

  }

  private void addODEVariable(final ASTEquation ode) {
    final String variableName = convertToSimpleName(ode.getLhs());

    final TypeSymbol type = PredefinedTypes.getType("real");
    final VariableSymbol var = new VariableSymbol(variableName);

    var.setAstNode(ode.getLhs());
    var.setType(type);
    var.setDeclaringType(currentTypeSymbol.get());
    var.setLoggable(true);
    var.setAlias(false);
    //var.setDeclaringExpression(ode.getRhs());
    var.setBlockType(VariableSymbol.BlockType.STATE);

    addToScopeAndLinkWithNode(var, ode.getLhs());

    trace("Adds new shape variable '" + var.getFullName() + "'.", LOGGER_NAME);
  }

  public void visit(final ASTComponent componentAst) {
    final NeuronSymbol componentSymbol = new NeuronSymbol(componentAst.getName(), COMPONENT);
    currentTypeSymbol = of(componentSymbol);

    addToScopeAndLinkWithNode(componentSymbol, componentAst);

    trace("Adds a component symbol for the component: " + componentSymbol.getFullName(), LOGGER_NAME);
  }

  public void endVisit(final ASTComponent componentAst) {
    removeCurrentScope();
    currentTypeSymbol = empty();
  }

  /**
   *
   * {@code
   * Grammar
   * USE_Stmt implements BodyElement = "use" name:QualifiedName "as" alias:Name;
   *
   * Model:
   * ...
   * neuron iaf_neuron:
   *   use TestComponent as TestRef
   * ...
   * }
   *
   *
   */
  public void visit(final ASTUSE_Stmt useAst) {
    checkState(this.currentScope().isPresent());
    checkState(currentTypeSymbol.isPresent(), "This statement is defined in a nestml type.");

    final String referencedTypeName = Names.getQualifiedName(useAst.getName().getParts());

    final String aliasFqn = useAst.getAlias();

    // TODO it is not a reference, but a delegate
    final NeuronSymbolReference referencedType
        = new NeuronSymbolReference(referencedTypeName, NEURON, this.currentScope().get());
    referencedType.setAstNode(useAst);
    final UsageSymbol usageSymbol = new UsageSymbol(aliasFqn, referencedType);
    addToScope(usageSymbol);

    trace("Handles an use statement: use " + referencedTypeName + " as " + aliasFqn, LOGGER_NAME);
  }


  /**
   * {@code
   * Grammar:
   * AliasDecl = ([hide:"-"])? ([alias:"alias"])? Declaration;}
   * Declaration = vars:Name ("," vars:Name)* (type:QualifiedName | primitiveType:PrimitiveType) ( "=" Expression )?;
   *
   * Model:
   */
  public void visit(final ASTAliasDecl aliasDeclAst) {
    checkState(this.currentScope().isPresent());

    astAliasDeclaration = Optional.of(aliasDeclAst);
    final String msg = "Sets parent alias at the position: " + aliasDeclAst.get_SourcePositionStart();
    trace(msg, LOGGER_NAME);

  }

  public void endVisit(final ASTAliasDecl aliasDeclAst) {
    astAliasDeclaration = empty();
  }

  /**
   * {@code
   * Grammar:
   * InputLine =
   *   Name
   *   ("<" sizeParameter:Name ">")?
   *   "<-" InputType*
   *   (["spike"] | ["current"]);
   *
   * Model:
   * alias V_m mV[testSize] = y3 + E_L
   * }
   */
  public void visit(final ASTInputLine inputLineAst) {
    checkState(this.currentScope().isPresent());
    checkState(currentTypeSymbol.isPresent());

    final TypeSymbol bufferType = PredefinedTypes.getBufferType();

    final VariableSymbol var = new VariableSymbol(inputLineAst.getName());

    var.setType(bufferType);
    var.setDeclaringType(currentTypeSymbol.get());


    if (inputLineAst.isCurrent()) {
      var.setBlockType(VariableSymbol.BlockType.INPUT_BUFFER_CURRENT);
    }
    else {
      var.setBlockType(VariableSymbol.BlockType.INPUT_BUFFER_SPIKE);
    }

    if (inputLineAst.getSizeParameter().isPresent()) {
      var.setVectorParameter(inputLineAst.getSizeParameter().get());
    }

    addToScopeAndLinkWithNode(var, inputLineAst);
    trace("Creates new symbol for the input buffer: " + var, LOGGER_NAME);
  }

  public void visit(final ASTFunction funcAst) {
    checkState(this.currentScope().isPresent());
    checkState(currentTypeSymbol.isPresent(), "This statement is defined in a nestml type.");

    trace(LOGGER_NAME, "Begins processing of the function: " + funcAst.getName());

    MethodSymbol methodSymbol = new MethodSymbol(funcAst.getName());

    methodSymbol.setDeclaringType(currentTypeSymbol.get());

    addToScopeAndLinkWithNode(methodSymbol, funcAst);

    UnitsTranslationVisitor unitsTranslationVisitor = new UnitsTranslationVisitor();

    // Parameters
    if (funcAst.getParameters().isPresent()) {
      for (ASTParameter p : funcAst.getParameters().get().getParameters()) {
        String typeName = computeTypeName(p.getDatatype());
        Optional<TypeSymbol> type = PredefinedTypes.getTypeIfExists(typeName);

        checkState(type.isPresent());

        methodSymbol.addParameterType(type.get());

        // add a var entry for method body
        VariableSymbol var = new VariableSymbol(p.getName());
        var.setAstNode(p);
        var.setType(type.get());

        if (p.getDatatype().getUnitType().isPresent()){
          unitsTranslationVisitor.handle(p.getDatatype().getUnitType().get());
          String unit = unitsTranslationVisitor.getResult();
          var.setUnitDescriptor(unit);
        }

        var.setDeclaringType(null); // TOOD: make the variable optional or define a public type
        var.setBlockType(VariableSymbol.BlockType.LOCAL);
        addToScopeAndLinkWithNode(var, p);

      }

    }
    // return type
    if (funcAst.getReturnType().isPresent()) {
      final String returnTypeName = computeTypeName(funcAst.getReturnType().get());
      Optional<TypeSymbol> returnType = PredefinedTypes.getTypeIfExists(returnTypeName);

      checkState(returnType.isPresent());

      methodSymbol.setReturnType(returnType.get());

      if (funcAst.getReturnType().get().getUnitType().isPresent()){
        unitsTranslationVisitor.handle(funcAst.getReturnType().get().getUnitType().get());
        String unit = unitsTranslationVisitor.getResult();
        methodSymbol.setUnitDescriptor(unit);
      }

    }
    else {
      methodSymbol.setReturnType(PredefinedTypes.getVoidType());
    }

  }

  public void endVisit(final ASTFunction funcAst) {
    removeCurrentScope();
  }

  public void visit(final ASTDynamics dynamicsAst) {
    checkState(this.currentScope().isPresent());
    checkState(currentTypeSymbol.isPresent(), "This statement is defined in a nestml type.");

    final MethodSymbol methodEntry = new MethodSymbol("dynamics");

    methodEntry.setDeclaringType(currentTypeSymbol.get());
    methodEntry.setDynamics(true);
    methodEntry.setReturnType(PredefinedTypes.getVoidType());
    addToScopeAndLinkWithNode(methodEntry, dynamicsAst);
    trace("Adds symbol for the dynamics", LOGGER_NAME);
  }


  @Override
  public void endVisit(final ASTDynamics de) {
    removeCurrentScope();
  }


  @Override
  public void visit(final ASTVar_Block astVarBlock) {
    astVariableBlockType = Optional.of(astVarBlock);
    trace("Handled variable_block", LOGGER_NAME);
  }



  @Override
  public void endVisit(final ASTVar_Block astVarBlock) {
    astVariableBlockType = empty();
  }



  @Override
  public void visit(final ASTCompound_Stmt astCompoundStmt) {
    // TODO reuse SPLVisitor
    final CommonScope shadowingScope = new CommonScope(true);
    putOnStack(shadowingScope);
    astCompoundStmt.setEnclosingScope(shadowingScope);
    trace("Spans block scope.", LOGGER_NAME);
  }

  @Override
  public void endVisit(final ASTCompound_Stmt astCompoundStmt) {
    // TODO reuse SPLVisitor
    removeCurrentScope();
    trace("Removes block scope.", LOGGER_NAME);
  }

  // TODO replication, refactor it
  @Override
  public void visit(final ASTDeclaration astDeclaration) {
    checkState(currentTypeSymbol.isPresent());
    if (this.astAliasDeclaration.isPresent()) {
      checkState(astVariableBlockType.isPresent(), "Declaration is not inside a block.");
      ASTVar_Block blockAst = astVariableBlockType.get();


      if (blockAst.isState()) {
        addVariablesFromDeclaration(
            astDeclaration,
            currentTypeSymbol.get(),
            astAliasDeclaration.orElse(null),
            STATE);
      }
      else if (blockAst.isParameter()) {
        addVariablesFromDeclaration(
            astDeclaration,
            currentTypeSymbol.get(),
            astAliasDeclaration.orElse(null),
            VariableSymbol.BlockType.PARAMETER);
      }
      else if (blockAst.isInternal()) {
        addVariablesFromDeclaration(
            astDeclaration,
            currentTypeSymbol.get(),
            astAliasDeclaration.orElse(null),
            VariableSymbol.BlockType.INTERNAL);
      }
      else {
        addVariablesFromDeclaration(
            astDeclaration,
            currentTypeSymbol.get(),
            astAliasDeclaration.orElse(null),
            VariableSymbol.BlockType.LOCAL);
      }


    }
    else { // the declaration is defined inside a method
      addVariablesFromDeclaration(
          astDeclaration,
          currentTypeSymbol.get(),
          astAliasDeclaration.orElse(null),
          VariableSymbol.BlockType.LOCAL);

    }

  }

  /**
   * Adds variables from a declaration. Distinguishes between the place of the declaration, e.g.
   * local, state, ...
   * @param aliasDeclAst Nullable declaration which can be empty if a variable defined in a function
   *                     and not in a variable block.
   */
  private void addVariablesFromDeclaration(
      final ASTDeclaration astDeclaration,
      final NeuronSymbol currentTypeSymbol,
      final ASTAliasDecl aliasDeclAst,
      final VariableSymbol.BlockType blockType) {
    UnitsTranslationVisitor unitsTranslationVisitor = new UnitsTranslationVisitor();
    final String typeName =  computeTypeName(astDeclaration.getDatatype());
    Optional<TypeSymbol> type = PredefinedTypes.getTypeIfExists(typeName);

    for (String varName : astDeclaration.getVars()) { // multiple vars in one decl possible
<<<<<<< HEAD
=======
      Optional<TypeSymbol> type = PredefinedTypes.getTypeIfExists(typeName);

      if (!type.isPresent()) {
        type = Optional.of(new TypeSymbolReference(typeName, TypeSymbol.Type.PRIMITIVE, getFirstCreatedScope()));
        warn("The variable " + varName + " at " + astDeclaration.get_SourcePositionStart() +
            " Its type is " + typeName + "it either an unit, nor a predefined type.");
      }
>>>>>>> 6315dd99

      final VariableSymbol var = new VariableSymbol(varName);
      var.setAstNode(astDeclaration);
      var.setType(type.get());
      var.setDeclaringType(currentTypeSymbol);

      if (astDeclaration.getDatatype().getUnitType().isPresent()){
        unitsTranslationVisitor.handle(astDeclaration.getDatatype().getUnitType().get());
        String unit = unitsTranslationVisitor.getResult();
        var.setUnitDescriptor(unit);
      }

      boolean isLoggableStateVariable = blockType == STATE && !aliasDeclAst.isSuppress();
      boolean isLoggableNonStateVariable = blockType == LOCAL || !(blockType == STATE) && aliasDeclAst.isLog();
      if (isLoggableStateVariable || isLoggableNonStateVariable) {
        // otherwise is set to false.
        var.setLoggable(true);
      }

      if (aliasDeclAst != null) {
        if (aliasDeclAst.isAlias()) {
          var.setAlias(true);
        }

        if (astDeclaration.getExpr().isPresent()) {
          var.setDeclaringExpression(astDeclaration.getExpr().get());
        }

      }

      if (astDeclaration.getSizeParameter().isPresent()) {
        var.setVectorParameter(astDeclaration.getSizeParameter().get());
      }

      var.setBlockType(blockType);
      addToScopeAndLinkWithNode(var, astDeclaration);

      trace("Adds new variable '" + var.getFullName() + "'.", LOGGER_NAME);

    }

  }

  @Override
  public void visit(final ASTShape astShape) {
    final TypeSymbol type = PredefinedTypes.getType("real");
    final VariableSymbol var = new VariableSymbol(astShape.getLhs().toString());

    var.setAstNode(astShape);
    var.setType(type);
    var.setDeclaringType(currentTypeSymbol.get());
    var.setLoggable(true);
    var.setAlias(false);
    var.setDeclaringExpression(astShape.getRhs());
    var.setBlockType(VariableSymbol.BlockType.SHAPE);

    addToScopeAndLinkWithNode(var, astShape);

    trace("Adds new shape variable '" + var.getFullName() + "'.", LOGGER_NAME);
  }

}<|MERGE_RESOLUTION|>--- conflicted
+++ resolved
@@ -460,16 +460,6 @@
     Optional<TypeSymbol> type = PredefinedTypes.getTypeIfExists(typeName);
 
     for (String varName : astDeclaration.getVars()) { // multiple vars in one decl possible
-<<<<<<< HEAD
-=======
-      Optional<TypeSymbol> type = PredefinedTypes.getTypeIfExists(typeName);
-
-      if (!type.isPresent()) {
-        type = Optional.of(new TypeSymbolReference(typeName, TypeSymbol.Type.PRIMITIVE, getFirstCreatedScope()));
-        warn("The variable " + varName + " at " + astDeclaration.get_SourcePositionStart() +
-            " Its type is " + typeName + "it either an unit, nor a predefined type.");
-      }
->>>>>>> 6315dd99
 
       final VariableSymbol var = new VariableSymbol(varName);
       var.setAstNode(astDeclaration);
