/*
 * Copyright (c) 2015 RWTH Aachen. All rights reserved.
 *
 * http://www.se-rwth.de/
 */
package org.nest.nestml._cocos;

import de.monticore.symboltable.Scope;
import org.nest.commons._ast.ASTVariable;
import org.nest.spl._ast.ASTDeclaration;
import org.nest.spl._cocos.SPLASTDeclarationCoCo;
import org.nest.symboltable.symbols.VariableSymbol;

import java.util.List;

import static com.google.common.base.Preconditions.checkState;
import static de.monticore.utils.ASTNodes.getSuccessors;
import static de.se_rwth.commons.logging.Log.error;

/**
 * Checks that an function is not used in the declaring expression of an non function declaration
 * n  integer
 * function three integer[n] = 3
 * threePlusFour integer = three + 4 <- error: threePlusFour is not a vector
 * @author plotnikov, ippen
 */
public class VectorVariableInNonVectorDeclaration implements SPLASTDeclarationCoCo {

  @Override
  public void check(final ASTDeclaration astDeclaration) {
    checkState(astDeclaration.getEnclosingScope().isPresent(), "Run symbol table creator");
    final Scope scope = astDeclaration.getEnclosingScope().get();

    if (astDeclaration.getExpr().isPresent()) {
      final List<ASTVariable> variables = getSuccessors(astDeclaration.getExpr().get(), ASTVariable.class);

      for (final ASTVariable variable : variables) {
        final VariableSymbol stentry = VariableSymbol.resolve(variable.toString(), scope);

        // used is set here
<<<<<<< HEAD
        if (stentry.isVector() && !astAliasDecl.getDeclaration().getSizeParameter().isPresent()) {
          final String msg = NestmlErrorStrings.message(this, stentry.getName());
          error(msg, decl.get_SourcePositionStart());
=======
        if (stentry.isVector() && !astDeclaration.getSizeParameter().isPresent()) {
          final String msg = NestmlErrorStrings.message(this, stentry.getName(), astDeclaration.get_SourcePositionStart());
          error(msg, astDeclaration.get_SourcePositionStart());
>>>>>>> e6834cbd
        }

      }

    }

  }

}<|MERGE_RESOLUTION|>--- conflicted
+++ resolved
@@ -38,15 +38,9 @@
         final VariableSymbol stentry = VariableSymbol.resolve(variable.toString(), scope);
 
         // used is set here
-<<<<<<< HEAD
-        if (stentry.isVector() && !astAliasDecl.getDeclaration().getSizeParameter().isPresent()) {
+        if (stentry.isVector() && !astDeclaration.getSizeParameter().isPresent()) {
           final String msg = NestmlErrorStrings.message(this, stentry.getName());
-          error(msg, decl.get_SourcePositionStart());
-=======
-        if (stentry.isVector() && !astDeclaration.getSizeParameter().isPresent()) {
-          final String msg = NestmlErrorStrings.message(this, stentry.getName(), astDeclaration.get_SourcePositionStart());
           error(msg, astDeclaration.get_SourcePositionStart());
->>>>>>> e6834cbd
         }
 
       }
