/*
 * Copyright (c) 2015 RWTH Aachen. All rights reserved.
 *
 * http://www.se-rwth.de/
 */
package org.nest.nestml._cocos;

import de.monticore.symboltable.Scope;
import de.se_rwth.commons.logging.Log;
import org.nest.nestml._ast.ASTFunction;
import org.nest.symboltable.NestmlSymbols;
import org.nest.symboltable.symbols.MethodSymbol;
import org.nest.symboltable.symbols.NeuronSymbol;
import org.nest.symboltable.symbols.VariableSymbol;

import java.util.Optional;

import static com.google.common.base.Preconditions.checkState;
import static de.se_rwth.commons.logging.Log.error;

/**
 * Prohibits definition of setter/getters for declared variables which are not aliases.
 *
 * @author (last commit) ippen, plotnikov
 */
public class GetterSetterFunctionNames implements NESTMLASTFunctionCoCo {

  public void check(final ASTFunction fun) {
    String funName = fun.getName();

    final Optional<? extends Scope> enclosingScope = fun.getEnclosingScope();
    checkState(enclosingScope.isPresent(),
        "There is no scope assigned to the AST node: " + fun.getName());

    Optional<MethodSymbol> methodSymbol = NestmlSymbols.resolveMethod(fun);

    if (methodSymbol.isPresent()) {
      if (methodSymbol.get().getDeclaringNeuron().getType() == NeuronSymbol.Type.COMPONENT
          && funName.equals("get_instance")
          && methodSymbol.get().getParameterTypes().size() == 0) {

        final String msg = NestmlErrorStrings.getErrorMsgGet_InstanceDefined(this);

        error(msg, fun.get_SourcePositionStart());
        return;
      }

      if (funName.startsWith("get_") || funName.startsWith("set_")) {
        String varName = funName.substring(4);

        final Optional<VariableSymbol> var = enclosingScope.get().resolve(varName, VariableSymbol.KIND);

        if (var.isPresent()) {
          if (funName.startsWith("set_") &&
              methodSymbol.get().getParameterTypes().size() == 1 &&
<<<<<<< HEAD
              !var.get().isAlias()) {
            final String msg = NestmlErrorStrings.getErrorMsgGeneratedFunctionDefined(this,funName,varName);
=======
              !var.get().isFunction()) {
            final String msg = errorStrings.getErrorMsgGeneratedFunctionDefined(this,funName,varName);
>>>>>>> e6834cbd

            error(msg, fun.get_SourcePositionStart());
          }

          if (funName.startsWith("get_") && methodSymbol.get().getParameterTypes().size() == 0) {
            final String msg = NestmlErrorStrings.getErrorMsgGeneratedFunctionDefined(this,funName,varName);

            error(msg, fun.get_SourcePositionStart());
          }

        }
        else {
          Log.trace("Cannot resolve the variable: " + varName, getClass().getSimpleName());
        }

      }

    }
    else {
      Log.trace("The function is" + funName + " undefined.", getClass().getSimpleName());
    }

  }

}<|MERGE_RESOLUTION|>--- conflicted
+++ resolved
@@ -53,13 +53,8 @@
         if (var.isPresent()) {
           if (funName.startsWith("set_") &&
               methodSymbol.get().getParameterTypes().size() == 1 &&
-<<<<<<< HEAD
-              !var.get().isAlias()) {
+              !var.get().isFunction()) {
             final String msg = NestmlErrorStrings.getErrorMsgGeneratedFunctionDefined(this,funName,varName);
-=======
-              !var.get().isFunction()) {
-            final String msg = errorStrings.getErrorMsgGeneratedFunctionDefined(this,funName,varName);
->>>>>>> e6834cbd
 
             error(msg, fun.get_SourcePositionStart());
           }
