/*
 * Copyright (c) 2015 RWTH Aachen. All rights reserved.
 *
 * http://www.se-rwth.de/
 */
package org.nest.spl.prettyprinter;

import de.monticore.prettyprint.IndentPrinter;
import de.monticore.types.prettyprint.TypesPrettyPrinterConcreteVisitor;
import org.nest.commons._ast.ASTExpr;
import org.nest.commons._ast.ASTFunctionCall;
import org.nest.commons._ast.ASTVariable;

import java.util.List;

import static com.google.common.base.Preconditions.checkNotNull;

/**
 * Converts SPL expressions to the executable platform dependent code. By using different
 * referenceConverters the handling of variables, names, and functions can be adapted. For this,
 * implement own {@code IReferenceConverter} specialisation.
 *
 * @author plotnikov
 */
public class ExpressionsPrettyPrinter {

  private final IReferenceConverter referenceConverter;

  public ExpressionsPrettyPrinter() {
    this.referenceConverter = new IdempotentReferenceConverter();
  }

  public ExpressionsPrettyPrinter(final IReferenceConverter referenceConverter) {
    this.referenceConverter = referenceConverter;
  }

  public String print(final ASTExpr expr) {
    checkNotNull(expr);
<<<<<<< HEAD
    return doPrint(expr) + ASTUtils.printComment(expr);
=======

    return doPrint(expr);
>>>>>>> 414a2b04

  }

  private String doPrint(final ASTExpr expr) {
    if (expr.getNESTMLNumericLiteral().isPresent()) { // number
      return typesPrinter().prettyprint(expr.getNESTMLNumericLiteral().get().getNumericLiteral());
    }
    if (expr.isInf()) {
      return handleConstant("inf");
    }
    else if (expr.getStringLiteral().isPresent()) { // string
      return typesPrinter().prettyprint(expr.getStringLiteral().get());
    }
    else if (expr.getBooleanLiteral().isPresent()) { // boolean
      return typesPrinter().prettyprint(expr.getBooleanLiteral().get());
    }
    else if (expr.getVariable().isPresent()) { // var
      return handleQualifiedName(expr.getVariable().get());
    }
    else if (expr.getFunctionCall().isPresent()) { // function
      final ASTFunctionCall astFunctionCall = expr.getFunctionCall().get();
      return printMethodCall(astFunctionCall);

    }
    else if (expr.isUnaryPlus()) {
      return "(" + "+" + print(expr.getTerm().get()) + ")";
    }
    else if (expr.isUnaryMinus()) {
      return "(" + "-" + print(expr.getTerm().get()) + ")";
    }
    else if (expr.isUnaryTilde()) {
      return "(" + "~" + print(expr.getTerm().get()) + ")";
    }
    else if (expr.leftParenthesesIsPresent() && expr.leftParenthesesIsPresent()) {
      return "(" +  print(expr.getExpr().get()) + ")";
    }
    else if (expr.isPlusOp() || expr.isMinusOp() || expr.isTimesOp() || expr.isDivOp()) {
      final StringBuilder expression = new StringBuilder();
      final String leftOperand = print(expr.getLeft().get());
      final String rightOperand = print(expr.getRight().get());
      expression.append(leftOperand);
      expression.append(getArithmeticOperator(expr));
      expression.append(rightOperand);
      return expression.toString();
    }
    else if (expr.isPow()) {
      final String leftOperand = print(expr.getBase().get());
      final String rightOperand = print(expr.getExponent().get());

      final String powTemplate = referenceConverter.convertBinaryOperator("**");
      return String.format(powTemplate, leftOperand, rightOperand);
    }
    else if (expr.isShiftLeft() ||
        expr.isShiftRight() ||
        expr.isModuloOp() ||
        expr.isBitAnd() ||
        expr.isBitOr() ||
        expr.isBitXor()) {
      final StringBuilder expression = new StringBuilder();
      final String leftOperand = print(expr.getLeft().get());
      final String rightOperand = print(expr.getRight().get());
      expression.append(leftOperand);
      expression.append(printBitOperator(expr));
      expression.append(rightOperand);
      return expression.toString();
    }
    // left:Expr (lt:["<"] | le:["<="] | eq:["=="] | ne:["!="] | ne2:["<>"] | ge:[">="] | gt:[">"]) right:Expr
    else if (expr.isLt() ||
        expr.isLe() ||
        expr.isEq() ||
        expr.isNe() ||
        expr.isNe2() ||
        expr.isGe() ||
        expr.isGt()) {
      final StringBuilder expression = new StringBuilder();
      final String leftOperand = print(expr.getLeft().get());
      final String rightOperand = print(expr.getRight().get());
      expression.append(leftOperand).append(printComparisonOperator(expr)).append(rightOperand);
      return expression.toString();
    }
    else if (expr.isLogicalOr() || expr.isLogicalAnd()) {
      final String leftOperand = print(expr.getLeft().get());
      final String rightOperand = print(expr.getRight().get());

      if (expr.isLogicalAnd()) {
        final String operatorTemplate = referenceConverter.convertBinaryOperator("and");
        return String.format(operatorTemplate, leftOperand, rightOperand);
      }
      else { // it is an or-operator
        final String operatorTemplate = referenceConverter.convertBinaryOperator("or");
        return String.format(operatorTemplate, leftOperand, rightOperand);
      }

    }

    final String errorMsg = "Cannot determine the type of the Expression-Node @{" + expr.get_SourcePositionStart() +
        ", " + expr.get_SourcePositionEnd() + "}";

    throw new RuntimeException(errorMsg);
  }

  public String printMethodCall(final ASTFunctionCall astFunctionCall) {
    final String nestFunctionName = referenceConverter.convertFunctionCall(astFunctionCall);

    if (referenceConverter.needsArguments(astFunctionCall)) {
      final StringBuilder argsListAsString = printFunctionCallArguments(astFunctionCall);
      return String.format(nestFunctionName, argsListAsString);
    }
    else {
      return nestFunctionName;
    }
  }

  public StringBuilder printFunctionCallArguments(final ASTFunctionCall astFunctionCall) {
    final StringBuilder argsListAsString = new StringBuilder();

    final List<ASTExpr> functionArgs = astFunctionCall.getArgs();
    for (int i = 0; i < functionArgs.size(); ++i) {
      boolean isLastArgument = (i+1) == functionArgs.size();
      if (!isLastArgument) {
        argsListAsString.append(print(functionArgs.get(i)));
        argsListAsString.append(", ");
      }
      else {
        // last argument, don't append ','
        argsListAsString.append(print(functionArgs.get(i)));
      }

    }
    return argsListAsString;
  }

  protected String handleConstant(final String constantName) {
    return referenceConverter.convertConstant(constantName);
  }

  protected String handleQualifiedName(final ASTVariable astVariableName) {
    return referenceConverter.convertNameReference(astVariableName);
  }

  private String printComparisonOperator(final ASTExpr expr) {
    if (expr.isLt()) {
      return "<";
    }
    if (expr.isLe()) {
      return "<=";
    }
    if (expr.isEq()) {
      return "==";
    }
    if (expr.isNe() || expr.isNe2()) {
      return "!=";
    }
    if (expr.isGe()) {
      return ">=";
    }
    if (expr.isGt()) {
      return ">";
    }
    throw new RuntimeException("Cannot determine comparison operator");
  }

  private String printBitOperator(final ASTExpr expr) {
    if (expr.isShiftLeft()) {
      return "<<";
    }
    if (expr.isShiftRight()) {
      return ">>";
    }
    if (expr.isModuloOp()) {
      return "%";
    }
    if (expr.isBitAnd()) {
      return "&";
    }
    if (expr.isBitOr()) {
      return "|";
    }
    if (expr.isBitXor()) {
      return "^";
    }

    throw new RuntimeException("Cannot determine mathematical operator");
  }

  private String getArithmeticOperator(final ASTExpr expr) {
    if (expr.isPlusOp()) {
      return "+";
    }
    if(expr.isMinusOp()) {
      return "-";
    }
    if (expr.isTimesOp()) {
      return "*";
    }
    if (expr.isDivOp()) {
      return "/";
    }
    throw new RuntimeException("Cannot determine mathematical operator");
  }

  private TypesPrettyPrinterConcreteVisitor typesPrinter() {
    final IndentPrinter printer = new IndentPrinter();
    return new TypesPrettyPrinterConcreteVisitor(printer);
  }
}<|MERGE_RESOLUTION|>--- conflicted
+++ resolved
@@ -36,13 +36,7 @@
 
   public String print(final ASTExpr expr) {
     checkNotNull(expr);
-<<<<<<< HEAD
-    return doPrint(expr) + ASTUtils.printComment(expr);
-=======
-
     return doPrint(expr);
->>>>>>> 414a2b04
-
   }
 
   private String doPrint(final ASTExpr expr) {
