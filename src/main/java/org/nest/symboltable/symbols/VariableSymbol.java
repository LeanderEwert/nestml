--- conflicted
+++ resolved
@@ -35,13 +35,8 @@
   private ASTExpr odeDeclaration = null;
 
   private TypeSymbol type;
-<<<<<<< HEAD
-  private NeuronSymbol declaringType;
-  private boolean isAlias;
   private boolean isPredefined;
-=======
   private boolean isFunction;
->>>>>>> ca8c7318
   private boolean isRecordable;
   private BlockType blockType;
   private String arraySizeParameter = null;
