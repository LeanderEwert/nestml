/*
 * Copyright (c) 2015 RWTH Aachen. All rights reserved.
 *
 * http://www.se-rwth.de/
 */
package org.nest.units._visitor;

import com.google.common.collect.Lists;
import de.se_rwth.commons.logging.Finding;
import de.se_rwth.commons.logging.Log;
import org.nest.commons._ast.ASTExpr;
import org.nest.nestml._ast.ASTNESTMLNode;
import org.nest.nestml._visitor.NESTMLVisitor;
import org.nest.spl._ast.ASTSPLNode;
import org.nest.units._ast.ASTUnitType;
import org.nest.units._ast.ASTUnitsNode;
<<<<<<< HEAD
import org.nest.units._cocos.UnitsErrorStrings;
=======
import org.nest.units.unitrepresentation.SIData;
>>>>>>> 4925a45f
import org.nest.units.unitrepresentation.UnitTranslator;
import org.nest.utils.LogHelper;

import java.util.Collection;
import java.util.List;
import java.util.Optional;

/**
 * Type checking visitor for the UNITS grammar. Verifies that all units used are comprised of SI units.
 *
 * @author ptraeder
 */
public class UnitsSIVisitor implements NESTMLVisitor {
  private UnitTranslator translator = new UnitTranslator();

  /**
   * Use the static factory method: convertSiUnitsToSignature
   */
  private UnitsSIVisitor() {

  }

  /**
   * Checks that the given unit is well defined. In case of SI unit, converts to its signature
   * representation. In case of errors reports them as non empty return list
   * @param unit ASTUnitNode to check
   * @return The list all type finding. Is emtpty iff the model doesn't contain any type issues.
   */
  public static List<Finding> convertSiUnitsToSignature(final ASTUnitsNode unit) {
    final UnitsSIVisitor unitsSIVisitor = new UnitsSIVisitor();
    unit.accept(unitsSIVisitor);
    final List<Finding> findings = LogHelper.getModelFindings(Log.getFindings());
    return findings;
  }

  /**
   * Checks that all units used in the models are well defined. In case of SI units, converts them to its signature
   * representation. In case of errors reports them as non empty return list
   * @param compilationUnit Input model to check
   * @return The list all type finding. Is emtpty iff the model doesn't contain any type issues.
   */
  public static List<Finding> convertSiUnitsToSignature(final ASTSPLNode compilationUnit) {
    final UnitsSIVisitor unitsSIVisitor = new UnitsSIVisitor();
    compilationUnit.accept(unitsSIVisitor);
    final List<Finding> findings = LogHelper.getModelFindings(Log.getFindings());
    return findings;
  }

  /**
   * Checks that all units used in the models are well defined. In case of SI units, converts them to its signature
   * representation. In case of errors reports them as non empty return list
   * @param compilationUnit Input model to check
   * @return The list all type finding. Is emtpty iff the model doesn't contain any type issues.
   */
  public static List<Finding> convertSiUnitsToSignature(final ASTNESTMLNode compilationUnit) {
    final UnitsSIVisitor unitsSIVisitor = new UnitsSIVisitor();
    compilationUnit.accept(unitsSIVisitor);
    final Collection<Finding> findings = LogHelper.getErrorsByPrefix("NESTML_", Log.getFindings());

    return Lists.newArrayList(findings);
  }
<<<<<<< HEAD
  /**
   * In case of a plainType given for a NESTMLNumericLiteral,
   * verify that the given simple Unit exists and append a AstUnitType Node to hold the corresponding Unit Information
   */
  public void visit(final ASTNESTMLNumericLiteral node) {
    if (node.plainTypeIsPresent()){ //Complex unit type handled by visit(ASTUnitType)
      String unitPlain = node.getPlainType().get();
      Optional<TypeSymbol> unitTypeSymbol = getTypeIfExists(unitPlain);
      if(unitTypeSymbol.isPresent()){
        ASTUnitType astUnitType = new ASTUnitType();
        astUnitType.setUnit(unitPlain);
        astUnitType.setSerializedUnit(unitTypeSymbol.get().getName());
        node.setType(astUnitType);
      }
      else {
        final String msg = UnitsErrorStrings.message(this,  unitPlain);
        Log.error(msg, node.get_SourcePositionStart());
      }
    }
  }
=======
>>>>>>> 4925a45f


  /**
   * Verify that the given Unit is valid. Use UnitTranslator to generate serialization of Unit.
   * Set the nodes' "serializedUnit" field with the serialization.
   */
  public void visit(final ASTUnitType astUnitType){
    //String unit = astUnitType.getUnit().get();
    final Optional<String> convertedUnit = translator.calculateUnitType(astUnitType);

    if (convertedUnit.isPresent()) {
      astUnitType.setSerializedUnit(convertedUnit.get());
    }
    else {
      final String unit = astUnitType.unitIsPresent() ? astUnitType.getUnit().get() : astUnitType.toString();
      final String msg = UnitsErrorStrings.message(this, unit);
      Log.error(msg, astUnitType.get_SourcePositionStart());
    }

  }

  /**
   * Verify that if a literal is followed directly (only seperated by whitespaces) by a variable,
   * that the variable is one of the predefined unit variables.
   */
  public void visit(ASTExpr node) {
    if(node.numericLiteralIsPresent() && node.variableIsPresent()){
      final String varName = node.getVariable().get().toString();
      final List<String> validUnits = SIData.getCorrectSIUnits();
      boolean valid = false;

      for(String validUnit : validUnits){
        if(varName.equals(validUnit)){
          valid = true;
          break;
        }
      }

      if(!valid){
        Log.error(ERROR_CODE + varName +"is not an SI unit.", node.get_SourcePositionStart());
      }

    }
  }

}<|MERGE_RESOLUTION|>--- conflicted
+++ resolved
@@ -14,11 +14,8 @@
 import org.nest.spl._ast.ASTSPLNode;
 import org.nest.units._ast.ASTUnitType;
 import org.nest.units._ast.ASTUnitsNode;
-<<<<<<< HEAD
 import org.nest.units._cocos.UnitsErrorStrings;
-=======
 import org.nest.units.unitrepresentation.SIData;
->>>>>>> 4925a45f
 import org.nest.units.unitrepresentation.UnitTranslator;
 import org.nest.utils.LogHelper;
 
@@ -32,6 +29,7 @@
  * @author ptraeder
  */
 public class UnitsSIVisitor implements NESTMLVisitor {
+  private final static String ERROR_CODE = "NESTML_UnitsSIVisitor";
   private UnitTranslator translator = new UnitTranslator();
 
   /**
@@ -80,29 +78,6 @@
 
     return Lists.newArrayList(findings);
   }
-<<<<<<< HEAD
-  /**
-   * In case of a plainType given for a NESTMLNumericLiteral,
-   * verify that the given simple Unit exists and append a AstUnitType Node to hold the corresponding Unit Information
-   */
-  public void visit(final ASTNESTMLNumericLiteral node) {
-    if (node.plainTypeIsPresent()){ //Complex unit type handled by visit(ASTUnitType)
-      String unitPlain = node.getPlainType().get();
-      Optional<TypeSymbol> unitTypeSymbol = getTypeIfExists(unitPlain);
-      if(unitTypeSymbol.isPresent()){
-        ASTUnitType astUnitType = new ASTUnitType();
-        astUnitType.setUnit(unitPlain);
-        astUnitType.setSerializedUnit(unitTypeSymbol.get().getName());
-        node.setType(astUnitType);
-      }
-      else {
-        final String msg = UnitsErrorStrings.message(this,  unitPlain);
-        Log.error(msg, node.get_SourcePositionStart());
-      }
-    }
-  }
-=======
->>>>>>> 4925a45f
 
 
   /**
