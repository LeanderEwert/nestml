# -*- coding: utf-8 -*-
#
# unit_system_test.py
#
# This file is part of NEST.
#
# Copyright (C) 2004 The NEST Initiative
#
# NEST is free software: you can redistribute it and/or modify
# it under the terms of the GNU General Public License as published by
# the Free Software Foundation, either version 2 of the License, or
# (at your option) any later version.
#
# NEST is distributed in the hope that it will be useful,
# but WITHOUT ANY WARRANTY; without even the implied warranty of
# MERCHANTABILITY or FITNESS FOR A PARTICULAR PURPOSE.  See the
# GNU General Public License for more details.
#
# You should have received a copy of the GNU General Public License
# along with NEST.  If not, see <http://www.gnu.org/licenses/>.
import os
import unittest

from pynestml.utils.ast_source_location import ASTSourceLocation
from pynestml.codegeneration.expressions_pretty_printer import ExpressionsPrettyPrinter
from pynestml.codegeneration.nest_printer import NestPrinter
from pynestml.codegeneration.nest_reference_converter import NESTReferenceConverter
from pynestml.symbol_table.symbol_table import SymbolTable
from pynestml.symbols.predefined_functions import PredefinedFunctions
from pynestml.symbols.predefined_types import PredefinedTypes
from pynestml.symbols.predefined_units import PredefinedUnits
from pynestml.symbols.predefined_variables import PredefinedVariables
from pynestml.utils.logger import Logger, LoggingLevel
from pynestml.utils.model_parser import ModelParser

SymbolTable.initialize_symbol_table(ASTSourceLocation(start_line=0, start_column=0, end_line=0, end_column=0))
PredefinedUnits.register_units()
PredefinedTypes.register_types()
PredefinedVariables.register_variables()
PredefinedFunctions.register_functions()
Logger.init_logger(LoggingLevel.INFO)
printer = NestPrinter(ExpressionsPrettyPrinter(), NESTReferenceConverter())


def get_first_statement_in_update_block(model):
    if model.get_neuron_list()[0].get_update_blocks():
        return model.get_neuron_list()[0].get_update_blocks().get_block().get_stmts()[0]
    return None


def get_first_declaration_in_state_block(model):
    return model.get_neuron_list()[0].get_state_blocks().get_declarations()[0]


def get_first_declared_function(model):
    return model.get_neuron_list()[0].get_functions()[0]


def print_rhs_of_first_assignment_in_update_block(model):
    assignment = get_first_statement_in_update_block(model).small_stmt.get_assignment()
    expression = assignment.get_expression()
    return printer.print_expression(expression)


def print_first_function_call_in_update_block(model):
    function_call = get_first_statement_in_update_block(model).small_stmt.get_function_call()
    return printer.print_method_call(function_call)


def print_rhs_of_first_declaration_in_state_block(model):
    declaration = get_first_declaration_in_state_block(model)
    expression = declaration.get_expression()
    return printer.print_expression(expression)


def print_first_return_statement_in_first_declared_function(model):
    func = get_first_declared_function(model)
    return_expression = func.get_block().get_stmts()[0].small_stmt.get_return_stmt().get_expression()
    return printer.print_expression(return_expression)


class UnitSystemTest(unittest.TestCase):
    """
    Test class for everything Unit related.
    """

    def setUp(self):
        Logger.set_logging_level(LoggingLevel.INFO)

    def test_expression_after_magnitude_conversion_in_direct_assignment(self):
        Logger.set_logging_level(LoggingLevel.INFO)
        model = ModelParser.parse_model(
            os.path.join(os.path.realpath(os.path.join(os.path.dirname(__file__), 'resources')),
                         'DirectAssignmentWithDifferentButCompatibleUnits.nestml'))
        printed_rhs_expression = print_rhs_of_first_assignment_in_update_block(model)

        self.assertEqual(printed_rhs_expression, '1000.0 * (10*V)')

    def test_expression_after_nested_magnitude_conversion_in_direct_assignment(self):
        model = ModelParser.parse_model(
            os.path.join(os.path.realpath(os.path.join(os.path.dirname(__file__), 'resources')),
                         'DirectAssignmentWithDifferentButCompatibleNestedUnits.nestml'))
        printed_rhs_expression = print_rhs_of_first_assignment_in_update_block(model)

        self.assertEqual(printed_rhs_expression, '1000.0 * (10*V + 0.001 * (5*mV) + 20*V + 1000.0 * (1*kV))')

    def test_expression_after_magnitude_conversion_in_compound_assignment(self):
        model = ModelParser.parse_model(
            os.path.join(os.path.realpath(os.path.join(os.path.dirname(__file__), 'resources')),
                         'CompoundAssignmentWithDifferentButCompatibleUnits.nestml'))
        printed_rhs_expression = print_rhs_of_first_assignment_in_update_block(model)
        self.assertEqual(printed_rhs_expression, '0.001 * (1200*mV)')

    def test_expression_after_magnitude_conversion_in_declaration(self):
        model = ModelParser.parse_model(
            os.path.join(os.path.realpath(os.path.join(os.path.dirname(__file__), 'resources')),
                         'DeclarationWithDifferentButCompatibleUnitMagnitude.nestml'))
        printed_rhs_expression = print_rhs_of_first_declaration_in_state_block(model)
        self.assertEqual(printed_rhs_expression, '1000.0 * (10*V)')

    def test_expression_after_type_conversion_in_declaration(self):
        model = ModelParser.parse_model(
            os.path.join(os.path.realpath(os.path.join(os.path.dirname(__file__), 'resources')),
                         'DeclarationWithDifferentButCompatibleUnits.nestml'))
        declaration = get_first_declaration_in_state_block(model)
        from astropy import units as u
        self.assertTrue(declaration.get_expression().type.unit.unit == u.mV)

    def test_declaration_with_same_variable_name_as_unit(self):
        model = ModelParser.parse_model(
            os.path.join(os.path.realpath(os.path.join(os.path.dirname(__file__), 'resources')),
                         'DeclarationWithSameVariableNameAsUnit.nestml'))
        self.assertEqual(len(
            Logger.get_all_messages_of_level_and_or_astnode(model.get_neuron_list()[0], LoggingLevel.ERROR)), 0)
        self.assertEqual(len(
<<<<<<< HEAD
            Logger.get_all_messages_of_level_and_or_astnode(model.get_neuron_list()[0], LoggingLevel.WARNING)), 1)
=======
            Logger.get_all_messages_of_level_and_or_neuron(model.get_neuron_list()[0], LoggingLevel.WARNING)), 3)
>>>>>>> 9b2f1fde

    def test_expression_after_magnitude_conversion_in_standalone_function_call(self):
        model = ModelParser.parse_model(
            os.path.join(os.path.realpath(os.path.join(os.path.dirname(__file__), 'resources')),
                         'FunctionCallWithDifferentButCompatibleUnits.nestml'))
        printed_function_call = print_first_function_call_in_update_block(model)
        self.assertEqual(printed_function_call, 'foo(1000.0 * (10*V))')

    def test_expression_after_magnitude_conversion_in_rhs_function_call(self):
        model = ModelParser.parse_model(
            os.path.join(os.path.realpath(os.path.join(os.path.dirname(__file__), 'resources')),
                         'RhsFunctionCallWithDifferentButCompatibleUnits.nestml'))
        printed_function_call = print_rhs_of_first_assignment_in_update_block(model)
        self.assertEqual(printed_function_call, 'foo(1000.0 * (10*V))')

    def test_return_stmt_after_magnitude_conversion_in_function_body(self):
        model = ModelParser.parse_model(
            os.path.join(os.path.realpath(os.path.join(os.path.dirname(__file__), 'resources')),
                         'FunctionBodyReturnStatementWithDifferentButCompatibleUnits.nestml'))
        printed_return_stmt = print_first_return_statement_in_first_declared_function(model)
        self.assertEqual(printed_return_stmt, '0.001 * (bar)')<|MERGE_RESOLUTION|>--- conflicted
+++ resolved
@@ -133,11 +133,7 @@
         self.assertEqual(len(
             Logger.get_all_messages_of_level_and_or_astnode(model.get_neuron_list()[0], LoggingLevel.ERROR)), 0)
         self.assertEqual(len(
-<<<<<<< HEAD
             Logger.get_all_messages_of_level_and_or_astnode(model.get_neuron_list()[0], LoggingLevel.WARNING)), 1)
-=======
-            Logger.get_all_messages_of_level_and_or_neuron(model.get_neuron_list()[0], LoggingLevel.WARNING)), 3)
->>>>>>> 9b2f1fde
 
     def test_expression_after_magnitude_conversion_in_standalone_function_call(self):
         model = ModelParser.parse_model(
