--- conflicted
+++ resolved
@@ -20,10 +20,6 @@
 
 import nest
 import os
-<<<<<<< HEAD
-import numpy as np
-=======
->>>>>>> 57f7e102
 import unittest
 from pynestml.frontend.pynestml_frontend import to_nest, install_nest
 
@@ -34,107 +30,6 @@
 except:
     TEST_PLOTS = False
 
-<<<<<<< HEAD
-
-class NESTMultiSynapseTest(unittest.TestCase):
-    def test(self):
-        #
-        #   generate and build multisynapse NESTML test model
-        #
-
-        input_path = os.path.join(os.path.realpath(os.path.join(os.path.dirname(__file__), "resources")))
-        input_path = os.path.join(input_path, "iaf_psc_exp_multisynapse.nestml")
-        nest_path = "/home/travis/nest_install"
-        target_path = 'target'
-        logging_level = 'INFO'
-        module_name = 'nestmlmodule'
-        store_log = False
-        suffix = '_nestml'
-        dev = True
-        to_nest(input_path, target_path, logging_level, module_name, store_log, suffix, dev)
-        install_nest(target_path, nest_path)
-        nest.set_verbosity("M_ALL")
-
-        nest.ResetKernel()
-        nest.Install("nestmlmodule")
-
-        #
-        #   network creation
-        #
-
-        neuron = nest.Create("iaf_psc_exp_multisynapse_neuron_nestml")
-
-        sg = nest.Create("spike_generator", params={"spike_times": [20., 80.]})
-        nest.Connect(sg, neuron, syn_spec={"receptor_type" : 1, "weight": 1000., "delay": 0.1})
-
-        sg2 = nest.Create("spike_generator", params={"spike_times": [40., 60.]})
-        nest.Connect(sg2, neuron, syn_spec={"receptor_type" : 2, "weight": 1000., "delay": 0.1})
-
-        sg3 = nest.Create("spike_generator", params={"spike_times": [30., 70.]})
-        nest.Connect(sg3, neuron, syn_spec={"receptor_type" : 3, "weight": 500., "delay": 0.1})
-
-        i_1 = nest.Create('multimeter', params={'record_from': ['I_shape1__X__spikes1', 'I_shape2__X__spikes2', 'I_shape3__X__spikes3'], 'interval': 0.1})
-        nest.Connect(i_1, neuron)
-
-        vm_1 = nest.Create('voltmeter')
-        nest.Connect(vm_1, neuron)
-
-
-        #
-        #   simulate
-        #
-
-        nest.Simulate(125.)
-
-        #
-        #   analysis
-        #
-
-        vm_1 = nest.GetStatus(vm_1)[0]["events"]
-        i_1 = nest.GetStatus(i_1)[0]["events"]
-
-        if TEST_PLOTS:
-
-            fig, ax = plt.subplots(nrows=4)
-
-            ax[0].plot(vm_1["times"], vm_1["V_m"], label="V_m")
-            ax[0].set_ylabel("voltage")
-
-            ax[1].plot(i_1["times"], i_1["I_shape1__X__spikes1"], label="I_shape1")
-            ax[1].set_ylabel("current")
-
-            ax[2].plot(i_1["times"], i_1["I_shape2__X__spikes2"], label="I_shape2")
-            ax[2].set_ylabel("current")
-
-            ax[3].plot(i_1["times"], i_1["I_shape3__X__spikes3"], label="I_shape3")
-            ax[3].set_ylabel("current")
-
-            for _ax in ax:
-                _ax.legend(loc="upper right")
-                _ax.set_xlim(0., 125.)
-                _ax.grid(True)
-
-            for _ax in ax[:-1]:
-                _ax.set_xticklabels([])
-
-            ax[-1].set_xlabel("time")
-
-            fig.savefig("/tmp/nestml_multisynapse_test.png", dpi=150)
-
-        print("Sampled values: ")
-        print("\tI_shape1__X__spikes1 = " + str(i_1["I_shape1__X__spikes1"][220]))
-        print("\tI_shape2__X__spikes2 = " + str(i_1["I_shape2__X__spikes2"][620]))
-        print("\tI_shape3__X__spikes3 = " + str(i_1["I_shape3__X__spikes3"][400]))
-
-        print("Checking for numerical match...")
-        assert(np.abs(i_1["I_shape1__X__spikes1"][220] - 0.04539992976248486) < 1E-9)
-        assert(np.abs(i_1["I_shape2__X__spikes2"][620] - 367.8961428722326) < 1E-9)
-        assert(np.abs(i_1["I_shape3__X__spikes3"][400] - -303.265329856317) < 1E-9)
-
-
-if __name__ == '__main__':
-    unittest.main()
-=======
 
 class NestMultiSynapseTest(unittest.TestCase):
 
@@ -207,5 +102,4 @@
 
             ax[-1].set_xlabel("time")
 
-            plt.show()
->>>>>>> 57f7e102
+            plt.show()