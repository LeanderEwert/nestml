--- conflicted
+++ resolved
@@ -246,16 +246,11 @@
             except Exception:
                 # ResetKernel() does not unload modules for NEST Simulator < v3.7; ignore exception if module is already loaded on earlier versions
                 pass
-<<<<<<< HEAD
             if kernel_opts:
                 nest.SetKernelStatus(kernel_opts)
 
             neuron1 = nest.Create(nest_model_name, params=nest_model_parameters)
             neuron2 = nest.Create(nestml_model_name, params=nestml_model_parameters)
-=======
-            neuron1 = nest.Create(referenceModel, params=nest_ref_model_opts)
-            neuron2 = nest.Create(testant, params=custom_model_opts)
->>>>>>> ca6e490d
             if model_initial_state is not None:
                 nest.SetStatus(neuron1, model_initial_state)
                 nest.SetStatus(neuron2, model_initial_state)
@@ -348,11 +343,6 @@
 
         spike_times = np.linspace(100, 200, 11)
         spike_weights = np.linspace(1, max_weight, 11)
-
-<<<<<<< HEAD
-        neuron1 = nest.Create(nest_model_name, params=nest_model_parameters)
-        neuron2 = nest.Create(testant, params=nestml_model_parameters)
-=======
         nest.ResetKernel()
         try:
             nest.Install("nestml_allmodels_module")
@@ -361,7 +351,10 @@
             pass
         neuron1 = nest.Create(referenceModel, params=nest_ref_model_opts)
         neuron2 = nest.Create(testant, params=custom_model_opts)
->>>>>>> ca6e490d
+            nest.Install("nestml_allmodels_module")
+        except Exception:
+            # ResetKernel() does not unload modules for NEST Simulator < v3.7; ignore exception if module is already loaded on earlier versions
+            pass
 
         if model_initial_state is not None:
             nest.SetStatus(neuron1, model_initial_state)
