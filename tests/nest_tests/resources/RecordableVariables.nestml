--- conflicted
+++ resolved
@@ -28,20 +28,15 @@
 You should have received a copy of the GNU General Public License
 along with NEST.  If not, see <http://www.gnu.org/licenses/>.
 """
-model recordable_variables:
+neuron recordable_variables:
     state:
         V_ex mV = -5 mV
         V_rel mV = 0 mV  # Membrane potential relative to the reset potential
-        I_syn pA = 0 pA
 
     equations:
-<<<<<<< HEAD
-=======
         kernel I_kernel = exp(-1/tau_syn*t)
         inline I_syn pA = convolve(I_kernel, spikes) * pA
->>>>>>> af9623ab
         recordable inline V_m mV = V_rel + V_reset
-        I_syn' = -I_syn / tau_syn
         V_rel' = -V_rel / tau_m + (I_syn + I_e + I_stim) / C_m
 
     parameters:
@@ -56,9 +51,6 @@
         spikes <- spike
         I_stim pA <- continuous
 
-    onReceive(spikes):
-        I_syn += spikes
-
     update:
         integrate_odes()
         V_ex = -10 mV
