# -*- coding: utf-8 -*-
#
# nest_codegenerator_test.py
#
# This file is part of NEST.
#
# Copyright (C) 2004 The NEST Initiative
#
# NEST is free software: you can redistribute it and/or modify
# it under the terms of the GNU General Public License as published by
# the Free Software Foundation, either version 2 of the License, or
# (at your option) any later version.
#
# NEST is distributed in the hope that it will be useful,
# but WITHOUT ANY WARRANTY; without even the implied warranty of
# MERCHANTABILITY or FITNESS FOR A PARTICULAR PURPOSE.  See the
# GNU General Public License for more details.
#
# You should have received a copy of the GNU General Public License
# along with NEST.  If not, see <http://www.gnu.org/licenses/>.
import os
import unittest

from pynestml.utils.ast_source_location import ASTSourceLocation

from pynestml.codegeneration.nest_codegenerator import NESTCodeGenerator
from pynestml.frontend.frontend_configuration import FrontendConfiguration
from pynestml.symbol_table.symbol_table import SymbolTable
from pynestml.symbols.predefined_functions import PredefinedFunctions
from pynestml.symbols.predefined_types import PredefinedTypes
from pynestml.symbols.predefined_units import PredefinedUnits
from pynestml.symbols.predefined_variables import PredefinedVariables
from pynestml.utils.logger import Logger, LoggingLevel
from pynestml.utils.model_parser import ModelParser


class CodeGeneratorTest(unittest.TestCase):
    """
    Tests code generator with an IAF psc and cond model, both with alpha and delta synaptic kernels
    """

    def setUp(self):
        PredefinedUnits.register_units()
        PredefinedTypes.register_types()
        PredefinedFunctions.register_functions()
        PredefinedVariables.register_variables()
        SymbolTable.initialize_symbol_table(ASTSourceLocation(start_line=0, start_column=0, end_line=0, end_column=0))
        Logger.init_logger(LoggingLevel.INFO)

        self.target_path = str(os.path.realpath(os.path.join(os.path.dirname(__file__), os.path.join(
            os.pardir, 'target'))))

    def test_iaf_psc_alpha(self):
        input_path = str(os.path.realpath(os.path.join(os.path.dirname(__file__), os.path.join(
            os.pardir, 'models', 'iaf_psc_alpha.nestml'))))

        params = list()
        params.append('--input_path')
        params.append(input_path)
        params.append('--logging_level')
        params.append('INFO')
        params.append('--target_path')
        params.append(self.target_path)
        params.append('--dev')
        FrontendConfiguration.parse_config(params)

        compilation_unit = ModelParser.parse_model(input_path)

        nestCodeGenerator = NESTCodeGenerator()
        nestCodeGenerator.generate_code(compilation_unit.get_neuron_list(), compilation_unit.get_synapse_list())

    def test_iaf_psc_delta(self):
        input_path = str(os.path.realpath(os.path.join(os.path.dirname(__file__), os.path.join(
            os.pardir, 'models', 'iaf_psc_delta.nestml'))))

        params = list()
        params.append('--input_path')
        params.append(input_path)
        params.append('--logging_level')
        params.append('INFO')
        params.append('--target_path')
        params.append(self.target_path)
        params.append('--dev')
        FrontendConfiguration.parse_config(params)

        compilation_unit = ModelParser.parse_model(input_path)

        nestCodeGenerator = NESTCodeGenerator()
<<<<<<< HEAD
        nestCodeGenerator.generate_code(compilation_unit.get_neuron_list(), compilation_unit.get_synapse_list())
=======
        nestCodeGenerator.generate_code(compilation_unit.get_neuron_list())
>>>>>>> 9b2f1fde

    def test_iaf_cond_alpha_functional(self):
        input_path = str(os.path.realpath(os.path.join(os.path.dirname(__file__), os.path.join(
            os.pardir, 'models', 'iaf_cond_alpha.nestml'))))

        params = list()
        params.append('--input_path')
        params.append(input_path)
        params.append('--logging_level')
        params.append('INFO')
        params.append('--target_path')
        params.append(self.target_path)
        params.append('--dev')
        FrontendConfiguration.parse_config(params)

        compilation_unit = ModelParser.parse_model(input_path)
        iaf_cond_alpha_functional = list()
        iaf_cond_alpha_functional.append(compilation_unit.get_neuron_list()[0])

        nestCodeGenerator = NESTCodeGenerator()
        nestCodeGenerator.generate_code(iaf_cond_alpha_functional, [])

    def tearDown(self):
        import shutil
        shutil.rmtree(self.target_path)<|MERGE_RESOLUTION|>--- conflicted
+++ resolved
@@ -86,11 +86,7 @@
         compilation_unit = ModelParser.parse_model(input_path)
 
         nestCodeGenerator = NESTCodeGenerator()
-<<<<<<< HEAD
         nestCodeGenerator.generate_code(compilation_unit.get_neuron_list(), compilation_unit.get_synapse_list())
-=======
-        nestCodeGenerator.generate_code(compilation_unit.get_neuron_list())
->>>>>>> 9b2f1fde
 
     def test_iaf_cond_alpha_functional(self):
         input_path = str(os.path.realpath(os.path.join(os.path.dirname(__file__), os.path.join(
