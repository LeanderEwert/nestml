--- conflicted
+++ resolved
@@ -89,11 +89,7 @@
         model.accept(ExpressionTestVisitor())
         # ExpressionTestVisitor().handle(model)
         Logger.set_current_astnode(None)
-<<<<<<< HEAD
-        self.assertEqual(len(Logger.get_all_messages_of_level_and_or_neuron(model.get_neuron_list()[0],
-=======
         self.assertEqual(len(Logger.get_all_messages_of_level_and_or_astnode(model.get_neuron_list()[0],
->>>>>>> 036b0746
                                                                             LoggingLevel.ERROR)), 2)
 
 
