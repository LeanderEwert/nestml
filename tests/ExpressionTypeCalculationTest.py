--- conflicted
+++ resolved
@@ -84,19 +84,13 @@
         model = ModelParser.parse_model(
             os.path.join(os.path.realpath(os.path.join(os.path.dirname(__file__),
                                                        'resources', 'ExpressionTypeTest.nestml'))))
-<<<<<<< HEAD
         Logger.set_current_neuron(model.get_neuron_list()[0])
         model.accept(ExpressionTestVisitor())
         # ExpressionTestVisitor().handle(model)
         Logger.set_current_neuron(None)
         self.assertEqual(len(Logger.get_all_messages_of_level_and_or_neuron(model.get_neuron_list()[0],
                                                                             LoggingLevel.ERROR)), 2)
-=======
-        Logger.setCurrentNeuron(model.getNeuronList()[0])
-        expressionTestVisitor().handle(model)
-        Logger.setCurrentNeuron(None)
-        self.assertEqual(2, len(Logger.getAllMessagesOfLevelAndOrNeuron(model.getNeuronList()[0], LOGGING_LEVEL.ERROR)))
->>>>>>> 1c3b9f54
+
 
 
 if __name__ == '__main__':
