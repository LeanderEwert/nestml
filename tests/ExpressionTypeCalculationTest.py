#
# ExpressionTypeCalculationTest.py
#
# This file is part of NEST.
#
# Copyright (C) 2004 The NEST Initiative
#
# NEST is free software: you can redistribute it and/or modify
# it under the terms of the GNU General Public License as published by
# the Free Software Foundation, either version 2 of the License, or
# (at your option) any later version.
#
# NEST is distributed in the hope that it will be useful,
# but WITHOUT ANY WARRANTY; without even the implied warranty of
# MERCHANTABILITY or FITNESS FOR A PARTICULAR PURPOSE.  See the
# GNU General Public License for more details.
#
# You should have received a copy of the GNU General Public License
# along with NEST.  If not, see <http://www.gnu.org/licenses/>.
import os
import unittest

from pynestml.codegeneration.UnitConverter import UnitConverter
from pynestml.modelprocessor.ASTSourcePosition import ASTSourcePosition
from pynestml.modelprocessor.ModelParser import ModelParser
<<<<<<< HEAD
from pynestml.modelprocessor.Symbol import SymbolKind
from pynestml.modelprocessor.ASTVisitor import ASTVisitor
from pynestml.modelprocessor.PredefinedTypes import PredefinedTypes
=======
from pynestml.modelprocessor.ModelVisitor import NESTMLVisitor
>>>>>>> 86740c07
from pynestml.modelprocessor.PredefinedFunctions import PredefinedFunctions
from pynestml.modelprocessor.PredefinedTypes import PredefinedTypes
from pynestml.modelprocessor.PredefinedUnits import PredefinedUnits
from pynestml.modelprocessor.PredefinedVariables import PredefinedVariables
from pynestml.modelprocessor.Symbol import SymbolKind
from pynestml.modelprocessor.SymbolTable import SymbolTable
<<<<<<< HEAD
from pynestml.modelprocessor.ASTSourceLocation import ASTSourceLocation
from pynestml.utils.Logger import Logger, LoggingLevel
=======
from pynestml.modelprocessor.UnitTypeSymbol import UnitTypeSymbol
from pynestml.utils.Logger import Logger, LOGGING_LEVEL
>>>>>>> 86740c07
from pynestml.utils.Messages import MessageCode

# minor setup steps required
SymbolTable.initialize_symbol_table(ASTSourceLocation(start_line=0, start_column=0, end_line=0, end_column=0))
PredefinedUnits.register_units()
PredefinedTypes.register_types()
PredefinedVariables.register_predefined_variables()
PredefinedFunctions.register_predefined_functions()


<<<<<<< HEAD
class expressionTestVisitor(ASTVisitor):
    def endvisit_assignment(self, node=None):
        scope = node.get_scope()
        var_name = node.lhs.get_name()
=======
class expressionTestVisitor(NESTMLVisitor):
    def end_visit_assignment(self, _assignment=None):
        scope = _assignment.getScope()
        varName = _assignment.getVariable().getName()
>>>>>>> 86740c07

        _expr = node.get_expression()

        var_symbol = scope.resolve_to_symbol(var_name, SymbolKind.VARIABLE)

<<<<<<< HEAD
        _equals = var_symbol.get_type_symbol().equals(_expr.get_type_either().get_value())

        message = 'line ' + str(_expr.get_source_position()) + ' : LHS = ' + \
                  var_symbol.get_type_symbol().get_symbol_name() + \
                  ' RHS = ' + _expr.get_type_either().get_value().get_symbol_name() + \
                  ' Equal ? ' + str(_equals)

        if _expr.get_type_either().get_value().is_unit():
            message += (" Neuroscience Factor: " +
                        str(UnitConverter().getFactor(_expr.get_type_either().get_value().get_unit().get_unit())))
=======
        _equals = varSymbol.getTypeSymbol().equals(_expr.type)

        message = 'line ' + str(_expr.getSourcePosition()) + ' : LHS = ' + \
                  varSymbol.getTypeSymbol().getSymbolName() + \
                  ' RHS = ' + _expr.type.getSymbolName() + \
                  ' Equal ? ' + str(_equals)

        if isinstance(_expr.type, UnitTypeSymbol):
            message += " Neuroscience Factor: " + \
                       str(UnitConverter().getFactor(_expr.type.astropy_unit))
>>>>>>> 86740c07

        Logger.log_message(error_position=node.get_source_position(), code=MessageCode.TYPE_MISMATCH,
                           message=message, log_level=LoggingLevel.INFO)

        if _equals is False:
            Logger.log_message(message="Type mismatch in test!",
                               code=MessageCode.TYPE_MISMATCH,
                               error_position=node.get_source_position(),
                               log_level=LoggingLevel.ERROR)
        return


class ExpressionTypeCalculationTest(unittest.TestCase):
    """
    A simple test that prints all top-level rhs types in a file.
    """

<<<<<<< HEAD
=======
    # TODO: this test needs to be refactored.
>>>>>>> 86740c07
    def test(self):
        Logger.init_logger(LoggingLevel.NO)
        model = ModelParser.parse_model(
            os.path.join(os.path.realpath(os.path.join(os.path.dirname(__file__),
                                                       'resources', 'ExpressionTypeTest.nestml'))))
        Logger.set_current_neuron(model.get_neuron_list()[0])
        expressionTestVisitor().handle(model)
<<<<<<< HEAD
        Logger.set_current_neuron(None)
        assert (len(Logger.get_all_messages_of_level_and_or_neuron(model.get_neuron_list()[0], LoggingLevel.ERROR)) == 2)
=======
        Logger.setCurrentNeuron(None)
        self.assertEqual(len(Logger.getAllMessagesOfLevelAndOrNeuron(model.getNeuronList()[0], LOGGING_LEVEL.ERROR)), 2)
>>>>>>> 86740c07


if __name__ == '__main__':
    unittest.main()<|MERGE_RESOLUTION|>--- conflicted
+++ resolved
@@ -20,29 +20,19 @@
 import os
 import unittest
 
+from pynestml.modelprocessor.ASTSourceLocation import ASTSourceLocation
+
 from pynestml.codegeneration.UnitConverter import UnitConverter
-from pynestml.modelprocessor.ASTSourcePosition import ASTSourcePosition
+from pynestml.modelprocessor.ASTVisitor import ASTVisitor
 from pynestml.modelprocessor.ModelParser import ModelParser
-<<<<<<< HEAD
-from pynestml.modelprocessor.Symbol import SymbolKind
-from pynestml.modelprocessor.ASTVisitor import ASTVisitor
-from pynestml.modelprocessor.PredefinedTypes import PredefinedTypes
-=======
-from pynestml.modelprocessor.ModelVisitor import NESTMLVisitor
->>>>>>> 86740c07
 from pynestml.modelprocessor.PredefinedFunctions import PredefinedFunctions
 from pynestml.modelprocessor.PredefinedTypes import PredefinedTypes
 from pynestml.modelprocessor.PredefinedUnits import PredefinedUnits
 from pynestml.modelprocessor.PredefinedVariables import PredefinedVariables
 from pynestml.modelprocessor.Symbol import SymbolKind
 from pynestml.modelprocessor.SymbolTable import SymbolTable
-<<<<<<< HEAD
-from pynestml.modelprocessor.ASTSourceLocation import ASTSourceLocation
+from pynestml.modelprocessor.UnitTypeSymbol import UnitTypeSymbol
 from pynestml.utils.Logger import Logger, LoggingLevel
-=======
-from pynestml.modelprocessor.UnitTypeSymbol import UnitTypeSymbol
-from pynestml.utils.Logger import Logger, LOGGING_LEVEL
->>>>>>> 86740c07
 from pynestml.utils.Messages import MessageCode
 
 # minor setup steps required
@@ -53,45 +43,25 @@
 PredefinedFunctions.register_predefined_functions()
 
 
-<<<<<<< HEAD
-class expressionTestVisitor(ASTVisitor):
-    def endvisit_assignment(self, node=None):
-        scope = node.get_scope()
-        var_name = node.lhs.get_name()
-=======
-class expressionTestVisitor(NESTMLVisitor):
-    def end_visit_assignment(self, _assignment=None):
-        scope = _assignment.getScope()
-        varName = _assignment.getVariable().getName()
->>>>>>> 86740c07
+class ExpressionTestVisitor(ASTVisitor):
+    def end_visit_assignment(self, node):
+        scope = node.getScope()
+        var_name = node.getVariable().getName()
 
-        _expr = node.get_expression()
+        _expr = node.getExpression()
 
-        var_symbol = scope.resolve_to_symbol(var_name, SymbolKind.VARIABLE)
+        var_symbol = scope.resolveToSymbol(var_name, SymbolKind.VARIABLE)
 
-<<<<<<< HEAD
-        _equals = var_symbol.get_type_symbol().equals(_expr.get_type_either().get_value())
-
-        message = 'line ' + str(_expr.get_source_position()) + ' : LHS = ' + \
-                  var_symbol.get_type_symbol().get_symbol_name() + \
-                  ' RHS = ' + _expr.get_type_either().get_value().get_symbol_name() + \
-                  ' Equal ? ' + str(_equals)
-
-        if _expr.get_type_either().get_value().is_unit():
-            message += (" Neuroscience Factor: " +
-                        str(UnitConverter().getFactor(_expr.get_type_either().get_value().get_unit().get_unit())))
-=======
-        _equals = varSymbol.getTypeSymbol().equals(_expr.type)
+        _equals = var_symbol.getTypeSymbol().equals(_expr.type)
 
         message = 'line ' + str(_expr.getSourcePosition()) + ' : LHS = ' + \
-                  varSymbol.getTypeSymbol().getSymbolName() + \
+                  var_symbol.getTypeSymbol().getSymbolName() + \
                   ' RHS = ' + _expr.type.getSymbolName() + \
                   ' Equal ? ' + str(_equals)
 
         if isinstance(_expr.type, UnitTypeSymbol):
             message += " Neuroscience Factor: " + \
                        str(UnitConverter().getFactor(_expr.type.astropy_unit))
->>>>>>> 86740c07
 
         Logger.log_message(error_position=node.get_source_position(), code=MessageCode.TYPE_MISMATCH,
                            message=message, log_level=LoggingLevel.INFO)
@@ -106,27 +76,21 @@
 
 class ExpressionTypeCalculationTest(unittest.TestCase):
     """
-    A simple test that prints all top-level rhs types in a file.
+    A simple test that prints all top-level expression types in a file.
     """
 
-<<<<<<< HEAD
-=======
     # TODO: this test needs to be refactored.
->>>>>>> 86740c07
     def test(self):
-        Logger.init_logger(LoggingLevel.NO)
+        Logger.init_logger(LoggingLevel.INFO)
         model = ModelParser.parse_model(
             os.path.join(os.path.realpath(os.path.join(os.path.dirname(__file__),
                                                        'resources', 'ExpressionTypeTest.nestml'))))
         Logger.set_current_neuron(model.get_neuron_list()[0])
-        expressionTestVisitor().handle(model)
-<<<<<<< HEAD
+        model.accept(ExpressionTestVisitor())
+        # ExpressionTestVisitor().handle(model)
         Logger.set_current_neuron(None)
-        assert (len(Logger.get_all_messages_of_level_and_or_neuron(model.get_neuron_list()[0], LoggingLevel.ERROR)) == 2)
-=======
-        Logger.setCurrentNeuron(None)
-        self.assertEqual(len(Logger.getAllMessagesOfLevelAndOrNeuron(model.getNeuronList()[0], LOGGING_LEVEL.ERROR)), 2)
->>>>>>> 86740c07
+        self.assertEqual(len(Logger.get_all_messages_of_level_and_or_neuron(model.get_neuron_list()[0],
+                                                                            LoggingLevel.ERROR)), 2)
 
 
 if __name__ == '__main__':
