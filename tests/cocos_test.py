# -*- coding: utf-8 -*-
#
# cocos_test.py
#
# This file is part of NEST.
#
# Copyright (C) 2004 The NEST Initiative
#
# NEST is free software: you can redistribute it and/or modify
# it under the terms of the GNU General Public License as published by
# the Free Software Foundation, either version 2 of the License, or
# (at your option) any later version.
#
# NEST is distributed in the hope that it will be useful,
# but WITHOUT ANY WARRANTY; without even the implied warranty of
# MERCHANTABILITY or FITNESS FOR A PARTICULAR PURPOSE.  See the
# GNU General Public License for more details.
#
# You should have received a copy of the GNU General Public License
# along with NEST.  If not, see <http://www.gnu.org/licenses/>.

from __future__ import print_function

import os
import unittest

from pynestml.utils.ast_source_location import ASTSourceLocation
from pynestml.symbol_table.symbol_table import SymbolTable
from pynestml.symbols.predefined_functions import PredefinedFunctions
from pynestml.symbols.predefined_types import PredefinedTypes
from pynestml.symbols.predefined_units import PredefinedUnits
from pynestml.symbols.predefined_variables import PredefinedVariables
from pynestml.utils.logger import LoggingLevel, Logger
from pynestml.utils.model_parser import ModelParser


class CoCosTest(unittest.TestCase):

    def setUp(self):
        Logger.init_logger(LoggingLevel.INFO)
        SymbolTable.initialize_symbol_table(ASTSourceLocation(start_line=0, start_column=0, end_line=0, end_column=0))
        PredefinedUnits.register_units()
        PredefinedTypes.register_types()
        PredefinedVariables.register_variables()
        PredefinedFunctions.register_functions()

    def test_invalid_element_defined_after_usage(self):
        model = ModelParser.parse_model(
            os.path.join(os.path.realpath(os.path.join(os.path.dirname(__file__), 'invalid')),
                         'CoCoVariableDefinedAfterUsage.nestml'))
        self.assertEqual(len(
            Logger.get_all_messages_of_level_and_or_node(model.get_neuron_list()[0], LoggingLevel.ERROR)), 1)

    def test_valid_element_defined_after_usage(self):
        Logger.set_logging_level(LoggingLevel.INFO)
        model = ModelParser.parse_model(
            os.path.join(os.path.realpath(os.path.join(os.path.dirname(__file__), 'valid')),
                         'CoCoVariableDefinedAfterUsage.nestml'))
        self.assertEqual(len(
            Logger.get_all_messages_of_level_and_or_node(model.get_neuron_list()[0], LoggingLevel.ERROR)), 0)

    def test_invalid_element_in_same_line(self):
        Logger.set_logging_level(LoggingLevel.INFO)
        model = ModelParser.parse_model(
            os.path.join(os.path.realpath(os.path.join(os.path.dirname(__file__), 'invalid')),
                         'CoCoElementInSameLine.nestml'))
        self.assertEqual(len(
            Logger.get_all_messages_of_level_and_or_node(model.get_neuron_list()[0], LoggingLevel.ERROR)), 1)

    def test_valid_element_in_same_line(self):
        Logger.set_logging_level(LoggingLevel.INFO)
        model = ModelParser.parse_model(
            os.path.join(os.path.realpath(os.path.join(os.path.dirname(__file__), 'valid')),
                         'CoCoElementInSameLine.nestml'))
        self.assertEqual(len(
            Logger.get_all_messages_of_level_and_or_node(model.get_neuron_list()[0], LoggingLevel.ERROR)), 0)

    def test_invalid_integrate_odes_called_if_equations_defined(self):
        Logger.set_logging_level(LoggingLevel.INFO)
        model = ModelParser.parse_model(
            os.path.join(os.path.realpath(os.path.join(os.path.dirname(__file__), 'invalid')),
                         'CoCoIntegrateOdesCalledIfEquationsDefined.nestml'))
        self.assertEqual(len(
            Logger.get_all_messages_of_level_and_or_node(model.get_neuron_list()[0], LoggingLevel.ERROR)), 1)

    def test_valid_integrate_odes_called_if_equations_defined(self):
        Logger.set_logging_level(LoggingLevel.INFO)
        model = ModelParser.parse_model(
            os.path.join(os.path.realpath(os.path.join(os.path.dirname(__file__), 'valid')),
                         'CoCoIntegrateOdesCalledIfEquationsDefined.nestml'))
        self.assertEqual(len(
            Logger.get_all_messages_of_level_and_or_node(model.get_neuron_list()[0], LoggingLevel.ERROR)), 0)

    def test_invalid_element_not_defined_in_scope(self):
        Logger.set_logging_level(LoggingLevel.INFO)
        model = ModelParser.parse_model(
            os.path.join(os.path.realpath(os.path.join(os.path.dirname(__file__), 'invalid')),
                         'CoCoVariableNotDefined.nestml'))
        self.assertEqual(len(Logger.get_all_messages_of_level_and_or_node(model.get_neuron_list()[0],
                                                                          LoggingLevel.ERROR)), 4)

    def test_valid_element_not_defined_in_scope(self):
        Logger.set_logging_level(LoggingLevel.INFO)
        model = ModelParser.parse_model(
            os.path.join(os.path.realpath(os.path.join(os.path.dirname(__file__), 'valid')),
                         'CoCoVariableNotDefined.nestml'))
        self.assertEqual(
            len(Logger.get_all_messages_of_level_and_or_node(model.get_neuron_list()[0], LoggingLevel.ERROR)),
            0)

    def test_variable_with_same_name_as_unit(self):
        Logger.set_logging_level(LoggingLevel.NO)
        model = ModelParser.parse_model(
            os.path.join(os.path.realpath(os.path.join(os.path.dirname(__file__), 'valid')),
                         'CoCoVariableWithSameNameAsUnit.nestml'))
        self.assertEqual(
            len(Logger.get_all_messages_of_level_and_or_node(model.get_neuron_list()[0], LoggingLevel.WARNING)),
            3)

    def test_invalid_variable_redeclaration(self):
        Logger.set_logging_level(LoggingLevel.INFO)
        model = ModelParser.parse_model(
            os.path.join(os.path.realpath(os.path.join(os.path.dirname(__file__), 'invalid')),
                         'CoCoVariableRedeclared.nestml'))
        self.assertEqual(len(
            Logger.get_all_messages_of_level_and_or_node(model.get_neuron_list()[0], LoggingLevel.ERROR)), 1)

    def test_valid_variable_redeclaration(self):
        Logger.set_logging_level(LoggingLevel.INFO)
        model = ModelParser.parse_model(
            os.path.join(os.path.realpath(os.path.join(os.path.dirname(__file__), 'valid')),
                         'CoCoVariableRedeclared.nestml'))
        self.assertEqual(len(
            Logger.get_all_messages_of_level_and_or_node(model.get_neuron_list()[0], LoggingLevel.ERROR)), 0)

    def test_invalid_each_block_unique(self):
        Logger.set_logging_level(LoggingLevel.INFO)
        model = ModelParser.parse_model(
            os.path.join(os.path.realpath(os.path.join(os.path.dirname(__file__), 'invalid')),
                         'CoCoEachBlockUnique.nestml'))
        self.assertEqual(len(
            Logger.get_all_messages_of_level_and_or_node(model.get_neuron_list()[0], LoggingLevel.ERROR)), 2)

    def test_valid_each_block_unique(self):
        Logger.set_logging_level(LoggingLevel.INFO)
        model = ModelParser.parse_model(
            os.path.join(os.path.realpath(os.path.join(os.path.dirname(__file__), 'valid')),
                         'CoCoEachBlockUnique.nestml'))
        self.assertEqual(len(
            Logger.get_all_messages_of_level_and_or_node(model.get_neuron_list()[0], LoggingLevel.ERROR)), 0)

    def test_invalid_function_unique_and_defined(self):
        Logger.set_logging_level(LoggingLevel.INFO)
        model = ModelParser.parse_model(
            os.path.join(os.path.realpath(os.path.join(os.path.dirname(__file__), 'invalid')),
                         'CoCoFunctionNotUnique.nestml'))
        self.assertEqual(
            len(Logger.get_all_messages_of_level_and_or_node(model.get_neuron_list()[0], LoggingLevel.ERROR)), 4)

    def test_valid_function_unique_and_defined(self):
        Logger.set_logging_level(LoggingLevel.INFO)
        model = ModelParser.parse_model(
            os.path.join(os.path.realpath(os.path.join(os.path.dirname(__file__), 'valid')),
                         'CoCoFunctionNotUnique.nestml'))
        self.assertEqual(
            len(Logger.get_all_messages_of_level_and_or_node(model.get_neuron_list()[0], LoggingLevel.ERROR)), 0)

    def test_invalid_inline_expressions_have_rhs(self):
        Logger.set_logging_level(LoggingLevel.INFO)
        model = ModelParser.parse_model(
            os.path.join(os.path.realpath(os.path.join(os.path.dirname(__file__), 'invalid')),
                         'CoCoInlineExpressionHasNoRhs.nestml'))
        assert model is None

    def test_valid_inline_expressions_have_rhs(self):
        Logger.set_logging_level(LoggingLevel.INFO)
        model = ModelParser.parse_model(
            os.path.join(os.path.realpath(os.path.join(os.path.dirname(__file__), 'valid')),
                         'CoCoInlineExpressionHasNoRhs.nestml'))
        self.assertEqual(len(
            Logger.get_all_messages_of_level_and_or_node(model.get_neuron_list()[0], LoggingLevel.ERROR)), 0)

    def test_invalid_inline_expression_has_several_lhs(self):
        Logger.set_logging_level(LoggingLevel.INFO)
        model = ModelParser.parse_model(
            os.path.join(os.path.realpath(os.path.join(os.path.dirname(__file__), 'invalid')),
                         'CoCoInlineExpressionWithSeveralLhs.nestml'))
        assert model is None

    def test_valid_inline_expression_has_several_lhs(self):
        Logger.set_logging_level(LoggingLevel.INFO)
        model = ModelParser.parse_model(
            os.path.join(os.path.realpath(os.path.join(os.path.dirname(__file__), 'valid')),
                         'CoCoInlineExpressionWithSeveralLhs.nestml'))
        self.assertEqual(len(
            Logger.get_all_messages_of_level_and_or_node(model.get_neuron_list()[0], LoggingLevel.ERROR)), 0)

    def test_invalid_no_values_assigned_to_input_ports(self):
        Logger.set_logging_level(LoggingLevel.INFO)
        model = ModelParser.parse_model(
            os.path.join(os.path.realpath(os.path.join(os.path.dirname(__file__), 'invalid')),
                         'CoCoValueAssignedToInputPort.nestml'))
        self.assertEqual(len(
            Logger.get_all_messages_of_level_and_or_node(model.get_neuron_list()[0], LoggingLevel.ERROR)), 2)

    def test_valid_no_values_assigned_to_input_ports(self):
        Logger.set_logging_level(LoggingLevel.INFO)
        model = ModelParser.parse_model(
            os.path.join(os.path.realpath(os.path.join(os.path.dirname(__file__), 'valid')),
                         'CoCoValueAssignedToInputPort.nestml'))
        self.assertEqual(len(
            Logger.get_all_messages_of_level_and_or_node(model.get_neuron_list()[0], LoggingLevel.ERROR)), 0)

    def test_invalid_order_of_equations_correct(self):
        Logger.set_logging_level(LoggingLevel.INFO)
        model = ModelParser.parse_model(
            os.path.join(os.path.realpath(os.path.join(os.path.dirname(__file__), 'invalid')),
                         'CoCoNoOrderOfEquations.nestml'))
        self.assertEqual(len(
            Logger.get_all_messages_of_level_and_or_node(model.get_neuron_list()[0], LoggingLevel.ERROR)), 2)

    def test_valid_order_of_equations_correct(self):
        Logger.set_logging_level(LoggingLevel.INFO)
        model = ModelParser.parse_model(
            os.path.join(os.path.realpath(os.path.join(os.path.dirname(__file__), 'valid')),
                         'CoCoNoOrderOfEquations.nestml'))
        self.assertEqual(len(
            Logger.get_all_messages_of_level_and_or_node(model.get_neuron_list()[0], LoggingLevel.ERROR)), 0)

    def test_invalid_numerator_of_unit_one(self):
        Logger.set_logging_level(LoggingLevel.INFO)
        model = ModelParser.parse_model(
            os.path.join(os.path.realpath(os.path.join(os.path.dirname(__file__), 'invalid')),
                         'CoCoUnitNumeratorNotOne.nestml'))
        self.assertEqual(len(Logger.get_all_messages_of_level_and_or_node(model.get_neuron_list()[0],
                                                                          LoggingLevel.ERROR)), 2)

    def test_valid_numerator_of_unit_one(self):
        Logger.set_logging_level(LoggingLevel.INFO)
        model = ModelParser.parse_model(
            os.path.join(os.path.realpath(os.path.join(os.path.dirname(__file__), 'valid')),
                         'CoCoUnitNumeratorNotOne.nestml'))
        self.assertEqual(len(
            Logger.get_all_messages_of_level_and_or_node(model.get_neuron_list()[0], LoggingLevel.ERROR)), 0)

    def test_invalid_names_of_neurons_unique(self):
        Logger.init_logger(LoggingLevel.INFO)
        ModelParser.parse_model(
            os.path.join(os.path.realpath(os.path.join(os.path.dirname(__file__), 'invalid')),
                         'CoCoMultipleNeuronsWithEqualName.nestml'))
        self.assertEqual(len(Logger.get_all_messages_of_level_and_or_node(None, LoggingLevel.ERROR)), 1)

    def test_valid_names_of_neurons_unique(self):
        Logger.init_logger(LoggingLevel.INFO)
        ModelParser.parse_model(
            os.path.join(os.path.realpath(os.path.join(os.path.dirname(__file__), 'valid')),
                         'CoCoMultipleNeuronsWithEqualName.nestml'))
        self.assertEqual(len(Logger.get_all_messages_of_level_and_or_node(None, LoggingLevel.ERROR)), 0)

    def test_invalid_no_nest_collision(self):
        Logger.set_logging_level(LoggingLevel.INFO)
        model = ModelParser.parse_model(
            os.path.join(os.path.realpath(os.path.join(os.path.dirname(__file__), 'invalid')),
                         'CoCoNestNamespaceCollision.nestml'))
        self.assertEqual(len(
            Logger.get_all_messages_of_level_and_or_node(model.get_neuron_list()[0], LoggingLevel.ERROR)), 1)

    def test_valid_no_nest_collision(self):
        Logger.set_logging_level(LoggingLevel.INFO)
        model = ModelParser.parse_model(
            os.path.join(os.path.realpath(os.path.join(os.path.dirname(__file__), 'valid')),
                         'CoCoNestNamespaceCollision.nestml'))
        self.assertEqual(len(
            Logger.get_all_messages_of_level_and_or_node(model.get_neuron_list()[0], LoggingLevel.ERROR)), 0)

    def test_invalid_redundant_input_port_keywords_detected(self):
        Logger.set_logging_level(LoggingLevel.INFO)
        model = ModelParser.parse_model(
            os.path.join(os.path.realpath(os.path.join(os.path.dirname(__file__), 'invalid')),
                         'CoCoInputPortWithRedundantTypes.nestml'))
        self.assertEqual(len(
            Logger.get_all_messages_of_level_and_or_node(model.get_neuron_list()[0], LoggingLevel.ERROR)), 1)

    def test_valid_redundant_input_port_keywords_detected(self):
        Logger.set_logging_level(LoggingLevel.INFO)
        model = ModelParser.parse_model(
            os.path.join(os.path.realpath(os.path.join(os.path.dirname(__file__), 'valid')),
                         'CoCoInputPortWithRedundantTypes.nestml'))
        self.assertEqual(len(
            Logger.get_all_messages_of_level_and_or_node(model.get_neuron_list()[0], LoggingLevel.ERROR)), 0)

    def test_invalid_parameters_assigned_only_in_parameters_block(self):
        Logger.set_logging_level(LoggingLevel.INFO)
        model = ModelParser.parse_model(
            os.path.join(os.path.realpath(os.path.join(os.path.dirname(__file__), 'invalid')),
                         'CoCoParameterAssignedOutsideBlock.nestml'))
        self.assertEqual(len(
            Logger.get_all_messages_of_level_and_or_node(model.get_neuron_list()[0], LoggingLevel.ERROR)), 1)

    def test_valid_parameters_assigned_only_in_parameters_block(self):
        Logger.set_logging_level(LoggingLevel.INFO)
        model = ModelParser.parse_model(
            os.path.join(os.path.realpath(os.path.join(os.path.dirname(__file__), 'valid')),
                         'CoCoParameterAssignedOutsideBlock.nestml'))
        self.assertEqual(len(
            Logger.get_all_messages_of_level_and_or_node(model.get_neuron_list()[0], LoggingLevel.ERROR)), 0)

    def test_invalid_continuous_input_ports_not_specified_with_keywords(self):
        Logger.set_logging_level(LoggingLevel.INFO)
        model = ModelParser.parse_model(
            os.path.join(os.path.realpath(os.path.join(os.path.dirname(__file__), 'invalid')),
                         'CoCoContinuousInputPortQualifierSpecified.nestml'))
        self.assertEqual(len(
            Logger.get_all_messages_of_level_and_or_node(model.get_neuron_list()[0], LoggingLevel.ERROR)), 1)

    def test_valid_continuous_input_ports_not_specified(self):
        Logger.set_logging_level(LoggingLevel.INFO)
        model = ModelParser.parse_model(
            os.path.join(os.path.realpath(os.path.join(os.path.dirname(__file__), 'valid')),
                         'CoCoContinuousInputPortQualifierSpecified.nestml'))
        self.assertEqual(len(
            Logger.get_all_messages_of_level_and_or_node(model.get_neuron_list()[0], LoggingLevel.ERROR)), 0)

    def test_invalid_spike_input_port_without_datatype(self):
        Logger.set_logging_level(LoggingLevel.INFO)
        model = ModelParser.parse_model(
            os.path.join(os.path.realpath(os.path.join(os.path.dirname(__file__), 'invalid')),
                         'CoCoSpikeInputPortWithoutType.nestml'))
        self.assertEqual(len(
            Logger.get_all_messages_of_level_and_or_node(model.get_neuron_list()[0], LoggingLevel.ERROR)), 2)

    def test_valid_spike_input_port_without_datatype(self):
        Logger.set_logging_level(LoggingLevel.INFO)
        model = ModelParser.parse_model(
            os.path.join(os.path.realpath(os.path.join(os.path.dirname(__file__), 'valid')),
                         'CoCoSpikeInputPortWithoutType.nestml'))
        self.assertEqual(len(
            Logger.get_all_messages_of_level_and_or_node(model.get_neuron_list()[0], LoggingLevel.ERROR)), 0)

    def test_invalid_function_with_wrong_arg_number_detected(self):
        Logger.set_logging_level(LoggingLevel.INFO)
        model = ModelParser.parse_model(
            os.path.join(os.path.realpath(os.path.join(os.path.dirname(__file__), 'invalid')),
                         'CoCoFunctionCallNotConsistentWrongArgNumber.nestml'))
        self.assertEqual(len(
            Logger.get_all_messages_of_level_and_or_node(model.get_neuron_list()[0], LoggingLevel.ERROR)), 1)

    def test_valid_function_with_wrong_arg_number_detected(self):
        Logger.set_logging_level(LoggingLevel.INFO)
        model = ModelParser.parse_model(
            os.path.join(os.path.realpath(os.path.join(os.path.dirname(__file__), 'valid')),
                         'CoCoFunctionCallNotConsistentWrongArgNumber.nestml'))
        self.assertEqual(len(
            Logger.get_all_messages_of_level_and_or_node(model.get_neuron_list()[0], LoggingLevel.ERROR)), 0)

    def test_invalid_init_values_have_rhs_and_ode(self):
        Logger.set_logging_level(LoggingLevel.INFO)
        model = ModelParser.parse_model(
            os.path.join(os.path.realpath(os.path.join(os.path.dirname(__file__), 'invalid')),
                         'CoCoInitValuesWithoutOde.nestml'))
        self.assertEqual(len(
            Logger.get_all_messages_of_level_and_or_node(model.get_neuron_list()[0], LoggingLevel.WARNING)), 2)

    def test_valid_init_values_have_rhs_and_ode(self):
        Logger.set_logging_level(LoggingLevel.INFO)
        model = ModelParser.parse_model(
            os.path.join(os.path.realpath(os.path.join(os.path.dirname(__file__), 'valid')),
                         'CoCoInitValuesWithoutOde.nestml'))
        self.assertEqual(len(
            Logger.get_all_messages_of_level_and_or_node(model.get_neuron_list()[0], LoggingLevel.WARNING)), 2)

    def test_invalid_incorrect_return_stmt_detected(self):
        Logger.set_logging_level(LoggingLevel.INFO)
        model = ModelParser.parse_model(
            os.path.join(os.path.realpath(os.path.join(os.path.dirname(__file__), 'invalid')),
                         'CoCoIncorrectReturnStatement.nestml'))
        self.assertEqual(len(
            Logger.get_all_messages_of_level_and_or_node(model.get_neuron_list()[0], LoggingLevel.ERROR)), 4)

    def test_valid_incorrect_return_stmt_detected(self):
        Logger.set_logging_level(LoggingLevel.INFO)
        model = ModelParser.parse_model(
            os.path.join(os.path.realpath(os.path.join(os.path.dirname(__file__), 'valid')),
                         'CoCoIncorrectReturnStatement.nestml'))
        self.assertEqual(len(
            Logger.get_all_messages_of_level_and_or_node(model.get_neuron_list()[0], LoggingLevel.ERROR)), 0)

    def test_invalid_ode_vars_outside_init_block_detected(self):
        Logger.set_logging_level(LoggingLevel.INFO)
        model = ModelParser.parse_model(
            os.path.join(os.path.realpath(os.path.join(os.path.dirname(__file__), 'invalid')),
                         'CoCoOdeVarNotInInitialValues.nestml'))
        self.assertEqual(len(
            Logger.get_all_messages_of_level_and_or_node(model.get_neuron_list()[0], LoggingLevel.ERROR)), 1)

    def test_valid_ode_vars_outside_init_block_detected(self):
        Logger.set_logging_level(LoggingLevel.INFO)
        model = ModelParser.parse_model(
            os.path.join(os.path.realpath(os.path.join(os.path.dirname(__file__), 'valid')),
                         'CoCoOdeVarNotInInitialValues.nestml'))
        self.assertEqual(len(
            Logger.get_all_messages_of_level_and_or_node(model.get_neuron_list()[0], LoggingLevel.ERROR)), 0)

    def test_invalid_convolve_correctly_defined(self):
        Logger.set_logging_level(LoggingLevel.INFO)
        model = ModelParser.parse_model(
            os.path.join(os.path.realpath(os.path.join(os.path.dirname(__file__), 'invalid')),
                         'CoCoConvolveNotCorrectlyProvided.nestml'))
        self.assertEqual(len(Logger.get_all_messages_of_level_and_or_node(model.get_neuron_list()[0],
                                                                          LoggingLevel.ERROR)), 2)

    def test_valid_convolve_correctly_defined(self):
        Logger.set_logging_level(LoggingLevel.INFO)
        model = ModelParser.parse_model(
            os.path.join(os.path.realpath(os.path.join(os.path.dirname(__file__), 'valid')),
                         'CoCoConvolveNotCorrectlyProvided.nestml'))
        self.assertEqual(len(
            Logger.get_all_messages_of_level_and_or_node(model.get_neuron_list()[0], LoggingLevel.ERROR)), 0)

    def test_invalid_vector_in_non_vector_declaration_detected(self):
        Logger.set_logging_level(LoggingLevel.INFO)
        model = ModelParser.parse_model(
            os.path.join(os.path.realpath(os.path.join(os.path.dirname(__file__), 'invalid')),
                         'CoCoVectorInNonVectorDeclaration.nestml'))
        self.assertEqual(len(
            Logger.get_all_messages_of_level_and_or_node(model.get_neuron_list()[0], LoggingLevel.ERROR)), 1)

    def test_valid_vector_in_non_vector_declaration_detected(self):
        Logger.set_logging_level(LoggingLevel.INFO)
        model = ModelParser.parse_model(
            os.path.join(os.path.realpath(os.path.join(os.path.dirname(__file__), 'valid')),
                         'CoCoVectorInNonVectorDeclaration.nestml'))
        self.assertEqual(len(
            Logger.get_all_messages_of_level_and_or_node(model.get_neuron_list()[0], LoggingLevel.ERROR)), 0)

    def test_invalid_vector_parameter_declaration(self):
        Logger.set_logging_level(LoggingLevel.INFO)
        model = ModelParser.parse_model(
            os.path.join(os.path.realpath(os.path.join(os.path.dirname(__file__), 'invalid')),
                         'CoCoVectorParameterDeclaration.nestml'))
        self.assertEqual(len(
            Logger.get_all_messages_of_level_and_or_node(model.get_neuron_list()[0], LoggingLevel.ERROR)), 1)

    def test_valid_vector_parameter_declaration(self):
        Logger.set_logging_level(LoggingLevel.INFO)
        model = ModelParser.parse_model(
            os.path.join(os.path.realpath(os.path.join(os.path.dirname(__file__), 'valid')),
                         'CoCoVectorParameterDeclaration.nestml'))
        self.assertEqual(len(
            Logger.get_all_messages_of_level_and_or_node(model.get_neuron_list()[0], LoggingLevel.ERROR)), 0)

    def test_invalid_vector_parameter_type(self):
        Logger.set_logging_level(LoggingLevel.INFO)
        model = ModelParser.parse_model(
            os.path.join(os.path.realpath(os.path.join(os.path.dirname(__file__), 'invalid')),
                         'CoCoVectorParameterType.nestml'))
        self.assertEqual(len(
            Logger.get_all_messages_of_level_and_or_node(model.get_neuron_list()[0], LoggingLevel.ERROR)), 2)

    def test_valid_vector_parameter_type(self):
        Logger.set_logging_level(LoggingLevel.INFO)
        model = ModelParser.parse_model(
            os.path.join(os.path.realpath(os.path.join(os.path.dirname(__file__), 'valid')),
                         'CoCoVectorParameterType.nestml'))
        self.assertEqual(len(
            Logger.get_all_messages_of_level_and_or_node(model.get_neuron_list()[0], LoggingLevel.ERROR)), 0)

    def test_invalid_vector_parameter_size(self):
        Logger.set_logging_level(LoggingLevel.INFO)
        model = ModelParser.parse_model(
            os.path.join(os.path.realpath(os.path.join(os.path.dirname(__file__), 'invalid')),
                         'CoCoVectorDeclarationSize.nestml'))
        self.assertEqual(len(
            Logger.get_all_messages_of_level_and_or_node(model.get_neuron_list()[0], LoggingLevel.ERROR)), 2)

    def test_valid_vector_parameter_size(self):
        Logger.set_logging_level(LoggingLevel.INFO)
        model = ModelParser.parse_model(
            os.path.join(os.path.realpath(os.path.join(os.path.dirname(__file__), 'valid')),
                         'CoCoVectorDeclarationSize.nestml'))
        self.assertEqual(len(
            Logger.get_all_messages_of_level_and_or_node(model.get_neuron_list()[0], LoggingLevel.ERROR)), 0)

    def test_invalid_convolve_correctly_parameterized(self):
        Logger.set_logging_level(LoggingLevel.INFO)
        model = ModelParser.parse_model(
            os.path.join(os.path.realpath(os.path.join(os.path.dirname(__file__), 'invalid')),
                         'CoCoConvolveNotCorrectlyParametrized.nestml'))
        self.assertEqual(len(
            Logger.get_all_messages_of_level_and_or_node(model.get_neuron_list()[0], LoggingLevel.ERROR)), 1)

    def test_valid_convolve_correctly_parameterized(self):
        Logger.set_logging_level(LoggingLevel.INFO)
        model = ModelParser.parse_model(
            os.path.join(os.path.realpath(os.path.join(os.path.dirname(__file__), 'valid')),
                         'CoCoConvolveNotCorrectlyParametrized.nestml'))
        self.assertEqual(len(Logger.get_all_messages_of_level_and_or_node(model.get_neuron_list()[0],
                                                                          LoggingLevel.ERROR)), 0)

    def test_invalid_invariant_correctly_typed(self):
        Logger.set_logging_level(LoggingLevel.INFO)
        model = ModelParser.parse_model(
            os.path.join(os.path.realpath(os.path.join(os.path.dirname(__file__), 'invalid')),
                         'CoCoInvariantNotBool.nestml'))
        self.assertEqual(len(
            Logger.get_all_messages_of_level_and_or_node(model.get_neuron_list()[0], LoggingLevel.ERROR)), 1)

    def test_valid_invariant_correctly_typed(self):
        Logger.set_logging_level(LoggingLevel.INFO)
        model = ModelParser.parse_model(
            os.path.join(os.path.realpath(os.path.join(os.path.dirname(__file__), 'valid')),
                         'CoCoInvariantNotBool.nestml'))
        self.assertEqual(len(
            Logger.get_all_messages_of_level_and_or_node(model.get_neuron_list()[0], LoggingLevel.ERROR)), 0)

    def test_invalid_expression_correctly_typed(self):
        Logger.set_logging_level(LoggingLevel.INFO)
        model = ModelParser.parse_model(
            os.path.join(os.path.realpath(os.path.join(os.path.dirname(__file__), 'invalid')),
                         'CoCoIllegalExpression.nestml'))
        self.assertEqual(len(Logger.get_all_messages_of_level_and_or_node(model.get_neuron_list()[0],
                                                                          LoggingLevel.ERROR)), 6)

    def test_valid_expression_correctly_typed(self):
        Logger.set_logging_level(LoggingLevel.INFO)
        model = ModelParser.parse_model(
            os.path.join(os.path.realpath(os.path.join(os.path.dirname(__file__), 'valid')),
                         'CoCoIllegalExpression.nestml'))
        self.assertEqual(len(
            Logger.get_all_messages_of_level_and_or_node(model.get_neuron_list()[0], LoggingLevel.ERROR)), 0)

    def test_invalid_compound_expression_correctly_typed(self):
        Logger.set_logging_level(LoggingLevel.INFO)
        model = ModelParser.parse_model(
            os.path.join(os.path.realpath(os.path.join(os.path.dirname(__file__), 'invalid')),
                         'CompoundOperatorWithDifferentButCompatibleUnits.nestml'))
        self.assertEqual(len(
            Logger.get_all_messages_of_level_and_or_node(model.get_neuron_list()[0], LoggingLevel.ERROR)), 5)

    def test_valid_compound_expression_correctly_typed(self):
        Logger.set_logging_level(LoggingLevel.INFO)
        model = ModelParser.parse_model(
            os.path.join(os.path.realpath(os.path.join(os.path.dirname(__file__), 'valid')),
                         'CompoundOperatorWithDifferentButCompatibleUnits.nestml'))
        self.assertEqual(len(
            Logger.get_all_messages_of_level_and_or_node(model.get_neuron_list()[0], LoggingLevel.ERROR)), 0)

    def test_invalid_ode_correctly_typed(self):
        Logger.set_logging_level(LoggingLevel.INFO)
        model = ModelParser.parse_model(
            os.path.join(os.path.realpath(os.path.join(os.path.dirname(__file__), 'invalid')),
                         'CoCoOdeIncorrectlyTyped.nestml'))
        self.assertTrue(len(Logger.get_all_messages_of_level_and_or_node(model.get_neuron_list()[0],
                                                                         LoggingLevel.ERROR)) > 0)

    def test_valid_ode_correctly_typed(self):
        Logger.set_logging_level(LoggingLevel.INFO)
        model = ModelParser.parse_model(
            os.path.join(os.path.realpath(os.path.join(os.path.dirname(__file__), 'valid')),
                         'CoCoOdeCorrectlyTyped.nestml'))
        self.assertEqual(len(
            Logger.get_all_messages_of_level_and_or_node(model.get_neuron_list()[0], LoggingLevel.ERROR)), 0)

    def test_invalid_output_block_defined_if_emit_call(self):
        """test that an error is raised when the emit_spike() function is called by the neuron, but an output block is not defined"""
        Logger.set_logging_level(LoggingLevel.INFO)
        model = ModelParser.parse_model(
            os.path.join(os.path.realpath(os.path.join(os.path.dirname(__file__), 'invalid')),
                         'CoCoOutputPortDefinedIfEmitCall.nestml'))
        self.assertTrue(len(Logger.get_all_messages_of_level_and_or_node(model.get_neuron_list()[0],
                                                                         LoggingLevel.ERROR)) > 0)

    def test_invalid_output_port_defined_if_emit_call(self):
        """test that an error is raised when the emit_spike() function is called by the neuron, but a spiking output port is not defined"""
        Logger.set_logging_level(LoggingLevel.INFO)
        model = ModelParser.parse_model(
            os.path.join(os.path.realpath(os.path.join(os.path.dirname(__file__), 'invalid')),
                         'CoCoOutputPortDefinedIfEmitCall-2.nestml'))
        self.assertTrue(len(Logger.get_all_messages_of_level_and_or_node(model.get_neuron_list()[0],
                                                                         LoggingLevel.ERROR)) > 0)

    def test_valid_output_port_defined_if_emit_call(self):
        """test that no error is raised when the output block is missing, but not emit_spike() functions are called"""
        Logger.set_logging_level(LoggingLevel.INFO)
        model = ModelParser.parse_model(
            os.path.join(os.path.realpath(os.path.join(os.path.dirname(__file__), 'valid')),
                         'CoCoOutputPortDefinedIfEmitCall.nestml'))
        self.assertEqual(len(
            Logger.get_all_messages_of_level_and_or_node(model.get_neuron_list()[0], LoggingLevel.ERROR)), 0)

    def test_valid_coco_kernel_type(self):
        """
        Test the functionality of CoCoKernelType.
        """
        Logger.set_logging_level(LoggingLevel.INFO)
        model = ModelParser.parse_model(
            os.path.join(os.path.realpath(os.path.join(os.path.dirname(__file__), 'valid')),
                         'CoCoKernelType.nestml'))
        self.assertEqual(len(
            Logger.get_all_messages_of_level_and_or_node(model.get_neuron_list()[0], LoggingLevel.ERROR)), 0)

    def test_invalid_coco_kernel_type(self):
        """
        Test the functionality of CoCoKernelType.
        """
        Logger.set_logging_level(LoggingLevel.INFO)
        model = ModelParser.parse_model(
            os.path.join(os.path.realpath(os.path.join(os.path.dirname(__file__), 'invalid')),
                         'CoCoKernelType.nestml'))
        self.assertEqual(len(
            Logger.get_all_messages_of_level_and_or_node(model.get_neuron_list()[0], LoggingLevel.ERROR)), 1)

    def test_invalid_coco_kernel_type_initial_values(self):
        """
        Test the functionality of CoCoKernelType.
        """
        Logger.set_logging_level(LoggingLevel.INFO)
        model = ModelParser.parse_model(
            os.path.join(os.path.realpath(os.path.join(os.path.dirname(__file__), 'invalid')),
                         'CoCoKernelTypeInitialValues.nestml'))
        self.assertEqual(len(
            Logger.get_all_messages_of_level_and_or_node(model.get_neuron_list()[0], LoggingLevel.ERROR)), 4)

    def test_valid_coco_state_variables_initialized(self):
        """
        Test that the CoCo condition is applicable for all the variables in the state block initialized with a value
        """
        Logger.set_logging_level(LoggingLevel.INFO)
        model = ModelParser.parse_model(
            os.path.join(os.path.realpath(os.path.join(os.path.dirname(__file__), 'valid')),
                         'CoCoStateVariablesInitialized.nestml'))
        self.assertEqual(len(
            Logger.get_all_messages_of_level_and_or_node(model.get_neuron_list()[0], LoggingLevel.ERROR)), 0)

    def test_invalid_coco_state_variables_initialized(self):
        """
        Test that the CoCo condition is applicable for all the variables in the state block not initialized
        """
        Logger.set_logging_level(LoggingLevel.INFO)
        model = ModelParser.parse_model(
            os.path.join(os.path.realpath(os.path.join(os.path.dirname(__file__), 'invalid')),
                         'CoCoStateVariablesInitialized.nestml'))
        self.assertEqual(len(
            Logger.get_all_messages_of_level_and_or_node(model.get_neuron_list()[0], LoggingLevel.ERROR)), 2)
<<<<<<< HEAD
        
    def test_invalid_at_least_one_cm_gating_variable_name(self):
        model = ModelParser.parse_model(
            os.path.join(os.path.realpath(os.path.join(os.path.dirname(__file__), 'invalid')),
                         'CoCoCmVariableName.nestml'))
        #assert there is exactly one error
        self.assertEqual(len(
            Logger.get_all_messages_of_level_and_or_node(model.get_neuron_list()[0], LoggingLevel.ERROR)), 1)

    def test_valid_at_least_one_cm_gating_variable_name(self):
        Logger.set_logging_level(LoggingLevel.INFO)
        model = ModelParser.parse_model(
            os.path.join(os.path.realpath(os.path.join(os.path.dirname(__file__), 'valid')),
                         'CoCoCmVariableName.nestml'))
        #assert there is exactly 0 errors
        self.assertEqual(len(
            Logger.get_all_messages_of_level_and_or_node(model.get_neuron_list()[0], LoggingLevel.ERROR)), 0)
        
    def test_invalid_cm_function_existence(self):
        model = ModelParser.parse_model(
            os.path.join(os.path.realpath(os.path.join(os.path.dirname(__file__), 'invalid')),
                         'CoCoCmFunctionExists.nestml'))
        #assert there are exactly 2 errors
        self.assertEqual(len(
            Logger.get_all_messages_of_level_and_or_node(model.get_neuron_list()[0], LoggingLevel.ERROR)), 2)

    def test_valid_cm_function_existence(self):
        Logger.set_logging_level(LoggingLevel.INFO)
        model = ModelParser.parse_model(
            os.path.join(os.path.realpath(os.path.join(os.path.dirname(__file__), 'valid')),
                         'CoCoCmFunctionExists.nestml'))
        #assert there is exactly 0 errors
        self.assertEqual(len(
            Logger.get_all_messages_of_level_and_or_node(model.get_neuron_list()[0], LoggingLevel.ERROR)), 0)
        
    def test_invalid_cm_variables_declared(self):
        model = ModelParser.parse_model(
            os.path.join(os.path.realpath(os.path.join(os.path.dirname(__file__), 'invalid')),
                         'CoCoCmVariablesDeclared.nestml'))
        #assert there are exactly 3 errors
        self.assertEqual(len(
            Logger.get_all_messages_of_level_and_or_node(model.get_neuron_list()[0], LoggingLevel.ERROR)), 3)

    def test_valid_cm_variables_declared(self):
        Logger.set_logging_level(LoggingLevel.INFO)
        model = ModelParser.parse_model(
            os.path.join(os.path.realpath(os.path.join(os.path.dirname(__file__), 'valid')),
                         'CoCoCmVariablesDeclared.nestml'))
        #assert there is exactly 0 errors
        self.assertEqual(len(
            Logger.get_all_messages_of_level_and_or_node(model.get_neuron_list()[0], LoggingLevel.ERROR)), 0)
    
    def test_invalid_cm_function_one_arg(self):
        model = ModelParser.parse_model(
            os.path.join(os.path.realpath(os.path.join(os.path.dirname(__file__), 'invalid')),
                         'CoCoCmFunctionOneArg.nestml'))
        #assert there are exactly 2 errors
        self.assertEqual(len(
            Logger.get_all_messages_of_level_and_or_node(model.get_neuron_list()[0], LoggingLevel.ERROR)), 2)

    def test_valid_cm_function_one_arg(self):
        Logger.set_logging_level(LoggingLevel.INFO)
        model = ModelParser.parse_model(
            os.path.join(os.path.realpath(os.path.join(os.path.dirname(__file__), 'valid')),
                         'CoCoCmFunctionOneArg.nestml'))
        #assert there is exactly 0 errors
        self.assertEqual(len(
            Logger.get_all_messages_of_level_and_or_node(model.get_neuron_list()[0], LoggingLevel.ERROR)), 0)
        
    def test_invalid_cm_function_returns_real(self):
        model = ModelParser.parse_model(
            os.path.join(os.path.realpath(os.path.join(os.path.dirname(__file__), 'invalid')),
                         'CoCoCmFunctionReturnsReal.nestml'))
        #assert there are exactly 4 errors
        self.assertEqual(len(
            Logger.get_all_messages_of_level_and_or_node(model.get_neuron_list()[0], LoggingLevel.ERROR)), 4)

    def test_valid_cm_function_returns_real(self):
        Logger.set_logging_level(LoggingLevel.INFO)
        model = ModelParser.parse_model(
            os.path.join(os.path.realpath(os.path.join(os.path.dirname(__file__), 'valid')),
                         'CoCoCmFunctionReturnsReal.nestml'))
        #assert there is exactly 0 errors
        self.assertEqual(len(
            Logger.get_all_messages_of_level_and_or_node(model.get_neuron_list()[0], LoggingLevel.ERROR)), 0)
        
    def test_invalid_synapse_uses_exactly_one_buffer(self):
        model = ModelParser.parse_model(
            os.path.join(os.path.realpath(os.path.join(os.path.dirname(__file__), 'invalid')),
                         'CoCoSynsOneBuffer.nestml'))
        #assert there are exactly 1 errors
        self.assertEqual(len(
            Logger.get_all_messages_of_level_and_or_node(model.get_neuron_list()[0], LoggingLevel.ERROR)), 1)

    def test_valid_synapse_uses_exactly_one_buffer(self):
        Logger.set_logging_level(LoggingLevel.INFO)
        model = ModelParser.parse_model(
            os.path.join(os.path.realpath(os.path.join(os.path.dirname(__file__), 'valid')),
                         'CoCoSynsOneBuffer.nestml'))
        #assert there is exactly 0 errors
        self.assertEqual(len(
            Logger.get_all_messages_of_level_and_or_node(model.get_neuron_list()[0], LoggingLevel.ERROR)), 0)
       
    #it is currently not enforced for the non-cm parameter block, but cm needs that
    def test_invalid_cm_variable_has_rhs(self):
        model = ModelParser.parse_model(
            os.path.join(os.path.realpath(os.path.join(os.path.dirname(__file__), 'invalid')),
                         'CoCoCmVariableHasRhs.nestml'))
        #assert there are exactly 5 errors
        self.assertEqual(len(
            Logger.get_all_messages_of_level_and_or_node(model.get_neuron_list()[0], LoggingLevel.ERROR)), 5)

    def test_valid_cm_variable_has_rhs(self):
        Logger.set_logging_level(LoggingLevel.INFO)
        model = ModelParser.parse_model(
            os.path.join(os.path.realpath(os.path.join(os.path.dirname(__file__), 'valid')),
                         'CoCoCmVariableHasRhs.nestml'))
        #assert there is exactly 0 errors
        self.assertEqual(len(
            Logger.get_all_messages_of_level_and_or_node(model.get_neuron_list()[0], LoggingLevel.ERROR)), 0)

    # it is currently not enforced for the non-cm parameter block, but cm needs that
    def test_invalid_cm_v_comp_exists(self):
        model = ModelParser.parse_model(
            os.path.join(os.path.realpath(os.path.join(os.path.dirname(__file__), 'invalid')),
                         'CoCoCmVcompExists.nestml'))
        # assert there are exactly 5 errors
        self.assertEqual(len(
            Logger.get_all_messages_of_level_and_or_node(model.get_neuron_list()[0], LoggingLevel.ERROR)), 1)

    def test_valid_cm_v_comp_exists(self):
        Logger.set_logging_level(LoggingLevel.INFO)
        model = ModelParser.parse_model(
            os.path.join(os.path.realpath(os.path.join(os.path.dirname(__file__), 'valid')),
                         'CoCoCmVcompExists.nestml'))
        # assert there is exactly 0 errors
        self.assertEqual(len(
            Logger.get_all_messages_of_level_and_or_node(model.get_neuron_list()[0], LoggingLevel.ERROR)), 0)
        
=======

    def test_invalid_co_co_priorities_correctly_specified(self):
        """
        """
        Logger.set_logging_level(LoggingLevel.INFO)
        model = ModelParser.parse_model(
            os.path.join(os.path.realpath(os.path.join(os.path.dirname(__file__), 'invalid')),
                         'CoCoPrioritiesCorrectlySpecified.nestml'))
        self.assertEqual(len(
            Logger.get_all_messages_of_level_and_or_node(model.get_synapse_list()[0], LoggingLevel.ERROR)), 1)

    def test_valid_co_co_priorities_correctly_specified(self):
        """
        """
        Logger.set_logging_level(LoggingLevel.INFO)
        model = ModelParser.parse_model(
            os.path.join(os.path.realpath(os.path.join(os.path.dirname(__file__), 'valid')),
                         'CoCoPrioritiesCorrectlySpecified.nestml'))
        self.assertEqual(len(
            Logger.get_all_messages_of_level_and_or_node(model.get_synapse_list()[0], LoggingLevel.ERROR)), 0)

    def test_invalid_co_co_resolution_legally_used(self):
        """
        """
        Logger.set_logging_level(LoggingLevel.INFO)
        model = ModelParser.parse_model(
            os.path.join(os.path.realpath(os.path.join(os.path.dirname(__file__), 'invalid')),
                         'CoCoResolutionLegallyUsed.nestml'))
        self.assertEqual(len(
            Logger.get_all_messages_of_level_and_or_node(model.get_synapse_list()[0], LoggingLevel.ERROR)), 2)

    def test_valid_co_co_resolution_legally_used(self):
        """
        """
        Logger.set_logging_level(LoggingLevel.INFO)
        model = ModelParser.parse_model(
            os.path.join(os.path.realpath(os.path.join(os.path.dirname(__file__), 'valid')),
                         'CoCoResolutionLegallyUsed.nestml'))
        self.assertEqual(len(
            Logger.get_all_messages_of_level_and_or_node(model.get_synapse_list()[0], LoggingLevel.ERROR)), 0)
>>>>>>> 45ed7701
<|MERGE_RESOLUTION|>--- conflicted
+++ resolved
@@ -642,8 +642,7 @@
                          'CoCoStateVariablesInitialized.nestml'))
         self.assertEqual(len(
             Logger.get_all_messages_of_level_and_or_node(model.get_neuron_list()[0], LoggingLevel.ERROR)), 2)
-<<<<<<< HEAD
-        
+
     def test_invalid_at_least_one_cm_gating_variable_name(self):
         model = ModelParser.parse_model(
             os.path.join(os.path.realpath(os.path.join(os.path.dirname(__file__), 'invalid')),
@@ -660,7 +659,7 @@
         #assert there is exactly 0 errors
         self.assertEqual(len(
             Logger.get_all_messages_of_level_and_or_node(model.get_neuron_list()[0], LoggingLevel.ERROR)), 0)
-        
+
     def test_invalid_cm_function_existence(self):
         model = ModelParser.parse_model(
             os.path.join(os.path.realpath(os.path.join(os.path.dirname(__file__), 'invalid')),
@@ -677,7 +676,7 @@
         #assert there is exactly 0 errors
         self.assertEqual(len(
             Logger.get_all_messages_of_level_and_or_node(model.get_neuron_list()[0], LoggingLevel.ERROR)), 0)
-        
+
     def test_invalid_cm_variables_declared(self):
         model = ModelParser.parse_model(
             os.path.join(os.path.realpath(os.path.join(os.path.dirname(__file__), 'invalid')),
@@ -694,7 +693,7 @@
         #assert there is exactly 0 errors
         self.assertEqual(len(
             Logger.get_all_messages_of_level_and_or_node(model.get_neuron_list()[0], LoggingLevel.ERROR)), 0)
-    
+
     def test_invalid_cm_function_one_arg(self):
         model = ModelParser.parse_model(
             os.path.join(os.path.realpath(os.path.join(os.path.dirname(__file__), 'invalid')),
@@ -711,7 +710,7 @@
         #assert there is exactly 0 errors
         self.assertEqual(len(
             Logger.get_all_messages_of_level_and_or_node(model.get_neuron_list()[0], LoggingLevel.ERROR)), 0)
-        
+
     def test_invalid_cm_function_returns_real(self):
         model = ModelParser.parse_model(
             os.path.join(os.path.realpath(os.path.join(os.path.dirname(__file__), 'invalid')),
@@ -728,7 +727,7 @@
         #assert there is exactly 0 errors
         self.assertEqual(len(
             Logger.get_all_messages_of_level_and_or_node(model.get_neuron_list()[0], LoggingLevel.ERROR)), 0)
-        
+
     def test_invalid_synapse_uses_exactly_one_buffer(self):
         model = ModelParser.parse_model(
             os.path.join(os.path.realpath(os.path.join(os.path.dirname(__file__), 'invalid')),
@@ -745,7 +744,7 @@
         #assert there is exactly 0 errors
         self.assertEqual(len(
             Logger.get_all_messages_of_level_and_or_node(model.get_neuron_list()[0], LoggingLevel.ERROR)), 0)
-       
+
     #it is currently not enforced for the non-cm parameter block, but cm needs that
     def test_invalid_cm_variable_has_rhs(self):
         model = ModelParser.parse_model(
@@ -781,8 +780,8 @@
         # assert there is exactly 0 errors
         self.assertEqual(len(
             Logger.get_all_messages_of_level_and_or_node(model.get_neuron_list()[0], LoggingLevel.ERROR)), 0)
-        
-=======
+
+
 
     def test_invalid_co_co_priorities_correctly_specified(self):
         """
@@ -822,5 +821,4 @@
             os.path.join(os.path.realpath(os.path.join(os.path.dirname(__file__), 'valid')),
                          'CoCoResolutionLegallyUsed.nestml'))
         self.assertEqual(len(
-            Logger.get_all_messages_of_level_and_or_node(model.get_synapse_list()[0], LoggingLevel.ERROR)), 0)
->>>>>>> 45ed7701
+            Logger.get_all_messages_of_level_and_or_node(model.get_synapse_list()[0], LoggingLevel.ERROR)), 0)