--- conflicted
+++ resolved
@@ -1191,7 +1191,6 @@
         """
         Logger.set_logging_level(LoggingLevel.INFO)
         model = ModelParser.parse_model(
-<<<<<<< HEAD
             os.path.join(
                 os.path.realpath(
                     os.path.join(
@@ -1200,11 +1199,6 @@
                 'CoCoResolutionLegallyUsed.nestml'))
         self.assertEqual(len(Logger.get_all_messages_of_level_and_or_node(
             model.get_synapse_list()[0], LoggingLevel.ERROR)), 0)
-=======
-            os.path.join(os.path.realpath(os.path.join(os.path.dirname(__file__), 'valid')),
-                         'CoCoResolutionLegallyUsed.nestml'))
-        self.assertEqual(len(
-            Logger.get_all_messages_of_level_and_or_node(model.get_synapse_list()[0], LoggingLevel.ERROR)), 0)
 
     def test_valid_co_co_vector_input_port(self):
         Logger.set_logging_level(LoggingLevel.INFO)
@@ -1220,5 +1214,4 @@
             os.path.join(os.path.realpath(os.path.join(os.path.dirname(__file__), 'invalid')),
                          'CoCoVectorInputPortSizeAndType.nestml'))
         self.assertEqual(len(
-            Logger.get_all_messages_of_level_and_or_node(model.get_neuron_list()[0], LoggingLevel.ERROR)), 2)
->>>>>>> 8955b771
+            Logger.get_all_messages_of_level_and_or_node(model.get_neuron_list()[0], LoggingLevel.ERROR)), 2)