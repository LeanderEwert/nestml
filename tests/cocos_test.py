--- conflicted
+++ resolved
@@ -98,13 +98,8 @@
             os.path.join(os.path.realpath(os.path.join(os.path.dirname(__file__), 'valid')),
                          'CoCoVariableWithSameNameAsUnit.nestml'))
         self.assertEqual(
-<<<<<<< HEAD
             len(Logger.get_all_messages_of_level_and_or_astnode(model.get_neuron_list()[0], LoggingLevel.WARNING)),
-            1)
-=======
-            len(Logger.get_all_messages_of_level_and_or_neuron(model.get_neuron_list()[0], LoggingLevel.WARNING)),
             3)
->>>>>>> 9b2f1fde
 
     def test_invalid_variable_redeclaration(self):
         Logger.set_logging_level(LoggingLevel.INFO)
@@ -115,7 +110,7 @@
             Logger.get_all_messages_of_level_and_or_astnode(model.get_neuron_list()[0], LoggingLevel.ERROR)), 1)
 
     def test_valid_variable_redeclaration(self):
-        Logger.set_logging_level(LoggingLevel.NO)
+        Logger.set_logging_level(LoggingLevel.INFO)
         model = ModelParser.parse_model(
             os.path.join(os.path.realpath(os.path.join(os.path.dirname(__file__), 'valid')),
                          'CoCoVariableRedeclared.nestml'))
@@ -123,7 +118,7 @@
             Logger.get_all_messages_of_level_and_or_astnode(model.get_neuron_list()[0], LoggingLevel.ERROR)), 0)
 
     def test_invalid_each_block_unique(self):
-        Logger.set_logging_level(LoggingLevel.NO)
+        Logger.set_logging_level(LoggingLevel.INFO)
         model = ModelParser.parse_model(
             os.path.join(os.path.realpath(os.path.join(os.path.dirname(__file__), 'invalid')),
                          'CoCoEachBlockUnique.nestml'))
@@ -131,7 +126,7 @@
             Logger.get_all_messages_of_level_and_or_astnode(model.get_neuron_list()[0], LoggingLevel.ERROR)), 2)
 
     def test_valid_each_block_unique(self):
-        Logger.set_logging_level(LoggingLevel.NO)
+        Logger.set_logging_level(LoggingLevel.INFO)
         model = ModelParser.parse_model(
             os.path.join(os.path.realpath(os.path.join(os.path.dirname(__file__), 'valid')),
                          'CoCoEachBlockUnique.nestml'))
@@ -139,7 +134,7 @@
             Logger.get_all_messages_of_level_and_or_astnode(model.get_neuron_list()[0], LoggingLevel.ERROR)), 0)
 
     def test_invalid_function_unique_and_defined(self):
-        Logger.set_logging_level(LoggingLevel.NO)
+        Logger.set_logging_level(LoggingLevel.INFO)
         model = ModelParser.parse_model(
             os.path.join(os.path.realpath(os.path.join(os.path.dirname(__file__), 'invalid')),
                          'CoCoFunctionNotUnique.nestml'))
@@ -147,7 +142,7 @@
             len(Logger.get_all_messages_of_level_and_or_astnode(model.get_neuron_list()[0], LoggingLevel.ERROR)), 4)
 
     def test_valid_function_unique_and_defined(self):
-        Logger.set_logging_level(LoggingLevel.NO)
+        Logger.set_logging_level(LoggingLevel.INFO)
         model = ModelParser.parse_model(
             os.path.join(os.path.realpath(os.path.join(os.path.dirname(__file__), 'valid')),
                          'CoCoFunctionNotUnique.nestml'))
@@ -222,7 +217,7 @@
             os.path.join(os.path.realpath(os.path.join(os.path.dirname(__file__), 'invalid')),
                          'CoCoUnitNumeratorNotOne.nestml'))
         self.assertEqual(len(Logger.get_all_messages_of_level_and_or_astnode(model.get_neuron_list()[0],
-                                                                            LoggingLevel.ERROR)), 1)
+                                                                            LoggingLevel.ERROR)), 2)
 
     def test_valid_numerator_of_unit_one(self):
         Logger.set_logging_level(LoggingLevel.INFO)
@@ -298,7 +293,7 @@
         Logger.set_logging_level(LoggingLevel.INFO)
         model = ModelParser.parse_model(
             os.path.join(os.path.realpath(os.path.join(os.path.dirname(__file__), 'invalid')),
-                         'CoCoCurrentBufferTypeSpecified.nestml'))
+                         'CoCoCurrentBufferQualifierSpecified.nestml'))
         self.assertEqual(len(
             Logger.get_all_messages_of_level_and_or_astnode(model.get_neuron_list()[0], LoggingLevel.ERROR)), 1)
 
@@ -306,7 +301,7 @@
         Logger.set_logging_level(LoggingLevel.INFO)
         model = ModelParser.parse_model(
             os.path.join(os.path.realpath(os.path.join(os.path.dirname(__file__), 'valid')),
-                         'CoCoCurrentBufferTypeSpecified.nestml'))
+                         'CoCoCurrentBufferQualifierSpecified.nestml'))
         self.assertEqual(len(
             Logger.get_all_messages_of_level_and_or_astnode(model.get_neuron_list()[0], LoggingLevel.ERROR)), 0)
 
@@ -316,7 +311,7 @@
             os.path.join(os.path.realpath(os.path.join(os.path.dirname(__file__), 'invalid')),
                          'CoCoSpikeBufferWithoutType.nestml'))
         self.assertEqual(len(
-            Logger.get_all_messages_of_level_and_or_astnode(model.get_neuron_list()[0], LoggingLevel.ERROR)), 1)
+            Logger.get_all_messages_of_level_and_or_astnode(model.get_neuron_list()[0], LoggingLevel.ERROR)), 2)
 
     def test_valid_spike_buffer_without_datatype(self):
         Logger.set_logging_level(LoggingLevel.INFO)
@@ -356,11 +351,7 @@
             os.path.join(os.path.realpath(os.path.join(os.path.dirname(__file__), 'valid')),
                          'CoCoInitValuesWithoutOde.nestml'))
         self.assertEqual(len(
-<<<<<<< HEAD
-            Logger.get_all_messages_of_level_and_or_astnode(model.get_neuron_list()[0], LoggingLevel.WARNING)), 0)
-=======
-            Logger.get_all_messages_of_level_and_or_neuron(model.get_neuron_list()[0], LoggingLevel.WARNING)), 2)
->>>>>>> 9b2f1fde
+            Logger.get_all_messages_of_level_and_or_astnode(model.get_neuron_list()[0], LoggingLevel.WARNING)), 2)
 
     def test_invalid_incorrect_return_stmt_detected(self):
         Logger.set_logging_level(LoggingLevel.INFO)
@@ -399,13 +390,8 @@
         model = ModelParser.parse_model(
             os.path.join(os.path.realpath(os.path.join(os.path.dirname(__file__), 'invalid')),
                          'CoCoConvolveNotCorrectlyProvided.nestml'))
-<<<<<<< HEAD
         self.assertEqual(len(Logger.get_all_messages_of_level_and_or_astnode(model.get_neuron_list()[0],
-                                                                            LoggingLevel.ERROR)), 4)
-=======
-        self.assertEqual(len(Logger.get_all_messages_of_level_and_or_neuron(model.get_neuron_list()[0],
                                                                             LoggingLevel.ERROR)), 3)
->>>>>>> 9b2f1fde
 
     def test_valid_convolve_correctly_defined(self):
         Logger.set_logging_level(LoggingLevel.INFO)
@@ -435,19 +421,15 @@
         Logger.set_logging_level(LoggingLevel.INFO)
         model = ModelParser.parse_model(
             os.path.join(os.path.realpath(os.path.join(os.path.dirname(__file__), 'invalid')),
-                         'CoCoSumNotCorrectlyParametrized.nestml'))
-        self.assertEqual(len(
-<<<<<<< HEAD
-            Logger.get_all_messages_of_level_and_or_astnode(model.get_neuron_list()[0], LoggingLevel.ERROR)), 1)
-=======
-            Logger.get_all_messages_of_level_and_or_neuron(model.get_neuron_list()[0], LoggingLevel.ERROR)), 1)
->>>>>>> 9b2f1fde
+                         'CoCoConvolveNotCorrectlyParametrized.nestml'))
+        self.assertEqual(len(
+            Logger.get_all_messages_of_level_and_or_astnode(model.get_neuron_list()[0], LoggingLevel.ERROR)), 1)
 
     def test_valid_convolve_correctly_parameterized(self):
         Logger.set_logging_level(LoggingLevel.INFO)
         model = ModelParser.parse_model(
             os.path.join(os.path.realpath(os.path.join(os.path.dirname(__file__), 'valid')),
-                         'CoCoSumNotCorrectlyParametrized.nestml'))
+                         'CoCoConvolveNotCorrectlyParametrized.nestml'))
         self.assertEqual(len(Logger.get_all_messages_of_level_and_or_astnode(model.get_neuron_list()[0],
                                                                             LoggingLevel.ERROR)), 0)
 
@@ -481,17 +463,14 @@
             os.path.join(os.path.realpath(os.path.join(os.path.dirname(__file__), 'valid')),
                          'CoCoIllegalExpression.nestml'))
         self.assertEqual(len(
-<<<<<<< HEAD
-            Logger.get_all_messages_of_level_and_or_astnode(model.get_neuron_list()[0], LoggingLevel.ERROR)), 0)
-=======
-            Logger.get_all_messages_of_level_and_or_neuron(model.get_neuron_list()[0], LoggingLevel.ERROR)), 0)
+            Logger.get_all_messages_of_level_and_or_astnode(model.get_neuron_list()[0], LoggingLevel.ERROR)), 0)
 
     def test_invalid_ode_correctly_typed(self):
         Logger.set_logging_level(LoggingLevel.INFO)
         model = ModelParser.parse_model(
             os.path.join(os.path.realpath(os.path.join(os.path.dirname(__file__), 'invalid')),
                          'CoCoOdeIncorrectlyTyped.nestml'))
-        self.assertTrue(len(Logger.get_all_messages_of_level_and_or_neuron(model.get_neuron_list()[0],
+        self.assertTrue(len(Logger.get_all_messages_of_level_and_or_astnode(model.get_neuron_list()[0],
                                                                            LoggingLevel.ERROR)) > 0)
 
     def test_valid_ode_correctly_typed(self):
@@ -500,7 +479,7 @@
             os.path.join(os.path.realpath(os.path.join(os.path.dirname(__file__), 'valid')),
                          'CoCoOdeCorrectlyTyped.nestml'))
         self.assertEqual(len(
-            Logger.get_all_messages_of_level_and_or_neuron(model.get_neuron_list()[0], LoggingLevel.ERROR)), 0)
+            Logger.get_all_messages_of_level_and_or_astnode(model.get_neuron_list()[0], LoggingLevel.ERROR)), 0)
 
     def test_invalid_output_block_defined_if_emit_call(self):
         """test that an error is raised when the emit_spike() function is called by the neuron, but an output block is not defined"""
@@ -508,7 +487,7 @@
         model = ModelParser.parse_model(
             os.path.join(os.path.realpath(os.path.join(os.path.dirname(__file__), 'invalid')),
                          'CoCoOutputPortDefinedIfEmitCall.nestml'))
-        self.assertTrue(len(Logger.get_all_messages_of_level_and_or_neuron(model.get_neuron_list()[0],
+        self.assertTrue(len(Logger.get_all_messages_of_level_and_or_astnode(model.get_neuron_list()[0],
                                                                            LoggingLevel.ERROR)) > 0)
 
     def test_invalid_output_port_defined_if_emit_call(self):
@@ -517,7 +496,7 @@
         model = ModelParser.parse_model(
             os.path.join(os.path.realpath(os.path.join(os.path.dirname(__file__), 'invalid')),
                          'CoCoOutputPortDefinedIfEmitCall-2.nestml'))
-        self.assertTrue(len(Logger.get_all_messages_of_level_and_or_neuron(model.get_neuron_list()[0],
+        self.assertTrue(len(Logger.get_all_messages_of_level_and_or_astnode(model.get_neuron_list()[0],
                                                                            LoggingLevel.ERROR)) > 0)
 
     def test_valid_output_port_defined_if_emit_call(self):
@@ -527,7 +506,7 @@
             os.path.join(os.path.realpath(os.path.join(os.path.dirname(__file__), 'valid')),
                          'CoCoOutputPortDefinedIfEmitCall.nestml'))
         self.assertEqual(len(
-            Logger.get_all_messages_of_level_and_or_neuron(model.get_neuron_list()[0], LoggingLevel.ERROR)), 0)
+            Logger.get_all_messages_of_level_and_or_astnode(model.get_neuron_list()[0], LoggingLevel.ERROR)), 0)
 
     def test_valid_coco_kernel_type(self):
         """
@@ -538,7 +517,7 @@
             os.path.join(os.path.realpath(os.path.join(os.path.dirname(__file__), 'valid')),
                          'CoCoKernelType.nestml'))
         self.assertEqual(len(
-            Logger.get_all_messages_of_level_and_or_neuron(model.get_neuron_list()[0], LoggingLevel.ERROR)), 0)
+            Logger.get_all_messages_of_level_and_or_astnode(model.get_neuron_list()[0], LoggingLevel.ERROR)), 0)
 
     def test_invalid_coco_kernel_type(self):
         """
@@ -549,7 +528,7 @@
             os.path.join(os.path.realpath(os.path.join(os.path.dirname(__file__), 'invalid')),
                          'CoCoKernelType.nestml'))
         self.assertEqual(len(
-            Logger.get_all_messages_of_level_and_or_neuron(model.get_neuron_list()[0], LoggingLevel.ERROR)), 1)
+            Logger.get_all_messages_of_level_and_or_astnode(model.get_neuron_list()[0], LoggingLevel.ERROR)), 1)
 
     def test_invalid_coco_kernel_type_initial_values(self):
         """
@@ -560,5 +539,4 @@
             os.path.join(os.path.realpath(os.path.join(os.path.dirname(__file__), 'invalid')),
                          'CoCoKernelTypeInitialValues.nestml'))
         self.assertEqual(len(
-            Logger.get_all_messages_of_level_and_or_neuron(model.get_neuron_list()[0], LoggingLevel.ERROR)), 4)
->>>>>>> 9b2f1fde
+            Logger.get_all_messages_of_level_and_or_astnode(model.get_neuron_list()[0], LoggingLevel.ERROR)), 4)