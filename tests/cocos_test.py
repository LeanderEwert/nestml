# -*- coding: utf-8 -*-
#
# cocos_test.py
#
# This file is part of NEST.
#
# Copyright (C) 2004 The NEST Initiative
#
# NEST is free software: you can redistribute it and/or modify
# it under the terms of the GNU General Public License as published by
# the Free Software Foundation, either version 2 of the License, or
# (at your option) any later version.
#
# NEST is distributed in the hope that it will be useful,
# but WITHOUT ANY WARRANTY; without even the implied warranty of
# MERCHANTABILITY or FITNESS FOR A PARTICULAR PURPOSE.  See the
# GNU General Public License for more details.
#
# You should have received a copy of the GNU General Public License
# along with NEST.  If not, see <http://www.gnu.org/licenses/>.

from __future__ import print_function

import os
import unittest

from pynestml.utils.ast_source_location import ASTSourceLocation
from pynestml.symbol_table.symbol_table import SymbolTable
from pynestml.symbols.predefined_functions import PredefinedFunctions
from pynestml.symbols.predefined_types import PredefinedTypes
from pynestml.symbols.predefined_units import PredefinedUnits
from pynestml.symbols.predefined_variables import PredefinedVariables
from pynestml.utils.logger import LoggingLevel, Logger
from pynestml.utils.model_parser import ModelParser


class CoCosTest(unittest.TestCase):

    def setUp(self):
        Logger.init_logger(LoggingLevel.INFO)
        SymbolTable.initialize_symbol_table(
            ASTSourceLocation(
                start_line=0,
                start_column=0,
                end_line=0,
                end_column=0))
        PredefinedUnits.register_units()
        PredefinedTypes.register_types()
        PredefinedVariables.register_variables()
        PredefinedFunctions.register_functions()

    def test_invalid_element_defined_after_usage(self):
        model = ModelParser.parse_model(
            os.path.join(
                os.path.realpath(
                    os.path.join(
                        os.path.dirname(__file__),
                        'invalid')),
                'CoCoVariableDefinedAfterUsage.nestml'))
        self.assertEqual(len(Logger.get_all_messages_of_level_and_or_node(
            model.get_neuron_list()[0], LoggingLevel.ERROR)), 1)

    def test_valid_element_defined_after_usage(self):
        Logger.set_logging_level(LoggingLevel.INFO)
        model = ModelParser.parse_model(
            os.path.join(
                os.path.realpath(
                    os.path.join(
                        os.path.dirname(__file__),
                        'valid')),
                'CoCoVariableDefinedAfterUsage.nestml'))
        self.assertEqual(len(Logger.get_all_messages_of_level_and_or_node(
            model.get_neuron_list()[0], LoggingLevel.ERROR)), 0)

    def test_invalid_element_in_same_line(self):
        Logger.set_logging_level(LoggingLevel.INFO)
        model = ModelParser.parse_model(
            os.path.join(
                os.path.realpath(
                    os.path.join(
                        os.path.dirname(__file__),
                        'invalid')),
                'CoCoElementInSameLine.nestml'))
        self.assertEqual(len(Logger.get_all_messages_of_level_and_or_node(
            model.get_neuron_list()[0], LoggingLevel.ERROR)), 1)

    def test_valid_element_in_same_line(self):
        Logger.set_logging_level(LoggingLevel.INFO)
        model = ModelParser.parse_model(
            os.path.join(
                os.path.realpath(
                    os.path.join(
                        os.path.dirname(__file__),
                        'valid')),
                'CoCoElementInSameLine.nestml'))
        self.assertEqual(len(Logger.get_all_messages_of_level_and_or_node(
            model.get_neuron_list()[0], LoggingLevel.ERROR)), 0)

    def test_invalid_integrate_odes_called_if_equations_defined(self):
        Logger.set_logging_level(LoggingLevel.INFO)
        model = ModelParser.parse_model(
            os.path.join(
                os.path.realpath(
                    os.path.join(
                        os.path.dirname(__file__),
                        'invalid')),
                'CoCoIntegrateOdesCalledIfEquationsDefined.nestml'))
        self.assertEqual(len(Logger.get_all_messages_of_level_and_or_node(
            model.get_neuron_list()[0], LoggingLevel.ERROR)), 1)

    def test_valid_integrate_odes_called_if_equations_defined(self):
        Logger.set_logging_level(LoggingLevel.INFO)
        model = ModelParser.parse_model(
            os.path.join(
                os.path.realpath(
                    os.path.join(
                        os.path.dirname(__file__),
                        'valid')),
                'CoCoIntegrateOdesCalledIfEquationsDefined.nestml'))
        self.assertEqual(len(Logger.get_all_messages_of_level_and_or_node(
            model.get_neuron_list()[0], LoggingLevel.ERROR)), 0)

    def test_invalid_element_not_defined_in_scope(self):
        Logger.set_logging_level(LoggingLevel.INFO)
        model = ModelParser.parse_model(
            os.path.join(
                os.path.realpath(
                    os.path.join(
                        os.path.dirname(__file__),
                        'invalid')),
                'CoCoVariableNotDefined.nestml'))
        self.assertEqual(len(Logger.get_all_messages_of_level_and_or_node(
            model.get_neuron_list()[0], LoggingLevel.ERROR)), 4)

    def test_valid_element_not_defined_in_scope(self):
        Logger.set_logging_level(LoggingLevel.INFO)
        model = ModelParser.parse_model(
            os.path.join(
                os.path.realpath(
                    os.path.join(
                        os.path.dirname(__file__),
                        'valid')),
                'CoCoVariableNotDefined.nestml'))
        self.assertEqual(len(Logger.get_all_messages_of_level_and_or_node(
            model.get_neuron_list()[0], LoggingLevel.ERROR)), 0)

    def test_variable_with_same_name_as_unit(self):
        Logger.set_logging_level(LoggingLevel.NO)
        model = ModelParser.parse_model(
            os.path.join(
                os.path.realpath(
                    os.path.join(
                        os.path.dirname(__file__),
                        'valid')),
                'CoCoVariableWithSameNameAsUnit.nestml'))
        self.assertEqual(len(Logger.get_all_messages_of_level_and_or_node(
            model.get_neuron_list()[0], LoggingLevel.WARNING)), 3)

    def test_invalid_variable_redeclaration(self):
        Logger.set_logging_level(LoggingLevel.INFO)
        model = ModelParser.parse_model(
            os.path.join(
                os.path.realpath(
                    os.path.join(
                        os.path.dirname(__file__),
                        'invalid')),
                'CoCoVariableRedeclared.nestml'))
        self.assertEqual(len(Logger.get_all_messages_of_level_and_or_node(
            model.get_neuron_list()[0], LoggingLevel.ERROR)), 1)

    def test_valid_variable_redeclaration(self):
        Logger.set_logging_level(LoggingLevel.INFO)
        model = ModelParser.parse_model(
            os.path.join(
                os.path.realpath(
                    os.path.join(
                        os.path.dirname(__file__),
                        'valid')),
                'CoCoVariableRedeclared.nestml'))
        self.assertEqual(len(Logger.get_all_messages_of_level_and_or_node(
            model.get_neuron_list()[0], LoggingLevel.ERROR)), 0)

    def test_invalid_each_block_unique(self):
        Logger.set_logging_level(LoggingLevel.INFO)
        model = ModelParser.parse_model(
            os.path.join(
                os.path.realpath(
                    os.path.join(
                        os.path.dirname(__file__),
                        'invalid')),
                'CoCoEachBlockUnique.nestml'))
        self.assertEqual(len(Logger.get_all_messages_of_level_and_or_node(
            model.get_neuron_list()[0], LoggingLevel.ERROR)), 2)

    def test_valid_each_block_unique(self):
        Logger.set_logging_level(LoggingLevel.INFO)
        model = ModelParser.parse_model(
            os.path.join(
                os.path.realpath(
                    os.path.join(
                        os.path.dirname(__file__),
                        'valid')),
                'CoCoEachBlockUnique.nestml'))
        self.assertEqual(len(Logger.get_all_messages_of_level_and_or_node(
            model.get_neuron_list()[0], LoggingLevel.ERROR)), 0)

    def test_invalid_function_unique_and_defined(self):
        Logger.set_logging_level(LoggingLevel.INFO)
        model = ModelParser.parse_model(
            os.path.join(
                os.path.realpath(
                    os.path.join(
                        os.path.dirname(__file__),
                        'invalid')),
                'CoCoFunctionNotUnique.nestml'))
        self.assertEqual(len(Logger.get_all_messages_of_level_and_or_node(
            model.get_neuron_list()[0], LoggingLevel.ERROR)), 4)

    def test_valid_function_unique_and_defined(self):
        Logger.set_logging_level(LoggingLevel.INFO)
        model = ModelParser.parse_model(
            os.path.join(
                os.path.realpath(
                    os.path.join(
                        os.path.dirname(__file__),
                        'valid')),
                'CoCoFunctionNotUnique.nestml'))
        self.assertEqual(len(Logger.get_all_messages_of_level_and_or_node(
            model.get_neuron_list()[0], LoggingLevel.ERROR)), 0)

    def test_invalid_inline_expressions_have_rhs(self):
        Logger.set_logging_level(LoggingLevel.INFO)
        model = ModelParser.parse_model(
            os.path.join(
                os.path.realpath(
                    os.path.join(
                        os.path.dirname(__file__),
                        'invalid')),
                'CoCoInlineExpressionHasNoRhs.nestml'))
        assert model is None

    def test_valid_inline_expressions_have_rhs(self):
        Logger.set_logging_level(LoggingLevel.INFO)
        model = ModelParser.parse_model(
            os.path.join(
                os.path.realpath(
                    os.path.join(
                        os.path.dirname(__file__),
                        'valid')),
                'CoCoInlineExpressionHasNoRhs.nestml'))
        self.assertEqual(len(Logger.get_all_messages_of_level_and_or_node(
            model.get_neuron_list()[0], LoggingLevel.ERROR)), 0)

    def test_invalid_inline_expression_has_several_lhs(self):
        Logger.set_logging_level(LoggingLevel.INFO)
        model = ModelParser.parse_model(
            os.path.join(
                os.path.realpath(
                    os.path.join(
                        os.path.dirname(__file__),
                        'invalid')),
                'CoCoInlineExpressionWithSeveralLhs.nestml'))
        assert model is None

    def test_valid_inline_expression_has_several_lhs(self):
        Logger.set_logging_level(LoggingLevel.INFO)
        model = ModelParser.parse_model(
            os.path.join(
                os.path.realpath(
                    os.path.join(
                        os.path.dirname(__file__),
                        'valid')),
                'CoCoInlineExpressionWithSeveralLhs.nestml'))
        self.assertEqual(len(Logger.get_all_messages_of_level_and_or_node(
            model.get_neuron_list()[0], LoggingLevel.ERROR)), 0)

    def test_invalid_no_values_assigned_to_input_ports(self):
        Logger.set_logging_level(LoggingLevel.INFO)
        model = ModelParser.parse_model(
            os.path.join(
                os.path.realpath(
                    os.path.join(
                        os.path.dirname(__file__),
                        'invalid')),
                'CoCoValueAssignedToInputPort.nestml'))
        self.assertEqual(len(Logger.get_all_messages_of_level_and_or_node(
            model.get_neuron_list()[0], LoggingLevel.ERROR)), 2)

    def test_valid_no_values_assigned_to_input_ports(self):
        Logger.set_logging_level(LoggingLevel.INFO)
        model = ModelParser.parse_model(
            os.path.join(
                os.path.realpath(
                    os.path.join(
                        os.path.dirname(__file__),
                        'valid')),
                'CoCoValueAssignedToInputPort.nestml'))
        self.assertEqual(len(Logger.get_all_messages_of_level_and_or_node(
            model.get_neuron_list()[0], LoggingLevel.ERROR)), 0)

    def test_invalid_order_of_equations_correct(self):
        Logger.set_logging_level(LoggingLevel.INFO)
        model = ModelParser.parse_model(
            os.path.join(
                os.path.realpath(
                    os.path.join(
                        os.path.dirname(__file__),
                        'invalid')),
                'CoCoNoOrderOfEquations.nestml'))
        self.assertEqual(len(Logger.get_all_messages_of_level_and_or_node(
            model.get_neuron_list()[0], LoggingLevel.ERROR)), 2)

    def test_valid_order_of_equations_correct(self):
        Logger.set_logging_level(LoggingLevel.INFO)
        model = ModelParser.parse_model(
            os.path.join(
                os.path.realpath(
                    os.path.join(
                        os.path.dirname(__file__),
                        'valid')),
                'CoCoNoOrderOfEquations.nestml'))
        self.assertEqual(len(Logger.get_all_messages_of_level_and_or_node(
            model.get_neuron_list()[0], LoggingLevel.ERROR)), 0)

    def test_invalid_numerator_of_unit_one(self):
        Logger.set_logging_level(LoggingLevel.INFO)
        model = ModelParser.parse_model(
            os.path.join(
                os.path.realpath(
                    os.path.join(
                        os.path.dirname(__file__),
                        'invalid')),
                'CoCoUnitNumeratorNotOne.nestml'))
        self.assertEqual(len(Logger.get_all_messages_of_level_and_or_node(
            model.get_neuron_list()[0], LoggingLevel.ERROR)), 2)

    def test_valid_numerator_of_unit_one(self):
        Logger.set_logging_level(LoggingLevel.INFO)
        model = ModelParser.parse_model(
            os.path.join(
                os.path.realpath(
                    os.path.join(
                        os.path.dirname(__file__),
                        'valid')),
                'CoCoUnitNumeratorNotOne.nestml'))
        self.assertEqual(len(Logger.get_all_messages_of_level_and_or_node(
            model.get_neuron_list()[0], LoggingLevel.ERROR)), 0)

    def test_invalid_names_of_neurons_unique(self):
        Logger.init_logger(LoggingLevel.INFO)
        ModelParser.parse_model(
            os.path.join(
                os.path.realpath(
                    os.path.join(
                        os.path.dirname(__file__),
                        'invalid')),
                'CoCoMultipleNeuronsWithEqualName.nestml'))
        self.assertEqual(
            len(Logger.get_all_messages_of_level_and_or_node(None, LoggingLevel.ERROR)), 1)

    def test_valid_names_of_neurons_unique(self):
        Logger.init_logger(LoggingLevel.INFO)
        ModelParser.parse_model(
            os.path.join(
                os.path.realpath(
                    os.path.join(
                        os.path.dirname(__file__),
                        'valid')),
                'CoCoMultipleNeuronsWithEqualName.nestml'))
        self.assertEqual(
            len(Logger.get_all_messages_of_level_and_or_node(None, LoggingLevel.ERROR)), 0)

    def test_invalid_no_nest_collision(self):
        Logger.set_logging_level(LoggingLevel.INFO)
        model = ModelParser.parse_model(
            os.path.join(
                os.path.realpath(
                    os.path.join(
                        os.path.dirname(__file__),
                        'invalid')),
                'CoCoNestNamespaceCollision.nestml'))
        self.assertEqual(len(Logger.get_all_messages_of_level_and_or_node(
            model.get_neuron_list()[0], LoggingLevel.ERROR)), 1)

    def test_valid_no_nest_collision(self):
        Logger.set_logging_level(LoggingLevel.INFO)
        model = ModelParser.parse_model(
            os.path.join(
                os.path.realpath(
                    os.path.join(
                        os.path.dirname(__file__),
                        'valid')),
                'CoCoNestNamespaceCollision.nestml'))
        self.assertEqual(len(Logger.get_all_messages_of_level_and_or_node(
            model.get_neuron_list()[0], LoggingLevel.ERROR)), 0)

    def test_invalid_redundant_input_port_keywords_detected(self):
        Logger.set_logging_level(LoggingLevel.INFO)
        model = ModelParser.parse_model(
            os.path.join(
                os.path.realpath(
                    os.path.join(
                        os.path.dirname(__file__),
                        'invalid')),
                'CoCoInputPortWithRedundantTypes.nestml'))
        self.assertEqual(len(Logger.get_all_messages_of_level_and_or_node(
            model.get_neuron_list()[0], LoggingLevel.ERROR)), 1)

    def test_valid_redundant_input_port_keywords_detected(self):
        Logger.set_logging_level(LoggingLevel.INFO)
        model = ModelParser.parse_model(
            os.path.join(
                os.path.realpath(
                    os.path.join(
                        os.path.dirname(__file__),
                        'valid')),
                'CoCoInputPortWithRedundantTypes.nestml'))
        self.assertEqual(len(Logger.get_all_messages_of_level_and_or_node(
            model.get_neuron_list()[0], LoggingLevel.ERROR)), 0)

    def test_invalid_parameters_assigned_only_in_parameters_block(self):
        Logger.set_logging_level(LoggingLevel.INFO)
        model = ModelParser.parse_model(
            os.path.join(
                os.path.realpath(
                    os.path.join(
                        os.path.dirname(__file__),
                        'invalid')),
                'CoCoParameterAssignedOutsideBlock.nestml'))
        self.assertEqual(len(Logger.get_all_messages_of_level_and_or_node(
            model.get_neuron_list()[0], LoggingLevel.ERROR)), 1)

    def test_valid_parameters_assigned_only_in_parameters_block(self):
        Logger.set_logging_level(LoggingLevel.INFO)
        model = ModelParser.parse_model(
            os.path.join(
                os.path.realpath(
                    os.path.join(
                        os.path.dirname(__file__),
                        'valid')),
                'CoCoParameterAssignedOutsideBlock.nestml'))
        self.assertEqual(len(Logger.get_all_messages_of_level_and_or_node(
            model.get_neuron_list()[0], LoggingLevel.ERROR)), 0)

    def test_invalid_continuous_input_ports_not_specified_with_keywords(self):
        Logger.set_logging_level(LoggingLevel.INFO)
        model = ModelParser.parse_model(
            os.path.join(
                os.path.realpath(
                    os.path.join(
                        os.path.dirname(__file__),
                        'invalid')),
                'CoCoContinuousInputPortQualifierSpecified.nestml'))
        self.assertEqual(len(Logger.get_all_messages_of_level_and_or_node(
            model.get_neuron_list()[0], LoggingLevel.ERROR)), 1)

    def test_valid_continuous_input_ports_not_specified(self):
        Logger.set_logging_level(LoggingLevel.INFO)
        model = ModelParser.parse_model(
            os.path.join(
                os.path.realpath(
                    os.path.join(
                        os.path.dirname(__file__),
                        'valid')),
                'CoCoContinuousInputPortQualifierSpecified.nestml'))
        self.assertEqual(len(Logger.get_all_messages_of_level_and_or_node(
            model.get_neuron_list()[0], LoggingLevel.ERROR)), 0)

    def test_invalid_spike_input_port_without_datatype(self):
        Logger.set_logging_level(LoggingLevel.INFO)
        model = ModelParser.parse_model(
            os.path.join(
                os.path.realpath(
                    os.path.join(
                        os.path.dirname(__file__),
                        'invalid')),
                'CoCoSpikeInputPortWithoutType.nestml'))
        self.assertEqual(len(Logger.get_all_messages_of_level_and_or_node(
            model.get_neuron_list()[0], LoggingLevel.ERROR)), 2)

    def test_valid_spike_input_port_without_datatype(self):
        Logger.set_logging_level(LoggingLevel.INFO)
        model = ModelParser.parse_model(
            os.path.join(
                os.path.realpath(
                    os.path.join(
                        os.path.dirname(__file__),
                        'valid')),
                'CoCoSpikeInputPortWithoutType.nestml'))
        self.assertEqual(len(Logger.get_all_messages_of_level_and_or_node(
            model.get_neuron_list()[0], LoggingLevel.ERROR)), 0)

    def test_invalid_function_with_wrong_arg_number_detected(self):
        Logger.set_logging_level(LoggingLevel.INFO)
        model = ModelParser.parse_model(
            os.path.join(
                os.path.realpath(
                    os.path.join(
                        os.path.dirname(__file__),
                        'invalid')),
                'CoCoFunctionCallNotConsistentWrongArgNumber.nestml'))
        self.assertEqual(len(Logger.get_all_messages_of_level_and_or_node(
            model.get_neuron_list()[0], LoggingLevel.ERROR)), 1)

    def test_valid_function_with_wrong_arg_number_detected(self):
        Logger.set_logging_level(LoggingLevel.INFO)
        model = ModelParser.parse_model(
            os.path.join(
                os.path.realpath(
                    os.path.join(
                        os.path.dirname(__file__),
                        'valid')),
                'CoCoFunctionCallNotConsistentWrongArgNumber.nestml'))
        self.assertEqual(len(Logger.get_all_messages_of_level_and_or_node(
            model.get_neuron_list()[0], LoggingLevel.ERROR)), 0)

    def test_invalid_init_values_have_rhs_and_ode(self):
        Logger.set_logging_level(LoggingLevel.INFO)
        model = ModelParser.parse_model(
            os.path.join(
                os.path.realpath(
                    os.path.join(
                        os.path.dirname(__file__),
                        'invalid')),
                'CoCoInitValuesWithoutOde.nestml'))
        self.assertEqual(len(Logger.get_all_messages_of_level_and_or_node(
            model.get_neuron_list()[0], LoggingLevel.WARNING)), 2)

    def test_valid_init_values_have_rhs_and_ode(self):
        Logger.set_logging_level(LoggingLevel.INFO)
        model = ModelParser.parse_model(
            os.path.join(
                os.path.realpath(
                    os.path.join(
                        os.path.dirname(__file__),
                        'valid')),
                'CoCoInitValuesWithoutOde.nestml'))
        self.assertEqual(len(Logger.get_all_messages_of_level_and_or_node(
            model.get_neuron_list()[0], LoggingLevel.WARNING)), 2)

    def test_invalid_incorrect_return_stmt_detected(self):
        Logger.set_logging_level(LoggingLevel.INFO)
        model = ModelParser.parse_model(
            os.path.join(
                os.path.realpath(
                    os.path.join(
                        os.path.dirname(__file__),
                        'invalid')),
                'CoCoIncorrectReturnStatement.nestml'))
        self.assertEqual(len(Logger.get_all_messages_of_level_and_or_node(
            model.get_neuron_list()[0], LoggingLevel.ERROR)), 4)

    def test_valid_incorrect_return_stmt_detected(self):
        Logger.set_logging_level(LoggingLevel.INFO)
        model = ModelParser.parse_model(
            os.path.join(
                os.path.realpath(
                    os.path.join(
                        os.path.dirname(__file__),
                        'valid')),
                'CoCoIncorrectReturnStatement.nestml'))
        self.assertEqual(len(Logger.get_all_messages_of_level_and_or_node(
            model.get_neuron_list()[0], LoggingLevel.ERROR)), 0)

    def test_invalid_ode_vars_outside_init_block_detected(self):
        Logger.set_logging_level(LoggingLevel.INFO)
        model = ModelParser.parse_model(
            os.path.join(
                os.path.realpath(
                    os.path.join(
                        os.path.dirname(__file__),
                        'invalid')),
                'CoCoOdeVarNotInInitialValues.nestml'))
        self.assertEqual(len(Logger.get_all_messages_of_level_and_or_node(
            model.get_neuron_list()[0], LoggingLevel.ERROR)), 1)

    def test_valid_ode_vars_outside_init_block_detected(self):
        Logger.set_logging_level(LoggingLevel.INFO)
        model = ModelParser.parse_model(
            os.path.join(
                os.path.realpath(
                    os.path.join(
                        os.path.dirname(__file__),
                        'valid')),
                'CoCoOdeVarNotInInitialValues.nestml'))
        self.assertEqual(len(Logger.get_all_messages_of_level_and_or_node(
            model.get_neuron_list()[0], LoggingLevel.ERROR)), 0)

    def test_invalid_convolve_correctly_defined(self):
        Logger.set_logging_level(LoggingLevel.INFO)
        model = ModelParser.parse_model(
<<<<<<< HEAD
            os.path.join(
                os.path.realpath(
                    os.path.join(
                        os.path.dirname(__file__),
                        'invalid')),
                'CoCoConvolveNotCorrectlyProvided.nestml'))
        self.assertEqual(len(Logger.get_all_messages_of_level_and_or_node(
            model.get_neuron_list()[0], LoggingLevel.ERROR)), 2)
=======
            os.path.join(os.path.realpath(os.path.join(os.path.dirname(__file__), 'invalid')),
                         'CoCoConvolveNotCorrectlyProvided.nestml'))
        self.assertEqual(len(Logger.get_all_messages_of_level_and_or_node(model.get_neuron_list()[0],
                                                                          LoggingLevel.ERROR)), 3)
>>>>>>> b10be5f2

    def test_valid_convolve_correctly_defined(self):
        Logger.set_logging_level(LoggingLevel.INFO)
        model = ModelParser.parse_model(
            os.path.join(
                os.path.realpath(
                    os.path.join(
                        os.path.dirname(__file__),
                        'valid')),
                'CoCoConvolveNotCorrectlyProvided.nestml'))
        self.assertEqual(len(Logger.get_all_messages_of_level_and_or_node(
            model.get_neuron_list()[0], LoggingLevel.ERROR)), 0)

    def test_invalid_vector_in_non_vector_declaration_detected(self):
        Logger.set_logging_level(LoggingLevel.INFO)
        model = ModelParser.parse_model(
            os.path.join(
                os.path.realpath(
                    os.path.join(
                        os.path.dirname(__file__),
                        'invalid')),
                'CoCoVectorInNonVectorDeclaration.nestml'))
        self.assertEqual(len(Logger.get_all_messages_of_level_and_or_node(
            model.get_neuron_list()[0], LoggingLevel.ERROR)), 1)

    def test_valid_vector_in_non_vector_declaration_detected(self):
        Logger.set_logging_level(LoggingLevel.INFO)
        model = ModelParser.parse_model(
            os.path.join(
                os.path.realpath(
                    os.path.join(
                        os.path.dirname(__file__),
                        'valid')),
                'CoCoVectorInNonVectorDeclaration.nestml'))
        self.assertEqual(len(Logger.get_all_messages_of_level_and_or_node(
            model.get_neuron_list()[0], LoggingLevel.ERROR)), 0)

    def test_invalid_vector_parameter_declaration(self):
        Logger.set_logging_level(LoggingLevel.INFO)
        model = ModelParser.parse_model(
            os.path.join(
                os.path.realpath(
                    os.path.join(
                        os.path.dirname(__file__),
                        'invalid')),
                'CoCoVectorParameterDeclaration.nestml'))
        self.assertEqual(len(Logger.get_all_messages_of_level_and_or_node(
            model.get_neuron_list()[0], LoggingLevel.ERROR)), 1)

    def test_valid_vector_parameter_declaration(self):
        Logger.set_logging_level(LoggingLevel.INFO)
        model = ModelParser.parse_model(
            os.path.join(
                os.path.realpath(
                    os.path.join(
                        os.path.dirname(__file__),
                        'valid')),
                'CoCoVectorParameterDeclaration.nestml'))
        self.assertEqual(len(Logger.get_all_messages_of_level_and_or_node(
            model.get_neuron_list()[0], LoggingLevel.ERROR)), 0)

    def test_invalid_vector_parameter_type(self):
        Logger.set_logging_level(LoggingLevel.INFO)
        model = ModelParser.parse_model(
            os.path.join(
                os.path.realpath(
                    os.path.join(
                        os.path.dirname(__file__),
                        'invalid')),
                'CoCoVectorParameterType.nestml'))
        self.assertEqual(len(
            Logger.get_all_messages_of_level_and_or_node(model.get_neuron_list()[0], LoggingLevel.ERROR)), 3)

    def test_valid_vector_parameter_type(self):
        Logger.set_logging_level(LoggingLevel.INFO)
        model = ModelParser.parse_model(
            os.path.join(
                os.path.realpath(
                    os.path.join(
                        os.path.dirname(__file__),
                        'valid')),
                'CoCoVectorParameterType.nestml'))
        self.assertEqual(len(Logger.get_all_messages_of_level_and_or_node(
            model.get_neuron_list()[0], LoggingLevel.ERROR)), 0)

    def test_invalid_vector_parameter_size(self):
        Logger.set_logging_level(LoggingLevel.INFO)
        model = ModelParser.parse_model(
            os.path.join(
                os.path.realpath(
                    os.path.join(
                        os.path.dirname(__file__),
                        'invalid')),
                'CoCoVectorDeclarationSize.nestml'))
        self.assertEqual(len(Logger.get_all_messages_of_level_and_or_node(
            model.get_neuron_list()[0], LoggingLevel.ERROR)), 2)

    def test_valid_vector_parameter_size(self):
        Logger.set_logging_level(LoggingLevel.INFO)
        model = ModelParser.parse_model(
            os.path.join(
                os.path.realpath(
                    os.path.join(
                        os.path.dirname(__file__),
                        'valid')),
                'CoCoVectorDeclarationSize.nestml'))
        self.assertEqual(len(Logger.get_all_messages_of_level_and_or_node(
            model.get_neuron_list()[0], LoggingLevel.ERROR)), 0)

    def test_invalid_convolve_correctly_parameterized(self):
        Logger.set_logging_level(LoggingLevel.INFO)
        model = ModelParser.parse_model(
<<<<<<< HEAD
            os.path.join(
                os.path.realpath(
                    os.path.join(
                        os.path.dirname(__file__),
                        'invalid')),
                'CoCoConvolveNotCorrectlyParametrized.nestml'))
        self.assertEqual(len(Logger.get_all_messages_of_level_and_or_node(
            model.get_neuron_list()[0], LoggingLevel.ERROR)), 1)
=======
            os.path.join(os.path.realpath(os.path.join(os.path.dirname(__file__), 'invalid')),
                         'CoCoConvolveNotCorrectlyParametrized.nestml'))
        self.assertEqual(len(
            Logger.get_all_messages_of_level_and_or_node(model.get_neuron_list()[0], LoggingLevel.ERROR)), 2)
>>>>>>> b10be5f2

    def test_valid_convolve_correctly_parameterized(self):
        Logger.set_logging_level(LoggingLevel.INFO)
        model = ModelParser.parse_model(
            os.path.join(
                os.path.realpath(
                    os.path.join(
                        os.path.dirname(__file__),
                        'valid')),
                'CoCoConvolveNotCorrectlyParametrized.nestml'))
        self.assertEqual(len(Logger.get_all_messages_of_level_and_or_node(
            model.get_neuron_list()[0], LoggingLevel.ERROR)), 0)

    def test_invalid_invariant_correctly_typed(self):
        Logger.set_logging_level(LoggingLevel.INFO)
        model = ModelParser.parse_model(
            os.path.join(
                os.path.realpath(
                    os.path.join(
                        os.path.dirname(__file__),
                        'invalid')),
                'CoCoInvariantNotBool.nestml'))
        self.assertEqual(len(Logger.get_all_messages_of_level_and_or_node(
            model.get_neuron_list()[0], LoggingLevel.ERROR)), 1)

    def test_valid_invariant_correctly_typed(self):
        Logger.set_logging_level(LoggingLevel.INFO)
        model = ModelParser.parse_model(
            os.path.join(
                os.path.realpath(
                    os.path.join(
                        os.path.dirname(__file__),
                        'valid')),
                'CoCoInvariantNotBool.nestml'))
        self.assertEqual(len(Logger.get_all_messages_of_level_and_or_node(
            model.get_neuron_list()[0], LoggingLevel.ERROR)), 0)

    def test_invalid_expression_correctly_typed(self):
        Logger.set_logging_level(LoggingLevel.INFO)
        model = ModelParser.parse_model(
            os.path.join(
                os.path.realpath(
                    os.path.join(
                        os.path.dirname(__file__),
                        'invalid')),
                'CoCoIllegalExpression.nestml'))
        self.assertEqual(len(Logger.get_all_messages_of_level_and_or_node(
            model.get_neuron_list()[0], LoggingLevel.ERROR)), 6)

    def test_valid_expression_correctly_typed(self):
        Logger.set_logging_level(LoggingLevel.INFO)
        model = ModelParser.parse_model(
            os.path.join(
                os.path.realpath(
                    os.path.join(
                        os.path.dirname(__file__),
                        'valid')),
                'CoCoIllegalExpression.nestml'))
        self.assertEqual(len(Logger.get_all_messages_of_level_and_or_node(
            model.get_neuron_list()[0], LoggingLevel.ERROR)), 0)

    def test_invalid_compound_expression_correctly_typed(self):
        Logger.set_logging_level(LoggingLevel.INFO)
        model = ModelParser.parse_model(
            os.path.join(
                os.path.realpath(
                    os.path.join(
                        os.path.dirname(__file__),
                        'invalid')),
                'CompoundOperatorWithDifferentButCompatibleUnits.nestml'))
        self.assertEqual(len(Logger.get_all_messages_of_level_and_or_node(
            model.get_neuron_list()[0], LoggingLevel.ERROR)), 5)

    def test_valid_compound_expression_correctly_typed(self):
        Logger.set_logging_level(LoggingLevel.INFO)
        model = ModelParser.parse_model(
            os.path.join(
                os.path.realpath(
                    os.path.join(
                        os.path.dirname(__file__),
                        'valid')),
                'CompoundOperatorWithDifferentButCompatibleUnits.nestml'))
        self.assertEqual(len(Logger.get_all_messages_of_level_and_or_node(
            model.get_neuron_list()[0], LoggingLevel.ERROR)), 0)

    def test_invalid_ode_correctly_typed(self):
        Logger.set_logging_level(LoggingLevel.INFO)
        model = ModelParser.parse_model(
            os.path.join(
                os.path.realpath(
                    os.path.join(
                        os.path.dirname(__file__),
                        'invalid')),
                'CoCoOdeIncorrectlyTyped.nestml'))
        self.assertTrue(len(Logger.get_all_messages_of_level_and_or_node(
            model.get_neuron_list()[0], LoggingLevel.ERROR)) > 0)

    def test_valid_ode_correctly_typed(self):
        Logger.set_logging_level(LoggingLevel.INFO)
        model = ModelParser.parse_model(
            os.path.join(
                os.path.realpath(
                    os.path.join(
                        os.path.dirname(__file__),
                        'valid')),
                'CoCoOdeCorrectlyTyped.nestml'))
        self.assertEqual(len(Logger.get_all_messages_of_level_and_or_node(
            model.get_neuron_list()[0], LoggingLevel.ERROR)), 0)

    def test_invalid_output_block_defined_if_emit_call(self):
        """test that an error is raised when the emit_spike() function is called by the neuron, but an output block is not defined"""
        Logger.set_logging_level(LoggingLevel.INFO)
        model = ModelParser.parse_model(
            os.path.join(
                os.path.realpath(
                    os.path.join(
                        os.path.dirname(__file__),
                        'invalid')),
                'CoCoOutputPortDefinedIfEmitCall.nestml'))
        self.assertTrue(len(Logger.get_all_messages_of_level_and_or_node(
            model.get_neuron_list()[0], LoggingLevel.ERROR)) > 0)

    def test_invalid_output_port_defined_if_emit_call(self):
        """test that an error is raised when the emit_spike() function is called by the neuron, but a spiking output port is not defined"""
        Logger.set_logging_level(LoggingLevel.INFO)
        model = ModelParser.parse_model(
            os.path.join(
                os.path.realpath(
                    os.path.join(
                        os.path.dirname(__file__),
                        'invalid')),
                'CoCoOutputPortDefinedIfEmitCall-2.nestml'))
        self.assertTrue(len(Logger.get_all_messages_of_level_and_or_node(
            model.get_neuron_list()[0], LoggingLevel.ERROR)) > 0)

    def test_valid_output_port_defined_if_emit_call(self):
        """test that no error is raised when the output block is missing, but not emit_spike() functions are called"""
        Logger.set_logging_level(LoggingLevel.INFO)
        model = ModelParser.parse_model(
            os.path.join(
                os.path.realpath(
                    os.path.join(
                        os.path.dirname(__file__),
                        'valid')),
                'CoCoOutputPortDefinedIfEmitCall.nestml'))
        self.assertEqual(len(Logger.get_all_messages_of_level_and_or_node(
            model.get_neuron_list()[0], LoggingLevel.ERROR)), 0)

    def test_valid_coco_kernel_type(self):
        """
        Test the functionality of CoCoKernelType.
        """
        Logger.set_logging_level(LoggingLevel.INFO)
        model = ModelParser.parse_model(
            os.path.join(
                os.path.realpath(
                    os.path.join(
                        os.path.dirname(__file__),
                        'valid')),
                'CoCoKernelType.nestml'))
        self.assertEqual(len(Logger.get_all_messages_of_level_and_or_node(
            model.get_neuron_list()[0], LoggingLevel.ERROR)), 0)

    def test_invalid_coco_kernel_type(self):
        """
        Test the functionality of CoCoKernelType.
        """
        Logger.set_logging_level(LoggingLevel.INFO)
        model = ModelParser.parse_model(
            os.path.join(
                os.path.realpath(
                    os.path.join(
                        os.path.dirname(__file__),
                        'invalid')),
                'CoCoKernelType.nestml'))
        self.assertEqual(len(Logger.get_all_messages_of_level_and_or_node(
            model.get_neuron_list()[0], LoggingLevel.ERROR)), 1)

    def test_invalid_coco_kernel_type_initial_values(self):
        """
        Test the functionality of CoCoKernelType.
        """
        Logger.set_logging_level(LoggingLevel.INFO)
        model = ModelParser.parse_model(
            os.path.join(
                os.path.realpath(
                    os.path.join(
                        os.path.dirname(__file__),
                        'invalid')),
                'CoCoKernelTypeInitialValues.nestml'))
        self.assertEqual(len(Logger.get_all_messages_of_level_and_or_node(
            model.get_neuron_list()[0], LoggingLevel.ERROR)), 4)

    def test_valid_coco_state_variables_initialized(self):
        """
        Test that the CoCo condition is applicable for all the variables in the state block initialized with a value
        """
        Logger.set_logging_level(LoggingLevel.INFO)
        model = ModelParser.parse_model(
            os.path.join(
                os.path.realpath(
                    os.path.join(
                        os.path.dirname(__file__),
                        'valid')),
                'CoCoStateVariablesInitialized.nestml'))
        self.assertEqual(len(Logger.get_all_messages_of_level_and_or_node(
            model.get_neuron_list()[0], LoggingLevel.ERROR)), 0)

    def test_invalid_coco_state_variables_initialized(self):
        """
        Test that the CoCo condition is applicable for all the variables in the state block not initialized
        """
        Logger.set_logging_level(LoggingLevel.INFO)
        model = ModelParser.parse_model(
            os.path.join(
                os.path.realpath(
                    os.path.join(
                        os.path.dirname(__file__),
                        'invalid')),
                'CoCoStateVariablesInitialized.nestml'))
        self.assertEqual(len(Logger.get_all_messages_of_level_and_or_node(
            model.get_neuron_list()[0], LoggingLevel.ERROR)), 2)

    def test_invalid_at_least_one_cm_gating_variable_name(self):
        model = ModelParser.parse_model(
            os.path.join(
                os.path.realpath(
                    os.path.join(
                        os.path.dirname(__file__),
                        'invalid')),
                'CoCoCmVariableName.nestml'))
        # assert there is exactly one error
        self.assertEqual(len(Logger.get_all_messages_of_level_and_or_node(
            model.get_neuron_list()[0], LoggingLevel.ERROR)), 1)

    def test_valid_at_least_one_cm_gating_variable_name(self):
        Logger.set_logging_level(LoggingLevel.INFO)
        model = ModelParser.parse_model(
            os.path.join(
                os.path.realpath(
                    os.path.join(
                        os.path.dirname(__file__),
                        'valid')),
                'CoCoCmVariableName.nestml'))
        # assert there is exactly 0 errors
        self.assertEqual(len(Logger.get_all_messages_of_level_and_or_node(
            model.get_neuron_list()[0], LoggingLevel.ERROR)), 0)

    def test_invalid_cm_function_existence(self):
        model = ModelParser.parse_model(
            os.path.join(
                os.path.realpath(
                    os.path.join(
                        os.path.dirname(__file__),
                        'invalid')),
                'CoCoCmFunctionExists.nestml'))
        # assert there are exactly 2 errors
        self.assertEqual(len(Logger.get_all_messages_of_level_and_or_node(
            model.get_neuron_list()[0], LoggingLevel.ERROR)), 2)

    def test_valid_cm_function_existence(self):
        Logger.set_logging_level(LoggingLevel.INFO)
        model = ModelParser.parse_model(
            os.path.join(
                os.path.realpath(
                    os.path.join(
                        os.path.dirname(__file__),
                        'valid')),
                'CoCoCmFunctionExists.nestml'))
        # assert there is exactly 0 errors
        self.assertEqual(len(Logger.get_all_messages_of_level_and_or_node(
            model.get_neuron_list()[0], LoggingLevel.ERROR)), 0)

    def test_invalid_cm_variables_declared(self):
        model = ModelParser.parse_model(
            os.path.join(
                os.path.realpath(
                    os.path.join(
                        os.path.dirname(__file__),
                        'invalid')),
                'CoCoCmVariablesDeclared.nestml'))
        # assert there are exactly 3 errors
        self.assertEqual(len(Logger.get_all_messages_of_level_and_or_node(
            model.get_neuron_list()[0], LoggingLevel.ERROR)), 3)

    def test_valid_cm_variables_declared(self):
        Logger.set_logging_level(LoggingLevel.INFO)
        model = ModelParser.parse_model(
            os.path.join(
                os.path.realpath(
                    os.path.join(
                        os.path.dirname(__file__),
                        'valid')),
                'CoCoCmVariablesDeclared.nestml'))
        # assert there is exactly 0 errors
        self.assertEqual(len(Logger.get_all_messages_of_level_and_or_node(
            model.get_neuron_list()[0], LoggingLevel.ERROR)), 0)

    def test_invalid_cm_function_one_arg(self):
        model = ModelParser.parse_model(
            os.path.join(
                os.path.realpath(
                    os.path.join(
                        os.path.dirname(__file__),
                        'invalid')),
                'CoCoCmFunctionOneArg.nestml'))
        # assert there are exactly 2 errors
        self.assertEqual(len(Logger.get_all_messages_of_level_and_or_node(
            model.get_neuron_list()[0], LoggingLevel.ERROR)), 2)

    def test_valid_cm_function_one_arg(self):
        Logger.set_logging_level(LoggingLevel.INFO)
        model = ModelParser.parse_model(
            os.path.join(
                os.path.realpath(
                    os.path.join(
                        os.path.dirname(__file__),
                        'valid')),
                'CoCoCmFunctionOneArg.nestml'))
        # assert there is exactly 0 errors
        self.assertEqual(len(Logger.get_all_messages_of_level_and_or_node(
            model.get_neuron_list()[0], LoggingLevel.ERROR)), 0)

    def test_invalid_cm_function_returns_real(self):
        model = ModelParser.parse_model(
            os.path.join(
                os.path.realpath(
                    os.path.join(
                        os.path.dirname(__file__),
                        'invalid')),
                'CoCoCmFunctionReturnsReal.nestml'))
        # assert there are exactly 4 errors
        self.assertEqual(len(Logger.get_all_messages_of_level_and_or_node(
            model.get_neuron_list()[0], LoggingLevel.ERROR)), 4)

    def test_valid_cm_function_returns_real(self):
        Logger.set_logging_level(LoggingLevel.INFO)
        model = ModelParser.parse_model(
            os.path.join(
                os.path.realpath(
                    os.path.join(
                        os.path.dirname(__file__),
                        'valid')),
                'CoCoCmFunctionReturnsReal.nestml'))
        # assert there is exactly 0 errors
        self.assertEqual(len(Logger.get_all_messages_of_level_and_or_node(
            model.get_neuron_list()[0], LoggingLevel.ERROR)), 0)

    def test_invalid_synapse_uses_exactly_one_buffer(self):
        model = ModelParser.parse_model(
            os.path.join(
                os.path.realpath(
                    os.path.join(
                        os.path.dirname(__file__),
                        'invalid')),
                'CoCoSynsOneBuffer.nestml'))
        # assert there are exactly 1 errors
        self.assertEqual(len(Logger.get_all_messages_of_level_and_or_node(
            model.get_neuron_list()[0], LoggingLevel.ERROR)), 1)

    def test_valid_synapse_uses_exactly_one_buffer(self):
        Logger.set_logging_level(LoggingLevel.INFO)
        model = ModelParser.parse_model(
            os.path.join(
                os.path.realpath(
                    os.path.join(
                        os.path.dirname(__file__),
                        'valid')),
                'CoCoSynsOneBuffer.nestml'))
        # assert there is exactly 0 errors
        self.assertEqual(len(Logger.get_all_messages_of_level_and_or_node(
            model.get_neuron_list()[0], LoggingLevel.ERROR)), 0)

    # it is currently not enforced for the non-cm parameter block, but cm
    # needs that
    def test_invalid_cm_variable_has_rhs(self):
        model = ModelParser.parse_model(
            os.path.join(
                os.path.realpath(
                    os.path.join(
                        os.path.dirname(__file__),
                        'invalid')),
                'CoCoCmVariableHasRhs.nestml'))
        # assert there are exactly 5 errors
        self.assertEqual(len(Logger.get_all_messages_of_level_and_or_node(
            model.get_neuron_list()[0], LoggingLevel.ERROR)), 5)

    def test_valid_cm_variable_has_rhs(self):
        Logger.set_logging_level(LoggingLevel.INFO)
        model = ModelParser.parse_model(
            os.path.join(
                os.path.realpath(
                    os.path.join(
                        os.path.dirname(__file__),
                        'valid')),
                'CoCoCmVariableHasRhs.nestml'))
        # assert there is exactly 0 errors
        self.assertEqual(len(Logger.get_all_messages_of_level_and_or_node(
            model.get_neuron_list()[0], LoggingLevel.ERROR)), 0)

    # it is currently not enforced for the non-cm parameter block, but cm
    # needs that
    def test_invalid_cm_v_comp_exists(self):
        model = ModelParser.parse_model(
            os.path.join(
                os.path.realpath(
                    os.path.join(
                        os.path.dirname(__file__),
                        'invalid')),
                'CoCoCmVcompExists.nestml'))
        # assert there are exactly 5 errors
        self.assertEqual(len(Logger.get_all_messages_of_level_and_or_node(
            model.get_neuron_list()[0], LoggingLevel.ERROR)), 1)

    def test_valid_cm_v_comp_exists(self):
        Logger.set_logging_level(LoggingLevel.INFO)
        model = ModelParser.parse_model(
            os.path.join(
                os.path.realpath(
                    os.path.join(
                        os.path.dirname(__file__),
                        'valid')),
                'CoCoCmVcompExists.nestml'))
        # assert there is exactly 0 errors
        self.assertEqual(len(Logger.get_all_messages_of_level_and_or_node(
            model.get_neuron_list()[0], LoggingLevel.ERROR)), 0)

    def test_invalid_co_co_priorities_correctly_specified(self):
        """
        """
        Logger.set_logging_level(LoggingLevel.INFO)
        model = ModelParser.parse_model(
            os.path.join(
                os.path.realpath(
                    os.path.join(
                        os.path.dirname(__file__),
                        'invalid')),
                'CoCoPrioritiesCorrectlySpecified.nestml'))
        self.assertEqual(len(Logger.get_all_messages_of_level_and_or_node(
            model.get_synapse_list()[0], LoggingLevel.ERROR)), 1)

    def test_valid_co_co_priorities_correctly_specified(self):
        """
        """
        Logger.set_logging_level(LoggingLevel.INFO)
        model = ModelParser.parse_model(
            os.path.join(
                os.path.realpath(
                    os.path.join(
                        os.path.dirname(__file__),
                        'valid')),
                'CoCoPrioritiesCorrectlySpecified.nestml'))
        self.assertEqual(len(Logger.get_all_messages_of_level_and_or_node(
            model.get_synapse_list()[0], LoggingLevel.ERROR)), 0)

    def test_invalid_co_co_resolution_legally_used(self):
        """
        """
        Logger.set_logging_level(LoggingLevel.INFO)
        model = ModelParser.parse_model(
            os.path.join(
                os.path.realpath(
                    os.path.join(
                        os.path.dirname(__file__),
                        'invalid')),
                'CoCoResolutionLegallyUsed.nestml'))
        self.assertEqual(len(Logger.get_all_messages_of_level_and_or_node(
            model.get_synapse_list()[0], LoggingLevel.ERROR)), 2)

    def test_valid_co_co_resolution_legally_used(self):
        """
        """
        Logger.set_logging_level(LoggingLevel.INFO)
        model = ModelParser.parse_model(
            os.path.join(
                os.path.realpath(
                    os.path.join(
                        os.path.dirname(__file__),
                        'valid')),
                'CoCoResolutionLegallyUsed.nestml'))
        self.assertEqual(len(Logger.get_all_messages_of_level_and_or_node(
            model.get_synapse_list()[0], LoggingLevel.ERROR)), 0)

    def test_valid_co_co_vector_input_port(self):
        Logger.set_logging_level(LoggingLevel.INFO)
        model = ModelParser.parse_model(
            os.path.join(os.path.realpath(os.path.join(os.path.dirname(__file__), 'valid')),
                         'CoCoVectorInputPortSizeAndType.nestml'))
        self.assertEqual(len(
            Logger.get_all_messages_of_level_and_or_node(model.get_neuron_list()[0], LoggingLevel.ERROR)), 0)

    def test_invalid_co_co_vector_input_port(self):
        Logger.set_logging_level(LoggingLevel.INFO)
        model = ModelParser.parse_model(
            os.path.join(os.path.realpath(os.path.join(os.path.dirname(__file__), 'invalid')),
                         'CoCoVectorInputPortSizeAndType.nestml'))
        self.assertEqual(len(
            Logger.get_all_messages_of_level_and_or_node(model.get_neuron_list()[0], LoggingLevel.ERROR)), 2)<|MERGE_RESOLUTION|>--- conflicted
+++ resolved
@@ -589,7 +589,6 @@
     def test_invalid_convolve_correctly_defined(self):
         Logger.set_logging_level(LoggingLevel.INFO)
         model = ModelParser.parse_model(
-<<<<<<< HEAD
             os.path.join(
                 os.path.realpath(
                     os.path.join(
@@ -597,13 +596,7 @@
                         'invalid')),
                 'CoCoConvolveNotCorrectlyProvided.nestml'))
         self.assertEqual(len(Logger.get_all_messages_of_level_and_or_node(
-            model.get_neuron_list()[0], LoggingLevel.ERROR)), 2)
-=======
-            os.path.join(os.path.realpath(os.path.join(os.path.dirname(__file__), 'invalid')),
-                         'CoCoConvolveNotCorrectlyProvided.nestml'))
-        self.assertEqual(len(Logger.get_all_messages_of_level_and_or_node(model.get_neuron_list()[0],
-                                                                          LoggingLevel.ERROR)), 3)
->>>>>>> b10be5f2
+            model.get_neuron_list()[0], LoggingLevel.ERROR)), 3)
 
     def test_valid_convolve_correctly_defined(self):
         Logger.set_logging_level(LoggingLevel.INFO)
@@ -716,7 +709,6 @@
     def test_invalid_convolve_correctly_parameterized(self):
         Logger.set_logging_level(LoggingLevel.INFO)
         model = ModelParser.parse_model(
-<<<<<<< HEAD
             os.path.join(
                 os.path.realpath(
                     os.path.join(
@@ -724,13 +716,7 @@
                         'invalid')),
                 'CoCoConvolveNotCorrectlyParametrized.nestml'))
         self.assertEqual(len(Logger.get_all_messages_of_level_and_or_node(
-            model.get_neuron_list()[0], LoggingLevel.ERROR)), 1)
-=======
-            os.path.join(os.path.realpath(os.path.join(os.path.dirname(__file__), 'invalid')),
-                         'CoCoConvolveNotCorrectlyParametrized.nestml'))
-        self.assertEqual(len(
-            Logger.get_all_messages_of_level_and_or_node(model.get_neuron_list()[0], LoggingLevel.ERROR)), 2)
->>>>>>> b10be5f2
+            model.get_neuron_list()[0], LoggingLevel.ERROR)), 2)
 
     def test_valid_convolve_correctly_parameterized(self):
         Logger.set_logging_level(LoggingLevel.INFO)
