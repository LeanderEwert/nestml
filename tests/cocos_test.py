--- conflicted
+++ resolved
@@ -97,11 +97,7 @@
             os.path.join(os.path.realpath(os.path.join(os.path.dirname(__file__), 'invalid')),
                          'CoCoVariableNotDefined.nestml'))
         self.assertEqual(len(Logger.get_all_messages_of_level_and_or_node(model.get_neuron_list()[0],
-<<<<<<< HEAD
                                                                              LoggingLevel.ERROR)), 7)
-=======
-                                                                          LoggingLevel.ERROR)), 4)
->>>>>>> a1bcb9f7
 
     def test_valid_element_not_defined_in_scope(self):
         Logger.set_logging_level(LoggingLevel.INFO)
