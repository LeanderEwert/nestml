# -*- coding: utf-8 -*-
#
# cocos_test.py
#
# This file is part of NEST.
#
# Copyright (C) 2004 The NEST Initiative
#
# NEST is free software: you can redistribute it and/or modify
# it under the terms of the GNU General Public License as published by
# the Free Software Foundation, either version 2 of the License, or
# (at your option) any later version.
#
# NEST is distributed in the hope that it will be useful,
# but WITHOUT ANY WARRANTY; without even the implied warranty of
# MERCHANTABILITY or FITNESS FOR A PARTICULAR PURPOSE.  See the
# GNU General Public License for more details.
#
# You should have received a copy of the GNU General Public License
# along with NEST.  If not, see <http://www.gnu.org/licenses/>.

from __future__ import print_function

import os
import unittest

from pynestml.utils.ast_source_location import ASTSourceLocation
from pynestml.symbol_table.symbol_table import SymbolTable
from pynestml.symbols.predefined_functions import PredefinedFunctions
from pynestml.symbols.predefined_types import PredefinedTypes
from pynestml.symbols.predefined_units import PredefinedUnits
from pynestml.symbols.predefined_variables import PredefinedVariables
from pynestml.utils.logger import LoggingLevel, Logger
from pynestml.utils.model_parser import ModelParser


class CoCosTest(unittest.TestCase):

    def setUp(self):
        Logger.init_logger(LoggingLevel.INFO)
        SymbolTable.initialize_symbol_table(ASTSourceLocation(start_line=0, start_column=0, end_line=0, end_column=0))
        PredefinedUnits.register_units()
        PredefinedTypes.register_types()
        PredefinedVariables.register_variables()
        PredefinedFunctions.register_functions()

    def test_invalid_element_defined_after_usage(self):
        model = ModelParser.parse_file(
            os.path.join(os.path.realpath(os.path.join(os.path.dirname(__file__), 'invalid')),
                         'CoCoVariableDefinedAfterUsage.nestml'))
        self.assertEqual(len(
            Logger.get_all_messages_of_level_and_or_node(model.get_model_list()[0], LoggingLevel.ERROR)), 1)

    def test_valid_element_defined_after_usage(self):
        Logger.set_logging_level(LoggingLevel.INFO)
        model = ModelParser.parse_file(
            os.path.join(os.path.realpath(os.path.join(os.path.dirname(__file__), 'valid')),
                         'CoCoVariableDefinedAfterUsage.nestml'))
        self.assertEqual(len(
            Logger.get_all_messages_of_level_and_or_node(model.get_model_list()[0], LoggingLevel.ERROR)), 0)

    def test_invalid_element_in_same_line(self):
        Logger.set_logging_level(LoggingLevel.INFO)
        model = ModelParser.parse_file(
            os.path.join(os.path.realpath(os.path.join(os.path.dirname(__file__), 'invalid')),
                         'CoCoElementInSameLine.nestml'))
        self.assertEqual(len(
            Logger.get_all_messages_of_level_and_or_node(model.get_model_list()[0], LoggingLevel.ERROR)), 1)

    def test_valid_element_in_same_line(self):
        Logger.set_logging_level(LoggingLevel.INFO)
        model = ModelParser.parse_file(
            os.path.join(os.path.realpath(os.path.join(os.path.dirname(__file__), 'valid')),
                         'CoCoElementInSameLine.nestml'))
        self.assertEqual(len(
            Logger.get_all_messages_of_level_and_or_node(model.get_model_list()[0], LoggingLevel.ERROR)), 0)

    def test_invalid_integrate_odes_called_if_equations_defined(self):
        Logger.set_logging_level(LoggingLevel.INFO)
        model = ModelParser.parse_file(
            os.path.join(os.path.realpath(os.path.join(os.path.dirname(__file__), 'invalid')),
                         'CoCoIntegrateOdesCalledIfEquationsDefined.nestml'))
        self.assertEqual(len(
            Logger.get_all_messages_of_level_and_or_node(model.get_model_list()[0], LoggingLevel.ERROR)), 1)

    def test_valid_integrate_odes_called_if_equations_defined(self):
        Logger.set_logging_level(LoggingLevel.INFO)
        model = ModelParser.parse_file(
            os.path.join(os.path.realpath(os.path.join(os.path.dirname(__file__), 'valid')),
                         'CoCoIntegrateOdesCalledIfEquationsDefined.nestml'))
        self.assertEqual(len(
            Logger.get_all_messages_of_level_and_or_node(model.get_model_list()[0], LoggingLevel.ERROR)), 0)

    def test_invalid_element_not_defined_in_scope(self):
        Logger.set_logging_level(LoggingLevel.INFO)
        model = ModelParser.parse_file(
            os.path.join(os.path.realpath(os.path.join(os.path.dirname(__file__), 'invalid')),
                         'CoCoVariableNotDefined.nestml'))
        self.assertEqual(len(Logger.get_all_messages_of_level_and_or_node(model.get_model_list()[0],
                                                                          LoggingLevel.ERROR)), 4)

    def test_valid_element_not_defined_in_scope(self):
        Logger.set_logging_level(LoggingLevel.INFO)
        model = ModelParser.parse_file(
            os.path.join(os.path.realpath(os.path.join(os.path.dirname(__file__), 'valid')),
                         'CoCoVariableNotDefined.nestml'))
        self.assertEqual(
            len(Logger.get_all_messages_of_level_and_or_node(model.get_model_list()[0], LoggingLevel.ERROR)),
            0)

    def test_variable_with_same_name_as_unit(self):
        Logger.set_logging_level(LoggingLevel.NO)
        model = ModelParser.parse_file(
            os.path.join(os.path.realpath(os.path.join(os.path.dirname(__file__), 'valid')),
                         'CoCoVariableWithSameNameAsUnit.nestml'))
        self.assertEqual(
            len(Logger.get_all_messages_of_level_and_or_node(model.get_model_list()[0], LoggingLevel.WARNING)),
            3)

    def test_invalid_variable_redeclaration(self):
        Logger.set_logging_level(LoggingLevel.INFO)
        model = ModelParser.parse_file(
            os.path.join(os.path.realpath(os.path.join(os.path.dirname(__file__), 'invalid')),
                         'CoCoVariableRedeclared.nestml'))
        self.assertEqual(len(
            Logger.get_all_messages_of_level_and_or_node(model.get_model_list()[0], LoggingLevel.ERROR)), 1)

    def test_valid_variable_redeclaration(self):
        Logger.set_logging_level(LoggingLevel.INFO)
        model = ModelParser.parse_file(
            os.path.join(os.path.realpath(os.path.join(os.path.dirname(__file__), 'valid')),
                         'CoCoVariableRedeclared.nestml'))
        self.assertEqual(len(
            Logger.get_all_messages_of_level_and_or_node(model.get_model_list()[0], LoggingLevel.ERROR)), 0)

    def test_invalid_each_block_unique(self):
        Logger.set_logging_level(LoggingLevel.INFO)
        model = ModelParser.parse_file(
            os.path.join(os.path.realpath(os.path.join(os.path.dirname(__file__), 'invalid')),
                         'CoCoEachBlockUnique.nestml'))
        self.assertEqual(len(
            Logger.get_all_messages_of_level_and_or_node(model.get_model_list()[0], LoggingLevel.ERROR)), 2)

    def test_valid_each_block_unique(self):
        Logger.set_logging_level(LoggingLevel.INFO)
        model = ModelParser.parse_file(
            os.path.join(os.path.realpath(os.path.join(os.path.dirname(__file__), 'valid')),
                         'CoCoEachBlockUnique.nestml'))
        self.assertEqual(len(
            Logger.get_all_messages_of_level_and_or_node(model.get_model_list()[0], LoggingLevel.ERROR)), 0)

    def test_invalid_function_unique_and_defined(self):
        Logger.set_logging_level(LoggingLevel.INFO)
        model = ModelParser.parse_file(
            os.path.join(os.path.realpath(os.path.join(os.path.dirname(__file__), 'invalid')),
                         'CoCoFunctionNotUnique.nestml'))
        self.assertEqual(
            len(Logger.get_all_messages_of_level_and_or_node(model.get_model_list()[0], LoggingLevel.ERROR)), 4)

    def test_valid_function_unique_and_defined(self):
        Logger.set_logging_level(LoggingLevel.INFO)
        model = ModelParser.parse_file(
            os.path.join(os.path.realpath(os.path.join(os.path.dirname(__file__), 'valid')),
                         'CoCoFunctionNotUnique.nestml'))
        self.assertEqual(
            len(Logger.get_all_messages_of_level_and_or_node(model.get_model_list()[0], LoggingLevel.ERROR)), 0)

    def test_invalid_inline_expressions_have_rhs(self):
        Logger.set_logging_level(LoggingLevel.INFO)
        model = ModelParser.parse_file(
            os.path.join(os.path.realpath(os.path.join(os.path.dirname(__file__), 'invalid')),
                         'CoCoInlineExpressionHasNoRhs.nestml'))
        assert model is None

    def test_valid_inline_expressions_have_rhs(self):
        Logger.set_logging_level(LoggingLevel.INFO)
        model = ModelParser.parse_file(
            os.path.join(os.path.realpath(os.path.join(os.path.dirname(__file__), 'valid')),
                         'CoCoInlineExpressionHasNoRhs.nestml'))
        self.assertEqual(len(
            Logger.get_all_messages_of_level_and_or_node(model.get_model_list()[0], LoggingLevel.ERROR)), 0)

    def test_invalid_inline_expression_has_several_lhs(self):
        Logger.set_logging_level(LoggingLevel.INFO)
        model = ModelParser.parse_file(
            os.path.join(os.path.realpath(os.path.join(os.path.dirname(__file__), 'invalid')),
                         'CoCoInlineExpressionWithSeveralLhs.nestml'))
        assert model is None

    def test_valid_inline_expression_has_several_lhs(self):
        Logger.set_logging_level(LoggingLevel.INFO)
        model = ModelParser.parse_file(
            os.path.join(os.path.realpath(os.path.join(os.path.dirname(__file__), 'valid')),
                         'CoCoInlineExpressionWithSeveralLhs.nestml'))
        self.assertEqual(len(
            Logger.get_all_messages_of_level_and_or_node(model.get_model_list()[0], LoggingLevel.ERROR)), 0)

    def test_invalid_no_values_assigned_to_input_ports(self):
        Logger.set_logging_level(LoggingLevel.INFO)
        model = ModelParser.parse_file(
            os.path.join(os.path.realpath(os.path.join(os.path.dirname(__file__), 'invalid')),
                         'CoCoValueAssignedToInputPort.nestml'))
        self.assertEqual(len(
            Logger.get_all_messages_of_level_and_or_node(model.get_model_list()[0], LoggingLevel.ERROR)), 2)

    def test_valid_no_values_assigned_to_input_ports(self):
        Logger.set_logging_level(LoggingLevel.INFO)
        model = ModelParser.parse_file(
            os.path.join(os.path.realpath(os.path.join(os.path.dirname(__file__), 'valid')),
                         'CoCoValueAssignedToInputPort.nestml'))
        self.assertEqual(len(
            Logger.get_all_messages_of_level_and_or_node(model.get_model_list()[0], LoggingLevel.ERROR)), 0)

    def test_invalid_order_of_equations_correct(self):
        Logger.set_logging_level(LoggingLevel.INFO)
        model = ModelParser.parse_file(
            os.path.join(os.path.realpath(os.path.join(os.path.dirname(__file__), 'invalid')),
                         'CoCoNoOrderOfEquations.nestml'))
        self.assertEqual(len(
            Logger.get_all_messages_of_level_and_or_node(model.get_model_list()[0], LoggingLevel.ERROR)), 2)

    def test_valid_order_of_equations_correct(self):
        Logger.set_logging_level(LoggingLevel.INFO)
        model = ModelParser.parse_file(
            os.path.join(os.path.realpath(os.path.join(os.path.dirname(__file__), 'valid')),
                         'CoCoNoOrderOfEquations.nestml'))
        self.assertEqual(len(
            Logger.get_all_messages_of_level_and_or_node(model.get_model_list()[0], LoggingLevel.ERROR)), 0)

    def test_invalid_numerator_of_unit_one(self):
        Logger.set_logging_level(LoggingLevel.INFO)
        model = ModelParser.parse_file(
            os.path.join(os.path.realpath(os.path.join(os.path.dirname(__file__), 'invalid')),
                         'CoCoUnitNumeratorNotOne.nestml'))
        self.assertEqual(len(Logger.get_all_messages_of_level_and_or_node(model.get_model_list()[0],
                                                                          LoggingLevel.ERROR)), 2)

    def test_valid_numerator_of_unit_one(self):
        Logger.set_logging_level(LoggingLevel.INFO)
        model = ModelParser.parse_file(
            os.path.join(os.path.realpath(os.path.join(os.path.dirname(__file__), 'valid')),
                         'CoCoUnitNumeratorNotOne.nestml'))
        self.assertEqual(len(
            Logger.get_all_messages_of_level_and_or_node(model.get_model_list()[0], LoggingLevel.ERROR)), 0)

    def test_invalid_names_of_neurons_unique(self):
        Logger.init_logger(LoggingLevel.INFO)
        ModelParser.parse_file(
            os.path.join(os.path.realpath(os.path.join(os.path.dirname(__file__), 'invalid')),
                         'CoCoMultipleNeuronsWithEqualName.nestml'))
        self.assertEqual(len(Logger.get_all_messages_of_level_and_or_node(None, LoggingLevel.ERROR)), 1)

    def test_valid_names_of_neurons_unique(self):
        Logger.init_logger(LoggingLevel.INFO)
        ModelParser.parse_file(
            os.path.join(os.path.realpath(os.path.join(os.path.dirname(__file__), 'valid')),
                         'CoCoMultipleNeuronsWithEqualName.nestml'))
        self.assertEqual(len(Logger.get_all_messages_of_level_and_or_node(None, LoggingLevel.ERROR)), 0)

    def test_invalid_no_nest_collision(self):
        Logger.set_logging_level(LoggingLevel.INFO)
        model = ModelParser.parse_file(
            os.path.join(os.path.realpath(os.path.join(os.path.dirname(__file__), 'invalid')),
                         'CoCoNestNamespaceCollision.nestml'))
        self.assertEqual(len(
            Logger.get_all_messages_of_level_and_or_node(model.get_model_list()[0], LoggingLevel.ERROR)), 1)

    def test_valid_no_nest_collision(self):
        Logger.set_logging_level(LoggingLevel.INFO)
        model = ModelParser.parse_file(
            os.path.join(os.path.realpath(os.path.join(os.path.dirname(__file__), 'valid')),
                         'CoCoNestNamespaceCollision.nestml'))
        self.assertEqual(len(
            Logger.get_all_messages_of_level_and_or_node(model.get_model_list()[0], LoggingLevel.ERROR)), 0)

    def test_invalid_redundant_input_port_keywords_detected(self):
        Logger.set_logging_level(LoggingLevel.INFO)
        model = ModelParser.parse_file(
            os.path.join(os.path.realpath(os.path.join(os.path.dirname(__file__), 'invalid')),
                         'CoCoInputPortWithRedundantTypes.nestml'))
        self.assertEqual(len(
            Logger.get_all_messages_of_level_and_or_node(model.get_model_list()[0], LoggingLevel.ERROR)), 1)

    def test_valid_redundant_input_port_keywords_detected(self):
        Logger.set_logging_level(LoggingLevel.INFO)
        model = ModelParser.parse_file(
            os.path.join(os.path.realpath(os.path.join(os.path.dirname(__file__), 'valid')),
                         'CoCoInputPortWithRedundantTypes.nestml'))
        self.assertEqual(len(
            Logger.get_all_messages_of_level_and_or_node(model.get_model_list()[0], LoggingLevel.ERROR)), 0)

    def test_invalid_parameters_assigned_only_in_parameters_block(self):
        Logger.set_logging_level(LoggingLevel.INFO)
        model = ModelParser.parse_file(
            os.path.join(os.path.realpath(os.path.join(os.path.dirname(__file__), 'invalid')),
                         'CoCoParameterAssignedOutsideBlock.nestml'))
        self.assertEqual(len(
            Logger.get_all_messages_of_level_and_or_node(model.get_model_list()[0], LoggingLevel.ERROR)), 1)

    def test_valid_parameters_assigned_only_in_parameters_block(self):
        Logger.set_logging_level(LoggingLevel.INFO)
        model = ModelParser.parse_file(
            os.path.join(os.path.realpath(os.path.join(os.path.dirname(__file__), 'valid')),
                         'CoCoParameterAssignedOutsideBlock.nestml'))
        self.assertEqual(len(
            Logger.get_all_messages_of_level_and_or_node(model.get_model_list()[0], LoggingLevel.ERROR)), 0)

    def test_invalid_continuous_input_ports_not_specified_with_keywords(self):
        Logger.set_logging_level(LoggingLevel.INFO)
        model = ModelParser.parse_file(
            os.path.join(os.path.realpath(os.path.join(os.path.dirname(__file__), 'invalid')),
                         'CoCoContinuousInputPortQualifierSpecified.nestml'))
        self.assertEqual(len(
            Logger.get_all_messages_of_level_and_or_node(model.get_model_list()[0], LoggingLevel.ERROR)), 1)

    def test_valid_continuous_input_ports_not_specified(self):
        Logger.set_logging_level(LoggingLevel.INFO)
        model = ModelParser.parse_file(
            os.path.join(os.path.realpath(os.path.join(os.path.dirname(__file__), 'valid')),
                         'CoCoContinuousInputPortQualifierSpecified.nestml'))
        self.assertEqual(len(
            Logger.get_all_messages_of_level_and_or_node(model.get_model_list()[0], LoggingLevel.ERROR)), 0)

    def test_invalid_spike_input_port_without_datatype(self):
        Logger.set_logging_level(LoggingLevel.INFO)
        model = ModelParser.parse_file(
            os.path.join(os.path.realpath(os.path.join(os.path.dirname(__file__), 'invalid')),
                         'CoCoSpikeInputPortWithoutType.nestml'))
        self.assertEqual(len(
            Logger.get_all_messages_of_level_and_or_node(model.get_model_list()[0], LoggingLevel.ERROR)), 2)

    def test_valid_spike_input_port_without_datatype(self):
        Logger.set_logging_level(LoggingLevel.INFO)
        model = ModelParser.parse_file(
            os.path.join(os.path.realpath(os.path.join(os.path.dirname(__file__), 'valid')),
                         'CoCoSpikeInputPortWithoutType.nestml'))
        self.assertEqual(len(
            Logger.get_all_messages_of_level_and_or_node(model.get_model_list()[0], LoggingLevel.ERROR)), 0)

    def test_invalid_function_with_wrong_arg_number_detected(self):
        Logger.set_logging_level(LoggingLevel.INFO)
        model = ModelParser.parse_file(
            os.path.join(os.path.realpath(os.path.join(os.path.dirname(__file__), 'invalid')),
                         'CoCoFunctionCallNotConsistentWrongArgNumber.nestml'))
        self.assertEqual(len(
            Logger.get_all_messages_of_level_and_or_node(model.get_model_list()[0], LoggingLevel.ERROR)), 1)

    def test_valid_function_with_wrong_arg_number_detected(self):
        Logger.set_logging_level(LoggingLevel.INFO)
        model = ModelParser.parse_file(
            os.path.join(os.path.realpath(os.path.join(os.path.dirname(__file__), 'valid')),
                         'CoCoFunctionCallNotConsistentWrongArgNumber.nestml'))
        self.assertEqual(len(
            Logger.get_all_messages_of_level_and_or_node(model.get_model_list()[0], LoggingLevel.ERROR)), 0)

    def test_invalid_init_values_have_rhs_and_ode(self):
        Logger.set_logging_level(LoggingLevel.INFO)
        model = ModelParser.parse_file(
            os.path.join(os.path.realpath(os.path.join(os.path.dirname(__file__), 'invalid')),
                         'CoCoInitValuesWithoutOde.nestml'))
        self.assertEqual(len(
            Logger.get_all_messages_of_level_and_or_node(model.get_model_list()[0], LoggingLevel.WARNING)), 2)

    def test_valid_init_values_have_rhs_and_ode(self):
        Logger.set_logging_level(LoggingLevel.INFO)
        model = ModelParser.parse_file(
            os.path.join(os.path.realpath(os.path.join(os.path.dirname(__file__), 'valid')),
                         'CoCoInitValuesWithoutOde.nestml'))
        self.assertEqual(len(
            Logger.get_all_messages_of_level_and_or_node(model.get_model_list()[0], LoggingLevel.WARNING)), 2)

    def test_invalid_incorrect_return_stmt_detected(self):
        Logger.set_logging_level(LoggingLevel.INFO)
        model = ModelParser.parse_file(
            os.path.join(os.path.realpath(os.path.join(os.path.dirname(__file__), 'invalid')),
                         'CoCoIncorrectReturnStatement.nestml'))
        self.assertEqual(len(
            Logger.get_all_messages_of_level_and_or_node(model.get_model_list()[0], LoggingLevel.ERROR)), 4)

    def test_valid_incorrect_return_stmt_detected(self):
        Logger.set_logging_level(LoggingLevel.INFO)
        model = ModelParser.parse_file(
            os.path.join(os.path.realpath(os.path.join(os.path.dirname(__file__), 'valid')),
                         'CoCoIncorrectReturnStatement.nestml'))
        self.assertEqual(len(
            Logger.get_all_messages_of_level_and_or_node(model.get_model_list()[0], LoggingLevel.ERROR)), 0)

    def test_invalid_ode_vars_outside_init_block_detected(self):
        Logger.set_logging_level(LoggingLevel.INFO)
        model = ModelParser.parse_file(
            os.path.join(os.path.realpath(os.path.join(os.path.dirname(__file__), 'invalid')),
                         'CoCoOdeVarNotInInitialValues.nestml'))
        self.assertEqual(len(
            Logger.get_all_messages_of_level_and_or_node(model.get_model_list()[0], LoggingLevel.ERROR)), 1)

    def test_valid_ode_vars_outside_init_block_detected(self):
        Logger.set_logging_level(LoggingLevel.INFO)
        model = ModelParser.parse_file(
            os.path.join(os.path.realpath(os.path.join(os.path.dirname(__file__), 'valid')),
                         'CoCoOdeVarNotInInitialValues.nestml'))
        self.assertEqual(len(
            Logger.get_all_messages_of_level_and_or_node(model.get_model_list()[0], LoggingLevel.ERROR)), 0)

    def test_invalid_convolve_correctly_defined(self):
        Logger.set_logging_level(LoggingLevel.INFO)
        model = ModelParser.parse_file(
            os.path.join(os.path.realpath(os.path.join(os.path.dirname(__file__), 'invalid')),
                         'CoCoConvolveNotCorrectlyProvided.nestml'))
<<<<<<< HEAD
        self.assertEqual(len(Logger.get_all_messages_of_level_and_or_node(model.get_model_list()[0],
                                                                          LoggingLevel.ERROR)), 2)
=======
        self.assertEqual(len(Logger.get_all_messages_of_level_and_or_node(model.get_neuron_list()[0],
                                                                          LoggingLevel.ERROR)), 3)
>>>>>>> b10be5f2

    def test_valid_convolve_correctly_defined(self):
        Logger.set_logging_level(LoggingLevel.INFO)
        model = ModelParser.parse_file(
            os.path.join(os.path.realpath(os.path.join(os.path.dirname(__file__), 'valid')),
                         'CoCoConvolveNotCorrectlyProvided.nestml'))
        self.assertEqual(len(
            Logger.get_all_messages_of_level_and_or_node(model.get_model_list()[0], LoggingLevel.ERROR)), 0)

    def test_invalid_vector_in_non_vector_declaration_detected(self):
        Logger.set_logging_level(LoggingLevel.INFO)
        model = ModelParser.parse_file(
            os.path.join(os.path.realpath(os.path.join(os.path.dirname(__file__), 'invalid')),
                         'CoCoVectorInNonVectorDeclaration.nestml'))
        self.assertEqual(len(
            Logger.get_all_messages_of_level_and_or_node(model.get_model_list()[0], LoggingLevel.ERROR)), 1)

    def test_valid_vector_in_non_vector_declaration_detected(self):
        Logger.set_logging_level(LoggingLevel.INFO)
        model = ModelParser.parse_file(
            os.path.join(os.path.realpath(os.path.join(os.path.dirname(__file__), 'valid')),
                         'CoCoVectorInNonVectorDeclaration.nestml'))
        self.assertEqual(len(
            Logger.get_all_messages_of_level_and_or_node(model.get_model_list()[0], LoggingLevel.ERROR)), 0)

    def test_invalid_vector_parameter_declaration(self):
        Logger.set_logging_level(LoggingLevel.INFO)
        model = ModelParser.parse_file(
            os.path.join(os.path.realpath(os.path.join(os.path.dirname(__file__), 'invalid')),
                         'CoCoVectorParameterDeclaration.nestml'))
        self.assertEqual(len(
            Logger.get_all_messages_of_level_and_or_node(model.get_model_list()[0], LoggingLevel.ERROR)), 1)

    def test_valid_vector_parameter_declaration(self):
        Logger.set_logging_level(LoggingLevel.INFO)
        model = ModelParser.parse_file(
            os.path.join(os.path.realpath(os.path.join(os.path.dirname(__file__), 'valid')),
                         'CoCoVectorParameterDeclaration.nestml'))
        self.assertEqual(len(
            Logger.get_all_messages_of_level_and_or_node(model.get_model_list()[0], LoggingLevel.ERROR)), 0)

    def test_invalid_vector_parameter_type(self):
        Logger.set_logging_level(LoggingLevel.INFO)
        model = ModelParser.parse_file(
            os.path.join(os.path.realpath(os.path.join(os.path.dirname(__file__), 'invalid')),
                         'CoCoVectorParameterType.nestml'))
        self.assertEqual(len(
            Logger.get_all_messages_of_level_and_or_node(model.get_model_list()[0], LoggingLevel.ERROR)), 3)

    def test_valid_vector_parameter_type(self):
        Logger.set_logging_level(LoggingLevel.INFO)
        model = ModelParser.parse_file(
            os.path.join(os.path.realpath(os.path.join(os.path.dirname(__file__), 'valid')),
                         'CoCoVectorParameterType.nestml'))
        self.assertEqual(len(
            Logger.get_all_messages_of_level_and_or_node(model.get_model_list()[0], LoggingLevel.ERROR)), 0)

    def test_invalid_vector_parameter_size(self):
        Logger.set_logging_level(LoggingLevel.INFO)
        model = ModelParser.parse_file(
            os.path.join(os.path.realpath(os.path.join(os.path.dirname(__file__), 'invalid')),
                         'CoCoVectorDeclarationSize.nestml'))
        self.assertEqual(len(
            Logger.get_all_messages_of_level_and_or_node(model.get_model_list()[0], LoggingLevel.ERROR)), 2)

    def test_valid_vector_parameter_size(self):
        Logger.set_logging_level(LoggingLevel.INFO)
        model = ModelParser.parse_file(
            os.path.join(os.path.realpath(os.path.join(os.path.dirname(__file__), 'valid')),
                         'CoCoVectorDeclarationSize.nestml'))
        self.assertEqual(len(
            Logger.get_all_messages_of_level_and_or_node(model.get_model_list()[0], LoggingLevel.ERROR)), 0)

    def test_invalid_convolve_correctly_parameterized(self):
        Logger.set_logging_level(LoggingLevel.INFO)
        model = ModelParser.parse_file(
            os.path.join(os.path.realpath(os.path.join(os.path.dirname(__file__), 'invalid')),
                         'CoCoConvolveNotCorrectlyParametrized.nestml'))
        self.assertEqual(len(
<<<<<<< HEAD
            Logger.get_all_messages_of_level_and_or_node(model.get_model_list()[0], LoggingLevel.ERROR)), 1)
=======
            Logger.get_all_messages_of_level_and_or_node(model.get_neuron_list()[0], LoggingLevel.ERROR)), 2)
>>>>>>> b10be5f2

    def test_valid_convolve_correctly_parameterized(self):
        Logger.set_logging_level(LoggingLevel.INFO)
        model = ModelParser.parse_file(
            os.path.join(os.path.realpath(os.path.join(os.path.dirname(__file__), 'valid')),
                         'CoCoConvolveNotCorrectlyParametrized.nestml'))
        self.assertEqual(len(Logger.get_all_messages_of_level_and_or_node(model.get_model_list()[0],
                                                                          LoggingLevel.ERROR)), 0)

    def test_invalid_invariant_correctly_typed(self):
        Logger.set_logging_level(LoggingLevel.INFO)
        model = ModelParser.parse_file(
            os.path.join(os.path.realpath(os.path.join(os.path.dirname(__file__), 'invalid')),
                         'CoCoInvariantNotBool.nestml'))
        self.assertEqual(len(
            Logger.get_all_messages_of_level_and_or_node(model.get_model_list()[0], LoggingLevel.ERROR)), 1)

    def test_valid_invariant_correctly_typed(self):
        Logger.set_logging_level(LoggingLevel.INFO)
        model = ModelParser.parse_file(
            os.path.join(os.path.realpath(os.path.join(os.path.dirname(__file__), 'valid')),
                         'CoCoInvariantNotBool.nestml'))
        self.assertEqual(len(
            Logger.get_all_messages_of_level_and_or_node(model.get_model_list()[0], LoggingLevel.ERROR)), 0)

    def test_invalid_expression_correctly_typed(self):
        Logger.set_logging_level(LoggingLevel.INFO)
        model = ModelParser.parse_file(
            os.path.join(os.path.realpath(os.path.join(os.path.dirname(__file__), 'invalid')),
                         'CoCoIllegalExpression.nestml'))
        self.assertEqual(len(Logger.get_all_messages_of_level_and_or_node(model.get_model_list()[0],
                                                                          LoggingLevel.ERROR)), 6)

    def test_valid_expression_correctly_typed(self):
        Logger.set_logging_level(LoggingLevel.INFO)
        model = ModelParser.parse_file(
            os.path.join(os.path.realpath(os.path.join(os.path.dirname(__file__), 'valid')),
                         'CoCoIllegalExpression.nestml'))
        self.assertEqual(len(
            Logger.get_all_messages_of_level_and_or_node(model.get_model_list()[0], LoggingLevel.ERROR)), 0)

    def test_invalid_compound_expression_correctly_typed(self):
        Logger.set_logging_level(LoggingLevel.INFO)
        model = ModelParser.parse_file(
            os.path.join(os.path.realpath(os.path.join(os.path.dirname(__file__), 'invalid')),
                         'CompoundOperatorWithDifferentButCompatibleUnits.nestml'))
        self.assertEqual(len(
            Logger.get_all_messages_of_level_and_or_node(model.get_model_list()[0], LoggingLevel.ERROR)), 5)

    def test_valid_compound_expression_correctly_typed(self):
        Logger.set_logging_level(LoggingLevel.INFO)
        model = ModelParser.parse_file(
            os.path.join(os.path.realpath(os.path.join(os.path.dirname(__file__), 'valid')),
                         'CompoundOperatorWithDifferentButCompatibleUnits.nestml'))
        self.assertEqual(len(
            Logger.get_all_messages_of_level_and_or_node(model.get_model_list()[0], LoggingLevel.ERROR)), 0)

    def test_invalid_ode_correctly_typed(self):
        Logger.set_logging_level(LoggingLevel.INFO)
        model = ModelParser.parse_file(
            os.path.join(os.path.realpath(os.path.join(os.path.dirname(__file__), 'invalid')),
                         'CoCoOdeIncorrectlyTyped.nestml'))
        self.assertTrue(len(Logger.get_all_messages_of_level_and_or_node(model.get_model_list()[0],
                                                                         LoggingLevel.ERROR)) > 0)

    def test_valid_ode_correctly_typed(self):
        Logger.set_logging_level(LoggingLevel.INFO)
        model = ModelParser.parse_file(
            os.path.join(os.path.realpath(os.path.join(os.path.dirname(__file__), 'valid')),
                         'CoCoOdeCorrectlyTyped.nestml'))
        self.assertEqual(len(
            Logger.get_all_messages_of_level_and_or_node(model.get_model_list()[0], LoggingLevel.ERROR)), 0)

    def test_invalid_output_block_defined_if_emit_call(self):
        """test that an error is raised when the emit_spike() function is called by the neuron, but an output block is not defined"""
        Logger.set_logging_level(LoggingLevel.INFO)
        model = ModelParser.parse_file(
            os.path.join(os.path.realpath(os.path.join(os.path.dirname(__file__), 'invalid')),
                         'CoCoOutputPortDefinedIfEmitCall.nestml'))
        self.assertTrue(len(Logger.get_all_messages_of_level_and_or_node(model.get_model_list()[0],
                                                                         LoggingLevel.ERROR)) > 0)

    def test_invalid_output_port_defined_if_emit_call(self):
        """test that an error is raised when the emit_spike() function is called by the neuron, but a spiking output port is not defined"""
        Logger.set_logging_level(LoggingLevel.INFO)
        model = ModelParser.parse_file(
            os.path.join(os.path.realpath(os.path.join(os.path.dirname(__file__), 'invalid')),
                         'CoCoOutputPortDefinedIfEmitCall-2.nestml'))
        self.assertTrue(len(Logger.get_all_messages_of_level_and_or_node(model.get_model_list()[0],
                                                                         LoggingLevel.ERROR)) > 0)

    def test_valid_output_port_defined_if_emit_call(self):
        """test that no error is raised when the output block is missing, but not emit_spike() functions are called"""
        Logger.set_logging_level(LoggingLevel.INFO)
        model = ModelParser.parse_file(
            os.path.join(os.path.realpath(os.path.join(os.path.dirname(__file__), 'valid')),
                         'CoCoOutputPortDefinedIfEmitCall.nestml'))
        self.assertEqual(len(
            Logger.get_all_messages_of_level_and_or_node(model.get_model_list()[0], LoggingLevel.ERROR)), 0)

    def test_valid_coco_kernel_type(self):
        """
        Test the functionality of CoCoKernelType.
        """
        Logger.set_logging_level(LoggingLevel.INFO)
        model = ModelParser.parse_file(
            os.path.join(os.path.realpath(os.path.join(os.path.dirname(__file__), 'valid')),
                         'CoCoKernelType.nestml'))
        self.assertEqual(len(
            Logger.get_all_messages_of_level_and_or_node(model.get_model_list()[0], LoggingLevel.ERROR)), 0)

    def test_invalid_coco_kernel_type(self):
        """
        Test the functionality of CoCoKernelType.
        """
        Logger.set_logging_level(LoggingLevel.INFO)
        model = ModelParser.parse_file(
            os.path.join(os.path.realpath(os.path.join(os.path.dirname(__file__), 'invalid')),
                         'CoCoKernelType.nestml'))
        self.assertEqual(len(
            Logger.get_all_messages_of_level_and_or_node(model.get_model_list()[0], LoggingLevel.ERROR)), 1)

    def test_invalid_coco_kernel_type_initial_values(self):
        """
        Test the functionality of CoCoKernelType.
        """
        Logger.set_logging_level(LoggingLevel.INFO)
        model = ModelParser.parse_file(
            os.path.join(os.path.realpath(os.path.join(os.path.dirname(__file__), 'invalid')),
                         'CoCoKernelTypeInitialValues.nestml'))
        self.assertEqual(len(
            Logger.get_all_messages_of_level_and_or_node(model.get_model_list()[0], LoggingLevel.ERROR)), 4)

    def test_valid_coco_state_variables_initialized(self):
        """
        Test that the CoCo condition is applicable for all the variables in the state block initialized with a value
        """
        Logger.set_logging_level(LoggingLevel.INFO)
        model = ModelParser.parse_file(
            os.path.join(os.path.realpath(os.path.join(os.path.dirname(__file__), 'valid')),
                         'CoCoStateVariablesInitialized.nestml'))
        self.assertEqual(len(
            Logger.get_all_messages_of_level_and_or_node(model.get_model_list()[0], LoggingLevel.ERROR)), 0)

    def test_invalid_coco_state_variables_initialized(self):
        """
        Test that the CoCo condition is applicable for all the variables in the state block not initialized
        """
        Logger.set_logging_level(LoggingLevel.INFO)
        model = ModelParser.parse_file(
            os.path.join(os.path.realpath(os.path.join(os.path.dirname(__file__), 'invalid')),
                         'CoCoStateVariablesInitialized.nestml'))
        self.assertEqual(len(
            Logger.get_all_messages_of_level_and_or_node(model.get_model_list()[0], LoggingLevel.ERROR)), 2)

    def test_invalid_co_co_priorities_correctly_specified(self):
        """
        """
        Logger.set_logging_level(LoggingLevel.INFO)
        model = ModelParser.parse_file(
            os.path.join(os.path.realpath(os.path.join(os.path.dirname(__file__), 'invalid')),
                         'CoCoPrioritiesCorrectlySpecified.nestml'))
        self.assertEqual(len(
            Logger.get_all_messages_of_level_and_or_node(model.get_model_list()[0], LoggingLevel.ERROR)), 1)

    def test_valid_co_co_priorities_correctly_specified(self):
        """
        """
        Logger.set_logging_level(LoggingLevel.INFO)
        model = ModelParser.parse_file(
            os.path.join(os.path.realpath(os.path.join(os.path.dirname(__file__), 'valid')),
                         'CoCoPrioritiesCorrectlySpecified.nestml'))
        self.assertEqual(len(
            Logger.get_all_messages_of_level_and_or_node(model.get_model_list()[0], LoggingLevel.ERROR)), 0)

    def test_invalid_co_co_resolution_legally_used(self):
        """
        """
        Logger.set_logging_level(LoggingLevel.INFO)
        model = ModelParser.parse_file(
            os.path.join(os.path.realpath(os.path.join(os.path.dirname(__file__), 'invalid')),
                         'CoCoResolutionLegallyUsed.nestml'))
        self.assertEqual(len(
            Logger.get_all_messages_of_level_and_or_node(model.get_model_list()[0], LoggingLevel.ERROR)), 2)

    def test_valid_co_co_resolution_legally_used(self):
        """
        """
        Logger.set_logging_level(LoggingLevel.INFO)
        model = ModelParser.parse_file(
            os.path.join(os.path.realpath(os.path.join(os.path.dirname(__file__), 'valid')),
                         'CoCoResolutionLegallyUsed.nestml'))
        self.assertEqual(len(
            Logger.get_all_messages_of_level_and_or_node(model.get_model_list()[0], LoggingLevel.ERROR)), 0)

    def test_valid_co_co_vector_input_port(self):
        Logger.set_logging_level(LoggingLevel.INFO)
        model = ModelParser.parse_file(
            os.path.join(os.path.realpath(os.path.join(os.path.dirname(__file__), 'valid')),
                         'CoCoVectorInputPortSizeAndType.nestml'))
        self.assertEqual(len(
            Logger.get_all_messages_of_level_and_or_node(model.get_model_list()[0], LoggingLevel.ERROR)), 0)

    def test_invalid_co_co_vector_input_port(self):
        Logger.set_logging_level(LoggingLevel.INFO)
        model = ModelParser.parse_file(
            os.path.join(os.path.realpath(os.path.join(os.path.dirname(__file__), 'invalid')),
                         'CoCoVectorInputPortSizeAndType.nestml'))
        self.assertEqual(len(
            Logger.get_all_messages_of_level_and_or_node(model.get_model_list()[0], LoggingLevel.ERROR)), 2)<|MERGE_RESOLUTION|>--- conflicted
+++ resolved
@@ -406,13 +406,8 @@
         model = ModelParser.parse_file(
             os.path.join(os.path.realpath(os.path.join(os.path.dirname(__file__), 'invalid')),
                          'CoCoConvolveNotCorrectlyProvided.nestml'))
-<<<<<<< HEAD
         self.assertEqual(len(Logger.get_all_messages_of_level_and_or_node(model.get_model_list()[0],
-                                                                          LoggingLevel.ERROR)), 2)
-=======
-        self.assertEqual(len(Logger.get_all_messages_of_level_and_or_node(model.get_neuron_list()[0],
                                                                           LoggingLevel.ERROR)), 3)
->>>>>>> b10be5f2
 
     def test_valid_convolve_correctly_defined(self):
         Logger.set_logging_level(LoggingLevel.INFO)
@@ -492,11 +487,7 @@
             os.path.join(os.path.realpath(os.path.join(os.path.dirname(__file__), 'invalid')),
                          'CoCoConvolveNotCorrectlyParametrized.nestml'))
         self.assertEqual(len(
-<<<<<<< HEAD
-            Logger.get_all_messages_of_level_and_or_node(model.get_model_list()[0], LoggingLevel.ERROR)), 1)
-=======
-            Logger.get_all_messages_of_level_and_or_node(model.get_neuron_list()[0], LoggingLevel.ERROR)), 2)
->>>>>>> b10be5f2
+            Logger.get_all_messages_of_level_and_or_node(model.get_model_list()[0], LoggingLevel.ERROR)), 2)
 
     def test_valid_convolve_correctly_parameterized(self):
         Logger.set_logging_level(LoggingLevel.INFO)
