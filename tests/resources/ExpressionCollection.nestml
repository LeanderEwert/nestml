/*
 *
 *  ExpressionCollection.nestml
 *
 *  This file is part of NEST.
 *
 *  Copyright (C) 2004 The NEST Initiative
 *
 *  NEST is free software: you can redistribute it and/or modify
 *  it under the terms of the GNU General Public License as published by
 *  the Free Software Foundation, either version 2 of the License, or
 *  (at your option) any later version.
 *
 *  NEST is distributed in the hope that it will be useful,
 *  but WITHOUT ANY WARRANTY; without even the implied warranty of
 *  MERCHANTABILITY or FITNESS FOR A PARTICULAR PURPOSE.  See the
 *  GNU General Public License for more details.
 *
 *  You should have received a copy of the GNU General Public License
 *  along with NEST.  If not, see <http://www.gnu.org/licenses/>.
 *
 *
 * This test neuron is used to test if parsing of expression works as required.
 * For more details see ExpressionParserTest.py. It is used to test the following part of the grammar:
 * expression : leftParentheses='(' term=expression rightParentheses=')'
         | <assoc=right> left=expression powOp='**' right=expression
         | unaryOperator term=expression
         | left=expression (timesOp='*' | divOp='/' | moduloOp='%') right=expression
         | left=expression (plusOp='+'  | minusOp='-') right=expression
         | left=expression bitOperator right=expression
         | left=expression comparisonOperator right=expression
         | logicalNot='not' term=expression
         | left=expression logicalOperator right=expression
         | condition=expression '?' ifTrue=expression ':' ifNot=expression
         | simpleExpression
         ;
 * and the respective sub-rules.
*/

neuron ExpressionCollection:
    update:
        #neuron aeif_cond_alpha_neuron
        testA ms**2 = 1
        testB 1/ms = 12
        testC ms**-2 = 1
        test0 = E_L
        test1 = 0pA
        test2 = min(V_m, V_peak)
        test3 = (e/tau_syn_in) * t * exp(-t/tau_syn_in)
        test4 = (e/tau_syn_ex) * t * exp(-t/tau_syn_ex)
        test5 = (V_bounded-V_th)/Delta_T
        test6 = g_L*Delta_T*exp(exp_arg)
        test7 = convolve(g_ex, spikesExc) * ( V_bounded - E_ex )
        test8 = convolve(g_in, spikesInh) * ( V_bounded - E_in )
        test9 = ( -g_L*( V_bounded - E_L ) + I_spike - I_syn_exc - I_syn_inh - w + I_e + I_stim ) / C_m
        test10 = (a*(V_m - E_L) - w)/tau_w
        test11 = 281.0pF       ## Membrane Capacitance in pF
        test12 = 0.0ms         ## Refractory period in ms
        test13 = -60.0mV     ## Reset Potential in mV
        test14 = 30.0nS          ## Leak Conductance in nS
        test15 = -70.6mV         ## Leak reversal Potential (aka resting potential) in mV
        test16 = 0pA
        test17 = nS * e / tau_syn_ex
        test18 = nS * e / tau_syn_in
        test19 = steps(t_ref)
        test20 = r > 0
        test21 = V_m >= V_peak
        #neuron aeif_cond_exp_neuron
        test22 = E_L  # Membrane potential
        test23= 0 pA    # Spike-adaptation current
        test24 = min(V_m, V_peak)
        test25 = exp(-1/tau_syn_in*t)
        test26 = exp(-1/tau_syn_ex*t)
        test27 = (V_bounded-V_th)/Delta_T
        test28 = g_L*Delta_T*exp(exp_arg)
        test29 = convolve(g_ex, spikeExc) * ( V_bounded - E_ex )
        test30 = convolve(g_in, spikeInh) * ( V_bounded - E_in )
        test31 = ( -g_L*( V_bounded - E_L ) + I_spike - I_syn_exc - I_syn_inh - w + I_e + I_stim ) / C_m
        test32  = (a*(V_bounded - E_L) - w)/tau_w
        test33 = 281.0pF     # Membrane Capacitance in pF
        test34 = 0.0ms       # Refractory period in ms
        test35 = -60.0mV   # Reset Potential in mV
        test36 = 30.0nS        # Leak Conductance in nS
        test37 = -70.6mV       # Leak reversal Potential (aka resting potential) in mV
        test38 = 0pA           # Constant Current in pA
        test39 = 4nS             # Subthreshold adaptation.
        test40 = 80.5pA          # Spike-trigg_exred adaptation.
        test41 = 2.0mV     # Slope factor
        test42 = 144.0ms     # Adaptation time constant in
        test43 = -50.4mV      # Threshold Potential
        test44 = 0mV        # Spike detection threshold in mV.
        test45 = 0mV            # Excitatory reversal Potential in mV
        test46 = 0.2ms    # Synaptic Time Constant Excitatory Synapse in ms
        test47 = -85.0mV        # Inhibitory reversal Potential in mV
        test48 = 2.0ms    # Synaptic Time Constant for Inhibitory Synapse in ms
        test49 = 0pA
        test50 = steps(t_ref)
        test51 = r > 0 # refractory
        test52 = V_reset # clamp potential
        test53 = V_m >= V_peak # threshold crossing detection
        test54 = RefractoryCounts + 1
        test55 = V_reset # clamp potential
        test56 += b
        test57 = emit_spike()
        test58 = min(V_m, V_peak) # prevent exponential divergence
        test59' = -g_in/tau_syn_in
        test60 = -g_ex/tau_syn_ex
        test61 = (V_bounded-V_th)/Delta_T
        test62 = g_L*Delta_T*exp(exp_arg)
        test63 = convolve(g_ex, spikeExc) * ( V_bounded - E_ex )
        test64 = convolve(g_in, spikeInh) * ( V_bounded - E_in )
<<<<<<< HEAD
        test65 = ( -g_L*( V_bounded - E_L ) + I_spike - I_syn_exc - I_syn_inh - w + I_e + currents ) / C_m
=======
        test65 = ( -g_L*( V_bounded - E_L ) + I_spike - I_syn_exc - I_syn_inh - w + I_e + I_stim ) / C_m
>>>>>>> 9b2f1fde
        test66 = (a*(V_bounded - E_L) - w)/tau_w
        test67 += spikeExc * nS
        test68 += spikeInh * nS
        #hh_cond_exp_traub_neuron
        test69 mV = E_L #  Membrane potential
        test70 = 0nS # Inhibitory synaptic conductance
        test71 1/ms = 0.032/(ms* mV ) * ( 15. mV - V_m) / ( exp( ( 15. mV - V_m) / 5. mV ) - 1. )
        inline test72 1/ms = 0.5 /ms * exp( ( 10. mV - V_m ) / 40. mV )
        inline test73 1/ms = 0.32/(ms* mV ) * ( 13. mV - V_m) / ( exp( ( 13. mV - V_m) / 4. mV ) - 1. )
        inline test74 1/ms = 0.28/(ms* mV ) * ( V_m  - 40. mV ) / ( exp( ( V_m - 40. mV ) / 5. mV ) - 1. )
        inline test75 1/ms = 0.128/ms * exp( ( 17. mV - V_m) / 18. mV )
        inline test76 1/ms = ( 4. / ( 1. + exp( ( 40. mV - V_m ) / 5. mV) ) ) / ms
        test77 real =  alpha_m_init / ( alpha_m_init + beta_m_init )
        test78 real = alpha_h_init / ( alpha_h_init + beta_h_init )
        test78 real =  alpha_n_init / ( alpha_n_init + beta_n_init )
        inline I_Na  pA = g_Na * Act_m * Act_m * Act_m * Act_h * ( V_m - E_Na )
        inline I_K   pA  = g_K * Inact_n * Inact_n * Inact_n * Inact_n * ( V_m - E_K )
        inline I_L   pA = g_L * ( V_m - E_L )
        inline I_syn_exc pA = convolve(g_ex, spikeExc) * ( V_m - E_ex )
        inline I_syn_inh pA = convolve(g_in, spikeInh) * ( V_m - E_in )
<<<<<<< HEAD
        V_m' =( -I_Na - I_K - I_L - I_syn_exc - I_syn_inh + currents + I_e ) / C_m
=======
        V_m' =( -I_Na - I_K - I_L - I_syn_exc - I_syn_inh + I_e + I_stim ) / C_m
>>>>>>> 9b2f1fde
        # channel dynamics
        inline V_rel mV = V_m - V_T
        inline alpha_n 1/ms = 0.032/(ms* mV ) * ( 15. mV - V_rel) / ( exp( ( 15. mV - V_rel) / 5. mV ) - 1. )
        inline beta_n 1/ms = 0.5 /ms * exp( ( 10. mV - V_rel ) / 40. mV )
        inline alpha_m 1/ms = 0.32/(ms* mV ) * ( 13. mV - V_rel) / ( exp( ( 13. mV - V_rel) / 4. mV ) - 1. )
        inline beta_m 1/ms = 0.28/(ms* mV ) * ( V_rel  - 40. mV ) / ( exp( ( V_rel - 40. mV ) / 5. mV ) - 1. )
        inline alpha_h 1/ms = 0.128/ms * exp( ( 17. mV - V_rel) / 18. mV )
        inline beta_h 1/ms = ( 4. / ( 1. + exp( ( 40. mV - V_rel ) / 5. mV) ) ) / ms
        Act_m' = ( alpha_m - ( alpha_m + beta_m ) * Act_m )
        Act_h' = ( alpha_h - ( alpha_h + beta_h ) * Act_h )
        Inact_n' = ( alpha_n - ( alpha_n + beta_n ) * Inact_n )
        # synapses: exponential conductance
        g_ex' = -g_ex / tau_syn_ex
        g_in' = -g_in / tau_syn_in
        g_Na nS = 20000.0nS       # Threshold Potential in mV
        g_K nS = 6000.0nS         # K Conductance
        g_L nS = 10nS             # Leak Conductance
        C_m pF = 200.0pF          # Membrane Capacitance in pF
        E_Na mV = 50mV            # Reversal potentials
        E_K mV = -90.mV           # Potassium reversal potential
        E_L mV = -60.mV           # Leak reversal Potential (aka resting potential) in mV
        V_T mV = -63.0mV          # Voltage offset that controls dynamics. For default
                                  # parameters, V_T = -63mV results in a threshold around -50mV.
        tau_syn_ex ms = 5.0ms     # Synaptic Time Constant Excitatory Synapse in ms
        tau_syn_in ms = 10.0ms    # Synaptic Time Constant for Inhibitory Synapse in ms
        I_e pA = 0pA              # Constant Current in pA
        E_ex mV = 0.0 mV          # Excitatory synaptic reversal potential
        E_in mV = -80.0mV         # Inhibitory synaptic reversal potential
        RefractoryCounts integer = 20
        g_ex += spikeExc * nS
        g_in += spikeInh * nS
        test79 = V_m > V_T + 30mV and U_old > V_m
        V_m mV = E_L #  Membrane potential
        g_in nS = 0nS # Inhibitory synaptic conductance
        g_ex nS = 0nS # Excitatory synaptic conductance
        inline alpha_n_init 1/ms = 0.032/(ms* mV ) * ( 15. mV - V_m) / ( exp( ( 15. mV - V_m) / 5. mV ) - 1. )
        inline beta_n_init 1/ms = 0.5 /ms * exp( ( 10. mV - V_m ) / 40. mV )
        inline alpha_m_init 1/ms = 0.32/(ms* mV ) * ( 13. mV - V_m) / ( exp( ( 13. mV - V_m) / 4. mV ) - 1. )
        inline beta_m_init 1/ms = 0.28/(ms* mV ) * ( V_m  - 40. mV ) / ( exp( ( V_m - 40. mV ) / 5. mV ) - 1. )
        inline alpha_h_init 1/ms = 0.128/ms * exp( ( 17. mV - V_m) / 18. mV )
        inline beta_h_init 1/ms = ( 4. / ( 1. + exp( ( 40. mV - V_m ) / 5. mV) ) ) / ms
        Act_m real =  alpha_m_init / ( alpha_m_init + beta_m_init )
        Act_h real = alpha_h_init / ( alpha_h_init + beta_h_init )
        Inact_n real =  alpha_n_init / ( alpha_n_init + beta_n_init )
        r integer # counts number of tick during the refractory period
        inline I_Na  pA = g_Na * Act_m * Act_m * Act_m * Act_h * ( V_m - E_Na )
        inline I_K   pA  = g_K * Inact_n * Inact_n * Inact_n * Inact_n * ( V_m - E_K )
        inline I_L   pA = g_L * ( V_m - E_L )
        inline I_syn_exc pA = convolve(g_ex, spikeExc) * ( V_m - E_ex )
        inline I_syn_inh pA = convolve(g_in, spikeInh) * ( V_m - E_in )
<<<<<<< HEAD
        V_m' =( -I_Na - I_K - I_L - I_syn_exc - I_syn_inh + currents + I_e ) / C_m
=======
        V_m' =( -I_Na - I_K - I_L - I_syn_exc - I_syn_inh + I_e + I_stim ) / C_m
>>>>>>> 9b2f1fde
        # channel dynamics
        inline V_rel mV = V_m - V_T
        inline alpha_n 1/ms = 0.032/(ms* mV ) * ( 15. mV - V_rel) / ( exp( ( 15. mV - V_rel) / 5. mV ) - 1. )
        inline beta_n 1/ms = 0.5 /ms * exp( ( 10. mV - V_rel ) / 40. mV )
        inline alpha_m 1/ms = 0.32/(ms* mV ) * ( 13. mV - V_rel) / ( exp( ( 13. mV - V_rel) / 4. mV ) - 1. )
        inline beta_m 1/ms = 0.28/(ms* mV ) * ( V_rel  - 40. mV ) / ( exp( ( V_rel - 40. mV ) / 5. mV ) - 1. )
        inline alpha_h 1/ms = 0.128/ms * exp( ( 17. mV - V_rel) / 18. mV )
        inline beta_h 1/ms = ( 4. / ( 1. + exp( ( 40. mV - V_rel ) / 5. mV) ) ) / ms
        Act_m' = ( alpha_m - ( alpha_m + beta_m ) * Act_m )
        Act_h' = ( alpha_h - ( alpha_h + beta_h ) * Act_h )
        Inact_n' = ( alpha_n - ( alpha_n + beta_n ) * Inact_n )
        # synapses: exponential conductance
        g_ex' = -g_ex / tau_syn_ex
        g_in' = -g_in / tau_syn_in
        g_Na nS = 20000.0nS       # Threshold Potential in mV
        g_K nS = 6000.0nS         # K Conductance
        g_L nS = 10nS             # Leak Conductance
        C_m pF = 200.0pF          # Membrane Capacitance in pF
        E_Na mV = 50mV            # Reversal potentials
        E_K mV = -90.mV           # Potassium reversal potential
        E_L mV = -60.mV           # Leak reversal Potential (aka resting potential) in mV
        V_T mV = -63.0mV          # Voltage offset that controls dynamics. For default
                                  # parameters, V_T = -63mV results in a threshold around -50mV.
        tau_syn_ex ms = 5.0ms     # Synaptic Time Constant Excitatory Synapse in ms
        tau_syn_in ms = 10.0ms    # Synaptic Time Constant for Inhibitory Synapse in ms
        I_e pA = 0pA              # Constant Current in pA
        E_ex mV = 0.0 mV          # Excitatory synaptic reversal potential
        E_in mV = -80.0mV         # Inhibitory synaptic reversal potential
        V_m mV = -65. mV # Membrane potential
        inline alpha_n_init real = ( 0.01 * ( V_m / mV + 55. ) ) / ( 1. - exp( -( V_m / mV + 55. ) / 10. ) )
        inline beta_n_init  real = 0.125 * exp( -( V_m / mV + 65. ) / 80. )
        inline alpha_m_init real = ( 0.1 * ( V_m / mV + 40. ) ) / ( 1. - exp( -( V_m / mV + 40. ) / 10. ) )
        inline beta_m_init  real = 4. * exp( -( V_m / mV + 65. ) / 18. )
        inline alpha_h_init real = 0.07 * exp( -( V_m / mV + 65. ) / 20. )
        inline beta_h_init  real = 1. / ( 1. + exp( -( V_m / mV + 35. ) / 10. ) )
        Act_m real =  alpha_m_init / ( alpha_m_init + beta_m_init )   # Activation variable m
        Act_h real = alpha_h_init / ( alpha_h_init + beta_h_init )    # Activation variable h
        Inact_n real =  alpha_n_init / ( alpha_n_init + beta_n_init ) # Inactivation variable n
        r integer # number of steps in the current refractory phase
        # synapses: alpha functions
        I_syn_in = (e/tau_syn_in) * t * exp(-t/tau_syn_in)
        I_syn_ex = (e/tau_syn_ex) * t * exp(-t/tau_syn_ex)
        inline I_syn_exc pA = convolve(I_syn_ex, spikeExc)
        inline I_syn_inh pA = convolve(I_syn_in, spikeInh)
        inline I_Na  pA = g_Na * Act_m * Act_m * Act_m * Act_h * ( V_m - E_Na )
        inline I_K   pA  = g_K * Inact_n * Inact_n * Inact_n * Inact_n * ( V_m - E_K )
        inline I_L   pA = g_L * ( V_m - E_L )
<<<<<<< HEAD
        V_m' =( -( I_Na + I_K + I_L ) + currents + I_e + I_syn_inh + I_syn_exc ) / C_m
=======
        V_m' =( -( I_Na + I_K + I_L ) + I_e + I_stim + I_syn_inh + I_syn_exc ) / C_m
>>>>>>> 9b2f1fde
        # Inact_n
        inline alpha_n real = ( 0.01 * ( V_m / mV + 55. ) ) / ( 1. - exp( -( V_m / mV + 55. ) / 10. ) )
        inline beta_n  real = 0.125 * exp( -( V_m / mV + 65. ) / 80. )
        Inact_n' = ( alpha_n * ( 1 - Inact_n ) - beta_n * Inact_n ) / ms # n-variable
        # Act_m
        inline alpha_m real = ( 0.1 * ( V_m / mV + 40. ) ) / ( 1. - exp( -( V_m / mV + 40. ) / 10. ) )
        inline beta_m  real = 4. * exp( -( V_m / mV + 65. ) / 18. )
        Act_m' = ( alpha_m * ( 1 - Act_m ) - beta_m * Act_m ) / ms # m-variable
        # Act_h'
        inline alpha_h real = 0.07 * exp( -( V_m / mV + 65. ) / 20. )
        inline beta_h  real = 1. / ( 1. + exp( -( V_m / mV + 35. ) / 10. ) )
        Act_h' = ( alpha_h * ( 1 - Act_h ) - beta_h * Act_h ) / ms # h-variable
        t_ref ms = 2.0 ms      # Refractory period
        g_Na nS = 12000.0nS    # Sodium peak conductance
        g_K nS = 3600.0nS      # Potassium peak conductance
        g_L nS = 30nS          # Leak conductance
        C_m pF = 100.0pF       # Membrane Capacitance
        E_Na mV = 50mV         # Sodium reversal potential
        E_K mV = -77.mV        # Potassium reversal potentia
        E_L mV = -54.402mV     # Leak reversal Potential (aka resting potential) in mV
        tau_syn_ex ms = 0.2ms  # Rise time of the excitatory synaptic alpha function i
        tau_syn_in ms = 2.0ms  # Rise time of the inhibitory synaptic alpha function
        I_e pA = 0pA           # Constant Current in pA
        RefractoryCounts integer = steps(t_ref)
        U_old mV = V_m
        integrate_odes()
        # sending spikes: crossing 0 mV, pseudo-refractoriness and local maximum...
        if r > 0: # is refractory?
          r -= 1
        elif V_m > 0 mV and U_old > V_m: # threshold && maximum
          r = RefractoryCounts
          emit_spike()
        end
        V_m mV = -65. mV # Membrane potential
        I_syn_ex pA  # inputs from the exc spikes
        I_syn_ex' pA/ms  # inputs from the exc spikes
        I_syn_in pA  # inputs from the inh spikes
        I_syn_in' pA/ms  # inputs from the inh spikes
        inline alpha_n_init real = ( 0.01 * ( V_m / mV + 55. ) ) / ( 1. - exp( -( V_m / mV + 55. ) / 10. ) )
        inline beta_n_init  real = 0.125 * exp( -( V_m / mV + 65. ) / 80. )
        inline alpha_m_init real = ( 0.1 * ( V_m / mV + 40. ) ) / ( 1. - exp( -( V_m / mV + 40. ) / 10. ) )
        inline beta_m_init  real = 4. * exp( -( V_m / mV + 65. ) / 18. )
        inline alpha_h_init real = 0.07 * exp( -( V_m / mV + 65. ) / 20. )
        inline beta_h_init  real = 1. / ( 1. + exp( -( V_m / mV + 35. ) / 10. ) )
        Act_m real =  alpha_m_init / ( alpha_m_init + beta_m_init )   # Activation variable m
        Act_h real = alpha_h_init / ( alpha_h_init + beta_h_init )    # Activation variable h
        Inact_n real =  alpha_n_init / ( alpha_n_init + beta_n_init ) # Inactivation variable n
        r integer # number of steps in the current refractory phase
        # synapses: alpha functions
        I_syn_in' = I_syn_in'
        I_syn_in'' = (-2/tau_syn_in) * I_syn_in'-(1/tau_syn_in**2) * I_syn_in
        ## alpha function for the g_ex
        I_syn_ex' = I_syn_ex'
        I_syn_ex'' = (-2/tau_syn_ex) * I_syn_ex'-(1/tau_syn_ex**2) * I_syn_ex
        inline I_syn_exc pA = convolve(I_syn_ex, spikeExc)
        inline I_syn_inh pA = convolve(I_syn_in, spikeInh)
        inline I_Na  pA = g_Na * Act_m * Act_m * Act_m * Act_h * ( V_m - E_Na )
        inline I_K   pA  = g_K * Inact_n * Inact_n * Inact_n * Inact_n * ( V_m - E_K )
        inline I_L   pA = g_L * ( V_m - E_L )
<<<<<<< HEAD
        V_m' =( -( I_Na + I_K + I_L ) + currents + I_e + I_syn_inh + I_syn_exc ) / C_m
=======
        V_m' =( -( I_Na + I_K + I_L ) + I_e + I_stim + I_syn_inh + I_syn_exc ) / C_m
>>>>>>> 9b2f1fde
        # Inact_n
        inline alpha_n real = ( 0.01 * ( V_m / mV + 55. ) ) / ( 1. - exp( -( V_m / mV + 55. ) / 10. ) )
        inline beta_n  real = 0.125 * exp( -( V_m / mV + 65. ) / 80. )
        Inact_n' = ( alpha_n * ( 1 - Inact_n ) - beta_n * Inact_n ) / ms # n-variable
        # Act_m
        inline alpha_m real = ( 0.1 * ( V_m / mV + 40. ) ) / ( 1. - exp( -( V_m / mV + 40. ) / 10. ) )
        inline beta_m  real = 4. * exp( -( V_m / mV + 65. ) / 18. )
        Act_m' = ( alpha_m * ( 1 - Act_m ) - beta_m * Act_m ) / ms # m-variable
        # Act_h'
        inline alpha_h real = 0.07 * exp( -( V_m / mV + 65. ) / 20. )
        inline beta_h  real = 1. / ( 1. + exp( -( V_m / mV + 35. ) / 10. ) )
        Act_h' = ( alpha_h * ( 1 - Act_h ) - beta_h * Act_h ) / ms # h-variable
        t_ref ms = 2.0 ms      # Refractory period
        g_Na nS = 12000.0nS    # Sodium peak conductance
        g_K nS = 3600.0nS      # Potassium peak conductance
        g_L nS = 30nS          # Leak conductance
        C_m pF = 100.0pF       # Membrane Capacitance
        E_Na mV = 50mV         # Sodium reversal potential
        E_K mV = -77.mV        # Potassium reversal potentia
        E_L mV = -54.402mV     # Leak reversal Potential (aka resting potential) in mV
        tau_syn_ex ms = 0.2ms  # Rise time of the excitatory synaptic alpha function i
        tau_syn_in ms = 2.0ms  # Rise time of the inhibitory synaptic alpha function
        I_e pA = 0pA           # Constant Current in pA
        # Impulse to add to DG_EXC on spike arrival to evoke unit-amplitude
        # conductance excursion.
        PSConInit_E pA/ms = pA * e / tau_syn_ex
        # Impulse to add to DG_INH on spike arrival to evoke unit-amplitude
        # conductance excursion.
        PSConInit_I pA/ms = pA * e / tau_syn_in
        RefractoryCounts integer = steps(t_ref)
        U_old mV = V_m
        integrate_odes()
        # sending spikes: crossing 0 mV, pseudo-refractoriness and local maximum...
        g = r > 0
        r -= 1
        p = V_m > 0 mV and U_old > V_m # threshold && maximum
        r = RefractoryCounts
        u =  emit_spike()
        I_syn_ex' += spikeExc * PSConInit_E
        I_syn_in' += spikeInh * PSConInit_I
        ########################
        ##ht_neuron_nestml######
        ########################
        V_m mV = ( g_NaL * E_Na + g_KL * E_K ) / ( g_NaL + g_KL ) # membrane potential
        Theta mV = Theta_eq # Threshold
        g_AMPA, g_NMDA, g_GABAA, g_GABAB, IKNa_D, IT_m, IT_h, Ih_m nS
        g_AMPA', g_NMDA', g_GABAA', g_GABAB' nS/ms
        r_potassium integer
        g_spike boolean = false
        inline I_syn_ampa pA = -g_AMPA * ( V_m - AMPA_E_rev )
        inline I_syn_nmda pA = -g_NMDA * ( V_m - NMDA_E_rev ) / ( 1 + exp( ( NMDA_Vact - V_m ) / NMDA_Sact ) )
        inline I_syn_gaba_a pA = -g_GABAA * ( V_m - GABA_A_E_rev )
        inline I_syn_gaba_b pA = -g_GABAB * ( V_m - GABA_B_E_rev )
        inline I_syn pA = I_syn_ampa + I_syn_nmda + I_syn_gaba_a + I_syn_gaba_b
        # I_Na(p), m_inf^3 according to Compte et al, J Neurophysiol 2003 89:2707
        inline INaP_thresh mV = -55.7 pA
        inline INaP_slope mV = 7.7 pA
        inline m_inf_NaP real = 1.0 / ( 1.0 + exp( -( V_m - INaP_thresh ) / INaP_slope ) )
        # Persistent Na current; member only to allow recording
        recordable function I_NaP pA = -NaP_g_peak * pow( m_inf_NaP, 3.0 )* ( V_m - NaP_E_rev )
        inline d_half real = 0.25
        inline m_inf_KNa real = 1.0 / ( 1.0 + pow( d_half / IKNa_D, 3.5 ) )
        # Depol act. K current; member only to allow recording
        recordable function  I_KNa pA = -KNa_g_peak * m_inf_KNa * ( V_m - KNa_E_rev )
        # Low-thresh Ca current; member only to allow recording
        recordable inline  I_T pA = -T_g_peak * IT_m * IT_m * IT_h * ( V_m - T_E_rev )
        recordable inline I_h pA = -h_g_peak * Ih_m  * ( V_m - h_E_rev )
        # The spike current is only activate immediately after a spike.
        inline I_spike mV = (g_spike) ? -( V_m - E_K ) / Tau_spike : 0
<<<<<<< HEAD
        V_m'  = ( ( I_Na + I_K + I_syn + I_NaP + I_KNa + I_T + I_h + currents ) / Tau_m + I_spike * pA/(ms * mV) ) * s/nF
=======
        V_m'  = ( ( I_Na + I_K + I_syn + I_NaP + I_KNa + I_T + I_h + I_e + I_stim ) / Tau_m + I_spike * pA/(ms * mV) ) * s/nF
>>>>>>> 9b2f1fde
        #############
        # Intrinsic currents
        #############
        # I_T
        inline m_inf_T real = 1.0 / ( 1.0 + exp( -( V_m / mV + 59.0 ) / 6.2 ) )
        inline h_inf_T real = 1.0 / ( 1.0 + exp( ( V_m / mV + 83.0 ) / 4 ) )
        inline tau_m_h real = 1.0 / ( exp( -14.59 - 0.086 * V_m / mV ) + exp( -1.87 + 0.0701 * V_m / mV ) )
        # I_KNa
        inline D_influx_peak real = 0.025
        inline tau_D real = 1250.0 # yes, 1.25s
        inline D_thresh mV = -10.0
        inline D_slope mV = 5.0
        inline D_influx real = 1.0 / ( 1.0 + exp( -( V_m - D_thresh ) / D_slope ) )
        inline I_Na pA = -g_NaL * ( V_m - E_Na )
        inline I_K pA = -g_KL * ( V_m - E_K )
        Theta' = -( Theta - Theta_eq ) / Tau_theta
        # equation modified from y[](1-D_eq) to (y[]-D_eq), since we'd not
        # be converging to equilibrium otherwise
        IKNa_D' = ( D_influx_peak * D_influx * nS - ( IKNa_D  - KNa_D_EQ / mV ) / tau_D ) / ms
        inline tau_m_T real = 0.22 / ( exp( -( V_m / mV + 132.0 ) / 16.7 ) + exp( ( V_m / mV + 16.8 ) / 18.2 ) ) + 0.13
        inline tau_h_T real = 8.2 + ( 56.6 + 0.27 * exp( ( V_m / mV + 115.2 ) / 5.0 ) ) / ( 1.0 + exp( ( V_m / mV + 86.0 ) / 3.2 ) )
        inline I_h_Vthreshold real = -75.0
        inline m_inf_h real = 1.0 / ( 1.0 + exp( ( V_m / mV - I_h_Vthreshold ) / 5.5 ) )
        IT_m' = ( m_inf_T * nS - IT_m ) / tau_m_T / ms
        IT_h' = ( h_inf_T * nS - IT_h ) / tau_h_T / ms
        Ih_m' = ( m_inf_h * nS - Ih_m ) / tau_m_h / ms
        #############
        # Synapses
        #############
        g_AMPA'' = -g_AMPA' / AMPA_Tau_1
        g_AMPA' = g_AMPA' - g_AMPA  / AMPA_Tau_2
        g_NMDA'' = -g_NMDA' / NMDA_Tau_1
        g_NMDA' = g_NMDA' - g_NMDA / NMDA_Tau_2
        g_GABAA'' = -g_GABAA' / GABA_A_Tau_1
        g_GABAA' = g_GABAA' - g_GABAA / GABA_A_Tau_2
        g_GABAB'' = -g_GABAB' / GABA_B_Tau_1
        g_GABAB' = g_GABAB' - g_GABAB /GABA_B_Tau_2
        E_Na mV = 30.0mV
        E_K mV = -90.0mV
        g_NaL nS =  0.2nS
        g_KL nS = 1.0nS       # 1.0 - 1.85
        Tau_m ms = 16.0ms     # membrane time constant applying to all currents but repolarizing K-current (see [1, p 1677])
        Theta_eq mV = -51.0mV # equilibrium value
        Tau_theta ms = 2.0ms  # time constant
        Tau_spike ms = 1.75ms # membrane time constant applying to repolarizing K-current
        t_spike ms = 2.0ms    # duration of re-polarizing potassium current
        # Parameters for synapse of type AMPA, GABA_A, GABA_B and NMDA
        AMPA_g_peak nS = 0.1nS      # peak conductance
        AMPA_E_rev mV = 0.0mV       # reversal potential
        AMPA_Tau_1 ms = 0.5ms       # rise time
        AMPA_Tau_2 ms = 2.4ms       # decay time, Tau_1 < Tau_2
        NMDA_g_peak nS = 0.075nS    # peak conductance
        NMDA_Tau_1 ms = 4.0ms       # rise time
        NMDA_Tau_2 ms = 40.0ms      # decay time, Tau_1 < Tau_2
        NMDA_E_rev mV = 0.0mV       # reversal potential
        NMDA_Vact mV = -58.0mV      # inactive for V << Vact, inflection of sigmoid
        NMDA_Sact mV = 2.5mV        # scale of inactivation
        GABA_A_g_peak nS = 0.33nS   # peak conductance
        GABA_A_Tau_1 ms = 1.0ms     # rise time
        GABA_A_Tau_2 ms = 7.0ms     # decay time, Tau_1 < Tau_2
        GABA_A_E_rev mV = -70.0mV   # reversal potential
        GABA_B_g_peak nS = 0.0132nS # peak conductance
        GABA_B_Tau_1 ms = 60.0ms    # rise time
        GABA_B_Tau_2 ms = 200.0ms   # decay time, Tau_1 < Tau_2
        GABA_B_E_rev mV = -90.0mV   # reversal potential for intrinsic current
        # parameters for intrinsic currents
        NaP_g_peak nS = 1.0nS       # peak conductance for intrinsic current
        NaP_E_rev mV = 30.0mV       # reversal potential for intrinsic current
        KNa_g_peak nS = 1.0nS       # peak conductance for intrinsic current
        KNa_E_rev mV = -90.0mV      # reversal potential for intrinsic current
        T_g_peak nS = 1.0nS         # peak conductance for intrinsic current
        T_E_rev mV = 0.0mV          # reversal potential for intrinsic current
        h_g_peak nS = 1.0nS         # peak conductance for intrinsic current
        h_E_rev mV = -40.0mV        # reversal potential for intrinsic current
        KNa_D_EQ pA = 0.001pA
        AMPAInitialValue real = compute_synapse_constant( AMPA_Tau_1, AMPA_Tau_2, AMPA_g_peak )
        NMDAInitialValue real = compute_synapse_constant( NMDA_Tau_1, NMDA_Tau_2, NMDA_g_peak )
        GABA_AInitialValue real = compute_synapse_constant( GABA_A_Tau_1, GABA_A_Tau_2, GABA_A_g_peak )
        GABA_BInitialValue real = compute_synapse_constant( GABA_B_Tau_1, GABA_B_Tau_2, GABA_B_g_peak )
        PotassiumRefractoryCounts integer = steps(t_spike)
        integrate_odes()
        # Deactivate potassium current after spike time have expired
        test = (r_potassium > 0) and (r_potassium-1 == 0)
        g_spike = false # Deactivate potassium current.
        r_potassium -= 1
        g_AMPA' += AMPAInitialValue * AMPA * nS/ms
        g_NMDA' += NMDAInitialValue * NMDA * nS/ms
        g_GABAA' += GABA_AInitialValue * GABA_A * nS/ms
        g_GABAB' += GABA_BInitialValue * GABA_B * nS/ms
        lop = (not g_spike) and V_m >= Theta
        # Set V and Theta to the sodium reversal potential.
        V_m = E_Na
        Theta = E_Na
        test = PotassiumRefractoryCounts > 0
        g_spike = true
        g_spike = false
        r_potassium = PotassiumRefractoryCounts
        emit_spike()
        exact_integration_adjustment real = ( ( 1 / Tau_2 ) - ( 1 / Tau_1 ) ) * ms
        t_peak real = ( Tau_2 * Tau_1 ) * log10( Tau_2 / Tau_1 ) / ( Tau_2 - Tau_1 ) / ms
        t_peak123 real = ( Tau_2 * Tau_1 ) * ln( Tau_2 / Tau_1 ) / ( Tau_2 - Tau_1 ) / ms
        normalisation_factor real = 1 / ( exp( -t_peak / Tau_1 ) - exp( -t_peak / Tau_2 ) )
        test = g_peak * normalisation_factor * exact_integration_adjustment
        # clip and hyperbolic functions
        Vclip mV = clip(V_m, -120 mV, 0 mV)
        testsinh real = sinh(0.)
        testcosh real = cosh(0.)
        testtanh real = tanh(0.)

    end
end<|MERGE_RESOLUTION|>--- conflicted
+++ resolved
@@ -109,11 +109,7 @@
         test62 = g_L*Delta_T*exp(exp_arg)
         test63 = convolve(g_ex, spikeExc) * ( V_bounded - E_ex )
         test64 = convolve(g_in, spikeInh) * ( V_bounded - E_in )
-<<<<<<< HEAD
-        test65 = ( -g_L*( V_bounded - E_L ) + I_spike - I_syn_exc - I_syn_inh - w + I_e + currents ) / C_m
-=======
         test65 = ( -g_L*( V_bounded - E_L ) + I_spike - I_syn_exc - I_syn_inh - w + I_e + I_stim ) / C_m
->>>>>>> 9b2f1fde
         test66 = (a*(V_bounded - E_L) - w)/tau_w
         test67 += spikeExc * nS
         test68 += spikeInh * nS
@@ -134,11 +130,7 @@
         inline I_L   pA = g_L * ( V_m - E_L )
         inline I_syn_exc pA = convolve(g_ex, spikeExc) * ( V_m - E_ex )
         inline I_syn_inh pA = convolve(g_in, spikeInh) * ( V_m - E_in )
-<<<<<<< HEAD
-        V_m' =( -I_Na - I_K - I_L - I_syn_exc - I_syn_inh + currents + I_e ) / C_m
-=======
         V_m' =( -I_Na - I_K - I_L - I_syn_exc - I_syn_inh + I_e + I_stim ) / C_m
->>>>>>> 9b2f1fde
         # channel dynamics
         inline V_rel mV = V_m - V_T
         inline alpha_n 1/ms = 0.032/(ms* mV ) * ( 15. mV - V_rel) / ( exp( ( 15. mV - V_rel) / 5. mV ) - 1. )
@@ -189,11 +181,7 @@
         inline I_L   pA = g_L * ( V_m - E_L )
         inline I_syn_exc pA = convolve(g_ex, spikeExc) * ( V_m - E_ex )
         inline I_syn_inh pA = convolve(g_in, spikeInh) * ( V_m - E_in )
-<<<<<<< HEAD
-        V_m' =( -I_Na - I_K - I_L - I_syn_exc - I_syn_inh + currents + I_e ) / C_m
-=======
         V_m' =( -I_Na - I_K - I_L - I_syn_exc - I_syn_inh + I_e + I_stim ) / C_m
->>>>>>> 9b2f1fde
         # channel dynamics
         inline V_rel mV = V_m - V_T
         inline alpha_n 1/ms = 0.032/(ms* mV ) * ( 15. mV - V_rel) / ( exp( ( 15. mV - V_rel) / 5. mV ) - 1. )
@@ -241,11 +229,7 @@
         inline I_Na  pA = g_Na * Act_m * Act_m * Act_m * Act_h * ( V_m - E_Na )
         inline I_K   pA  = g_K * Inact_n * Inact_n * Inact_n * Inact_n * ( V_m - E_K )
         inline I_L   pA = g_L * ( V_m - E_L )
-<<<<<<< HEAD
-        V_m' =( -( I_Na + I_K + I_L ) + currents + I_e + I_syn_inh + I_syn_exc ) / C_m
-=======
         V_m' =( -( I_Na + I_K + I_L ) + I_e + I_stim + I_syn_inh + I_syn_exc ) / C_m
->>>>>>> 9b2f1fde
         # Inact_n
         inline alpha_n real = ( 0.01 * ( V_m / mV + 55. ) ) / ( 1. - exp( -( V_m / mV + 55. ) / 10. ) )
         inline beta_n  real = 0.125 * exp( -( V_m / mV + 65. ) / 80. )
@@ -305,11 +289,7 @@
         inline I_Na  pA = g_Na * Act_m * Act_m * Act_m * Act_h * ( V_m - E_Na )
         inline I_K   pA  = g_K * Inact_n * Inact_n * Inact_n * Inact_n * ( V_m - E_K )
         inline I_L   pA = g_L * ( V_m - E_L )
-<<<<<<< HEAD
-        V_m' =( -( I_Na + I_K + I_L ) + currents + I_e + I_syn_inh + I_syn_exc ) / C_m
-=======
         V_m' =( -( I_Na + I_K + I_L ) + I_e + I_stim + I_syn_inh + I_syn_exc ) / C_m
->>>>>>> 9b2f1fde
         # Inact_n
         inline alpha_n real = ( 0.01 * ( V_m / mV + 55. ) ) / ( 1. - exp( -( V_m / mV + 55. ) / 10. ) )
         inline beta_n  real = 0.125 * exp( -( V_m / mV + 65. ) / 80. )
@@ -379,11 +359,7 @@
         recordable inline I_h pA = -h_g_peak * Ih_m  * ( V_m - h_E_rev )
         # The spike current is only activate immediately after a spike.
         inline I_spike mV = (g_spike) ? -( V_m - E_K ) / Tau_spike : 0
-<<<<<<< HEAD
-        V_m'  = ( ( I_Na + I_K + I_syn + I_NaP + I_KNa + I_T + I_h + currents ) / Tau_m + I_spike * pA/(ms * mV) ) * s/nF
-=======
         V_m'  = ( ( I_Na + I_K + I_syn + I_NaP + I_KNa + I_T + I_h + I_e + I_stim ) / Tau_m + I_spike * pA/(ms * mV) ) * s/nF
->>>>>>> 9b2f1fde
         #############
         # Intrinsic currents
         #############
