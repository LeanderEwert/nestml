--- conflicted
+++ resolved
@@ -31,43 +31,9 @@
 You should have received a copy of the GNU General Public License
 along with NEST.  If not, see <http://www.gnu.org/licenses/>.
 """
-<<<<<<< HEAD
-neuron iaf_psc_exp:
-    state:
-        r integer = 0 # counts number of ticks during the refractory period
-        V_m mV = 0 mV
-
-    equations:
-        kernel I_kernel_inh = exp(-t/tau_syn_inh)
-        kernel I_kernel_exc = exp(-t/tau_syn_exc)
-        inline I_syn pA = convolve(I_kernel_inh, inh_spikes) + convolve(I_kernel_exc, exc_spikes) + I_e + I_stim
-        V_m' = -(V_m - E_L) / tau_m + I_syn / C_m
-
-    parameters:
-        C_m pF = 250 pF           # Capacitance of the membrane
-        tau_m ms = 10 ms          # Membrane time constant
-        tau_syn_inh ms = 2 ms     # Time constant of synaptic current
-        tau_syn_exc ms = 2 ms     # Time constant of synaptic current
-        t_ref ms = 2 ms           # Duration of refractory period
-        E_L  mV = -70 mV          # Resting potential
-        V_reset mV = -70 mV       # Reset value of the membrane potential
-        Theta mV = -55 mV         # Threshold potential
-
-        # constant external input current
-        I_e pA = 0 pA
-
-    internals:
-        RefractoryCounts integer = steps(t_ref) # refractory time in steps
-
-    input:
-        exc_spikes <- excitatory spike
-        inh_spikes <- inhibitory spike
-        I_stim <- continuous
-=======
 model iaf_psc_exp_neuron:
     output:
         spike
->>>>>>> fef2d710
 
     update:
         emit_spike()