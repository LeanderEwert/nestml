/**
 *
 *  CoCoConvolveNotCorrectlyProvided.nestml
 *
 *  This file is part of NEST.
 *
 *  Copyright (C) 2004 The NEST Initiative
 *
 *  NEST is free software: you can redistribute it and/or modify
 *  it under the terms of the GNU General Public License as published by
 *  the Free Software Foundation, either version 2 of the License, or
 *  (at your option) any later version.
 *
 *  NEST is distributed in the hope that it will be useful,
 *  but WITHOUT ANY WARRANTY; without even the implied warranty of
 *  MERCHANTABILITY or FITNESS FOR A PARTICULAR PURPOSE.  See the
 *  GNU General Public License for more details.
 *
 *  You should have received a copy of the GNU General Public License
 *  along with NEST.  If not, see <http://www.gnu.org/licenses/>.
 *
 *
 * This model is used to test if broken CoCos are identified correctly. Here, if convolve has been correctly
 * provided with a initial_block variable and a spike buffer.
 * Positive case.
*/

neuron CoCoConvolveNotCorrectlyProvided:
    equations:
<<<<<<< HEAD
        shape test = 10
        inline testB pA = convolve(test, spikeExc) # convolve provided with a shape and a buffer, thus correct
    end

    update:
        # required for creation of a correct ast
=======
        kernel test = 10
        inline testB pA = convolve(test, spikeExc) # convolve provided with a kernel and a buffer, thus correct
>>>>>>> 9b2f1fde
    end

    input:
        spikeExc integer  <- excitatory spike
    end
end<|MERGE_RESOLUTION|>--- conflicted
+++ resolved
@@ -27,17 +27,8 @@
 
 neuron CoCoConvolveNotCorrectlyProvided:
     equations:
-<<<<<<< HEAD
-        shape test = 10
-        inline testB pA = convolve(test, spikeExc) # convolve provided with a shape and a buffer, thus correct
-    end
-
-    update:
-        # required for creation of a correct ast
-=======
         kernel test = 10
         inline testB pA = convolve(test, spikeExc) # convolve provided with a kernel and a buffer, thus correct
->>>>>>> 9b2f1fde
     end
 
     input:
