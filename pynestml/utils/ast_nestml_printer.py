--- conflicted
+++ resolved
@@ -48,11 +48,7 @@
 from pynestml.meta_model.ast_neuron_body import ASTNeuronBody
 from pynestml.meta_model.ast_ode_equation import ASTOdeEquation
 from pynestml.meta_model.ast_inline_expression import ASTInlineExpression
-<<<<<<< HEAD
-from pynestml.meta_model.ast_ode_shape import ASTOdeShape
-=======
 from pynestml.meta_model.ast_kernel import ASTKernel
->>>>>>> 9b2f1fde
 from pynestml.meta_model.ast_output_block import ASTOutputBlock
 from pynestml.meta_model.ast_parameter import ASTParameter
 from pynestml.meta_model.ast_post_receive import ASTPostReceive
@@ -140,13 +136,8 @@
             ret = self.print_ode_equation(node)
         if isinstance(node, ASTInlineExpression):
             ret = self.print_inline_expression(node)
-<<<<<<< HEAD
-        if isinstance(node, ASTOdeShape):
-            ret = self.print_ode_shape(node)
-=======
         if isinstance(node, ASTKernel):
             ret = self.print_kernel(node)
->>>>>>> 9b2f1fde
         if isinstance(node, ASTOutputBlock):
             ret = self.print_output_block(node)
         if isinstance(node, ASTParameter):
@@ -543,15 +534,9 @@
         ret = print_ml_comments(node.pre_comments, self.indent, False)
         if node.is_recordable:
             ret += 'recordable'
-<<<<<<< HEAD
-        ret += (print_n_spaces(self.indent) + 'inline ' +
-                str(node.get_variable_name()) + ' ' + self.print_node(node.get_data_type()) +
-                ' = ' + self.print_node(node.get_expression()) + print_sl_comment(node.in_comment) + '\n')
-=======
         ret += (print_n_spaces(self.indent) + 'inline '
                 + str(node.get_variable_name()) + ' ' + self.print_node(node.get_data_type())
                 + ' = ' + self.print_node(node.get_expression()) + print_sl_comment(node.in_comment) + '\n')
->>>>>>> 9b2f1fde
         ret += print_ml_comments(node.post_comments, self.indent, True)
         return ret
 
@@ -559,11 +544,7 @@
         # type: (ASTKernel) -> str
         ret = print_ml_comments(node.pre_comments, self.indent, False)
         ret += print_n_spaces(self.indent)
-<<<<<<< HEAD
-        ret += 'shape '
-=======
         ret += 'kernel '
->>>>>>> 9b2f1fde
         for var, expr in zip(node.get_variables(), node.get_expressions()):
             ret += self.print_node(var)
             ret += ' = '
