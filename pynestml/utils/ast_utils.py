--- conflicted
+++ resolved
@@ -17,7 +17,6 @@
 #
 # You should have received a copy of the GNU General Public License
 # along with NEST.  If not, see <http://www.gnu.org/licenses/>.
-from pynestml.meta_model.ast_source_location import ASTSourceLocation
 from pynestml.meta_model.ast_function_call import ASTFunctionCall
 from pynestml.meta_model.ast_source_location import ASTSourceLocation
 from pynestml.symbols.predefined_functions import PredefinedFunctions
@@ -383,10 +382,7 @@
         if neuron.get_internals_blocks() is None:
             internal = ASTNodeFactory.create_ast_block_with_variables(False, False, True, False, list(),
                                                                       ASTSourceLocation.get_added_source_position())
-<<<<<<< HEAD
-=======
             internal.update_scope(neuron.get_scope())
->>>>>>> d8333543
             neuron.get_body().get_body_elements().append(internal)
         return neuron
 
