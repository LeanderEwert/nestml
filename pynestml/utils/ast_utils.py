# -*- coding: utf-8 -*-
#
# ast_utils.py
#
# This file is part of NEST.
#
# Copyright (C) 2004 The NEST Initiative
#
# NEST is free software: you can redistribute it and/or modify
# it under the terms of the GNU General Public License as published by
# the Free Software Foundation, either version 2 of the License, or
# (at your option) any later version.
#
# NEST is distributed in the hope that it will be useful,
# but WITHOUT ANY WARRANTY; without even the implied warranty of
# MERCHANTABILITY or FITNESS FOR A PARTICULAR PURPOSE.  See the
# GNU General Public License for more details.
#
# You should have received a copy of the GNU General Public License
# along with NEST.  If not, see <http://www.gnu.org/licenses/>.

from typing import Dict, Iterable, List, Mapping, Optional, Sequence, Union

import re
import sympy

import odetoolbox

from pynestml.codegeneration.printers.ast_printer import ASTPrinter
from pynestml.codegeneration.printers.cpp_variable_printer import CppVariablePrinter
from pynestml.codegeneration.printers.nestml_printer import NESTMLPrinter
from pynestml.generated.PyNestMLLexer import PyNestMLLexer
from pynestml.meta_model.ast_assignment import ASTAssignment
from pynestml.meta_model.ast_block import ASTBlock
from pynestml.meta_model.ast_block_with_variables import ASTBlockWithVariables
from pynestml.meta_model.ast_declaration import ASTDeclaration
from pynestml.meta_model.ast_equations_block import ASTEquationsBlock
from pynestml.meta_model.ast_expression import ASTExpression
from pynestml.meta_model.ast_external_variable import ASTExternalVariable
from pynestml.meta_model.ast_function_call import ASTFunctionCall
from pynestml.meta_model.ast_inline_expression import ASTInlineExpression
from pynestml.meta_model.ast_input_block import ASTInputBlock
from pynestml.meta_model.ast_input_port import ASTInputPort
from pynestml.meta_model.ast_kernel import ASTKernel
from pynestml.meta_model.ast_neuron import ASTNeuron
from pynestml.meta_model.ast_neuron_or_synapse import ASTNeuronOrSynapse
from pynestml.meta_model.ast_neuron_or_synapse_body import ASTNeuronOrSynapseBody
from pynestml.meta_model.ast_node import ASTNode
from pynestml.meta_model.ast_node_factory import ASTNodeFactory
from pynestml.meta_model.ast_ode_equation import ASTOdeEquation
from pynestml.meta_model.ast_return_stmt import ASTReturnStmt
from pynestml.meta_model.ast_simple_expression import ASTSimpleExpression
from pynestml.meta_model.ast_stmt import ASTStmt
from pynestml.meta_model.ast_synapse import ASTSynapse
from pynestml.meta_model.ast_variable import ASTVariable
from pynestml.symbols.predefined_functions import PredefinedFunctions
from pynestml.symbols.symbol import SymbolKind
from pynestml.symbols.unit_type_symbol import UnitTypeSymbol
from pynestml.symbols.variable_symbol import BlockType
from pynestml.symbols.variable_symbol import VariableSymbol, VariableType
from pynestml.utils.ast_source_location import ASTSourceLocation
from pynestml.utils.logger import LoggingLevel, Logger
from pynestml.utils.messages import Messages
from pynestml.utils.string_utils import removesuffix
from pynestml.visitors.ast_higher_order_visitor import ASTHigherOrderVisitor
from pynestml.visitors.ast_visitor import ASTVisitor


class ASTUtils:
    r"""
    A collection of helpful methods for AST manipulation.
    """

    @classmethod
    def get_all_neurons(cls, list_of_compilation_units):
        """
        For a list of compilation units, it returns a list containing all neurons defined in all compilation
        units.
        :param list_of_compilation_units: a list of compilation units.
        :type list_of_compilation_units: list(ASTNestMLCompilationUnit)
        :return: a list of neurons
        :rtype: list(ASTNeuron)
        """
        ret = list()
        for compilationUnit in list_of_compilation_units:
            ret.extend(compilationUnit.get_neuron_list())
        return ret

    @classmethod
    def get_all_synapses(cls, list_of_compilation_units):
        """
        For a list of compilation units, it returns a list containing all synapses defined in all compilation
        units.
        :param list_of_compilation_units: a list of compilation units.
        :type list_of_compilation_units: list(ASTNestMLCompilationUnit)
        :return: a list of synapses
        :rtype: list(ASTSynapse)
        """
        ret = list()
        for compilationUnit in list_of_compilation_units:
            ret.extend(compilationUnit.get_synapse_list())
        return ret

    @classmethod
    def get_all_nodes(cls, list_of_compilation_units):
        """
        For a list of compilation units, it returns a list containing all nodes defined in all compilation
        units.
        :param list_of_compilation_units: a list of compilation units.
        :type list_of_compilation_units: list(ASTNestMLCompilationUnit)
        :return: a list of nodes
        :rtype: list(ASTNode)
        """
        from pynestml.meta_model.ast_neuron import ASTNeuron
        from pynestml.meta_model.ast_synapse import ASTSynapse
        ret = list()
        for compilationUnit in list_of_compilation_units:
            if isinstance(compilationUnit, ASTNeuron):
                ret.extend(compilationUnit.get_neuron_list())
            elif isinstance(compilationUnit, ASTSynapse):
                ret.extend(compilationUnit.get_synapse_list())
        return ret

    @classmethod
    def is_small_stmt(cls, ast):
        """
        Indicates whether the handed over meta_model is a small statement. Used in the template.
        :param ast: a single meta_model object.
        :type ast: AST_
        :return: True if small stmt, otherwise False.
        :rtype: bool
        """
        from pynestml.meta_model.ast_small_stmt import ASTSmallStmt
        return isinstance(ast, ASTSmallStmt)

    @classmethod
    def is_compound_stmt(cls, ast):
        """
        Indicates whether the handed over meta_model is a compound statement. Used in the template.
        :param ast: a single meta_model object.
        :type ast: AST_
        :return: True if compound stmt, otherwise False.
        :rtype: bool
        """
        from pynestml.meta_model.ast_compound_stmt import ASTCompoundStmt
        return isinstance(ast, ASTCompoundStmt)

    @classmethod
    def is_integrate(cls, function_call):
        """
        Checks if the handed over function call is a ode integration function call.
        :param function_call: a single function call
        :type function_call: ASTFunctionCall
        :return: True if ode integration call, otherwise False.
        :rtype: bool
        """
        return function_call.get_name() == PredefinedFunctions.INTEGRATE_ODES

    @classmethod
    def has_spike_input(cls, body: ASTNeuronOrSynapseBody) -> bool:
        """
        Checks if the handed over neuron contains a spike input port.
        :param body: a single body element.
        :return: True if spike input port is contained, otherwise False.
        """
        inputs = (inputL for block in body.get_input_blocks() for inputL in block.get_input_ports())
        for port in inputs:
            if port.is_spike():
                return True
        return False

    @classmethod
    def has_continuous_input(cls, body: ASTNeuronOrSynapseBody) -> bool:
        """
        Checks if the handed over neuron contains a continuous time input port.
        :param body: a single body element.
        :return: True if continuous time input port is contained, otherwise False.
        """
        inputs = (inputL for block in body.get_input_blocks() for inputL in block.get_input_ports())
        for inputL in inputs:
            if inputL.is_continuous():
                return True
        return False

    @classmethod
    def compute_type_name(cls, data_type):
        """
        Computes the representation of the data type.
        :param data_type: a single data type.
        :type data_type: ast_data_type
        :return: the corresponding representation.
        :rtype: str
        """
        if data_type.is_boolean:
            return 'boolean'
        elif data_type.is_integer:
            return 'integer'
        elif data_type.is_real:
            return 'real'
        elif data_type.is_string:
            return 'string'
        elif data_type.is_void:
            return 'void'
        elif data_type.is_unit_type():
            return str(data_type)
        else:
            Logger.log_message(message='Type could not be derived!', log_level=LoggingLevel.ERROR)
            return ''

    @classmethod
    def deconstruct_assignment(cls, lhs=None, is_plus=False, is_minus=False, is_times=False, is_divide=False,
                               _rhs=None):
        """
        From lhs and rhs it constructs a new rhs which corresponds to direct assignment.
        E.g.: a += b*c -> a = a + b*c
        :param lhs: a lhs rhs
        :type lhs: ast_expression or ast_simple_expression
        :param is_plus: is plus assignment
        :type is_plus: bool
        :param is_minus: is minus assignment
        :type is_minus: bool
        :param is_times: is times assignment
        :type is_times: bool
        :param is_divide: is divide assignment
        :type is_divide: bool
        :param _rhs: a rhs rhs
        :type _rhs: ASTExpression or ASTSimpleExpression
        :return: a new direct assignment rhs.
        :rtype: ASTExpression
        """
        from pynestml.visitors.ast_symbol_table_visitor import ASTSymbolTableVisitor
        from pynestml.meta_model.ast_node_factory import ASTNodeFactory
        assert ((is_plus + is_minus + is_times + is_divide) == 1), \
            '(PyNestML.CodeGeneration.Utils) Type of assignment not correctly specified!'
        if is_plus:
            op = ASTNodeFactory.create_ast_arithmetic_operator(is_plus_op=True,
                                                               source_position=_rhs.get_source_position())
        elif is_minus:
            op = ASTNodeFactory.create_ast_arithmetic_operator(is_minus_op=True,
                                                               source_position=_rhs.get_source_position())
        elif is_times:
            op = ASTNodeFactory.create_ast_arithmetic_operator(is_times_op=True,
                                                               source_position=_rhs.get_source_position())
        else:
            op = ASTNodeFactory.create_ast_arithmetic_operator(is_div_op=True,
                                                               source_position=_rhs.get_source_position())
        var_expr = ASTNodeFactory.create_ast_simple_expression(variable=lhs,
                                                               source_position=lhs.get_source_position())
        var_expr.update_scope(lhs.get_scope())
        op.update_scope(lhs.get_scope())
        rhs_in_brackets = ASTNodeFactory.create_ast_expression(is_encapsulated=True, expression=_rhs,
                                                               source_position=_rhs.get_source_position())
        rhs_in_brackets.update_scope(_rhs.get_scope())
        expr = ASTNodeFactory.create_ast_compound_expression(lhs=var_expr, binary_operator=op, rhs=rhs_in_brackets,
                                                             source_position=_rhs.get_source_position())
        expr.update_scope(lhs.get_scope())
        # update the symbols
        expr.accept(ASTSymbolTableVisitor())
        return expr

    @classmethod
    def get_inline_expression_symbols(cls, ast: ASTNode) -> List[VariableSymbol]:
        """
        For the handed over AST node, this method collects all inline expression variable symbols in it.
        :param ast: a single AST node
        :return: a list of all inline expression variable symbols
        """
        from pynestml.visitors.ast_higher_order_visitor import ASTHigherOrderVisitor
        from pynestml.meta_model.ast_variable import ASTVariable
        res = list()

        def loc_get_vars(node):
            if isinstance(node, ASTVariable):
                res.append(node)

        ast.accept(ASTHigherOrderVisitor(visit_funcs=loc_get_vars))

        ret = list()
        for var in res:
            if '\'' not in var.get_complete_name():
                symbol = ast.get_scope().resolve_to_symbol(var.get_complete_name(), SymbolKind.VARIABLE)
                if symbol is not None and symbol.is_inline_expression:
                    ret.append(symbol)
        return ret

    @classmethod
    def is_castable_to(cls, type_a, type_b):
        """
        Indicates whether typeA can be casted to type b. E.g., in Nest, a unit is always casted down to real, thus
        a unit where unit is expected is allowed.
        :param type_a: a single TypeSymbol
        :type type_a: type_symbol
        :param type_b: a single TypeSymbol
        :type type_b: TypeSymbol
        :return: True if castable, otherwise False
        :rtype: bool
        """
        # we can always cast from unit to real
        if type_a.is_unit and type_b.is_real:
            return True
        elif type_a.is_boolean and type_b.is_real:
            return True
        elif type_a.is_real and type_b.is_boolean:
            return True
        elif type_a.is_integer and type_b.is_real:
            return True
        elif type_a.is_real and type_b.is_integer:
            return True
        else:
            return False

    @classmethod
    def get_all(cls, ast, node_type):
        """
        Finds all meta_model which are part of the tree as spanned by the handed over meta_model.
        The type has to be specified.
        :param ast: a single meta_model node
        :type ast: AST_
        :param node_type: the type
        :type node_type: AST_
        :return: a list of all meta_model of the specified type
        :rtype: list(AST_)
        """
        from pynestml.visitors.ast_higher_order_visitor import ASTHigherOrderVisitor
        ret = list()

        def loc_get_all_of_type(node):
            if isinstance(node, node_type):
                ret.append(node)

        ast.accept(ASTHigherOrderVisitor(visit_funcs=loc_get_all_of_type))
        return ret

    @classmethod
    def get_vectorized_variable(cls, ast, scope):
        """
        Returns all variable symbols which are contained in the scope and have a size parameter.
        :param ast: a single meta_model
        :type ast: AST_
        :param scope: a scope object
        :type scope: Scope
        :return: the first element with the size parameter
        :rtype: variable_symbol
        """
        from pynestml.meta_model.ast_variable import ASTVariable
        from pynestml.symbols.symbol import SymbolKind
        variables = (var for var in cls.get_all(ast, ASTVariable) if
                     scope.resolve_to_symbol(var.get_complete_name(), SymbolKind.VARIABLE))
        for var in variables:
            symbol = scope.resolve_to_symbol(var.get_complete_name(), SymbolKind.VARIABLE)
            if symbol is not None and symbol.has_vector_parameter():
                return symbol
        return None

    @classmethod
    def get_numeric_vector_size(cls, variable: VariableSymbol) -> int:
        """
        Returns the numerical size of the vector by resolving any variable used as a size parameter in declaration
        :param variable: vector variable
        :return: the size of the vector as a numerical value
        """
        vector_parameter = variable.get_vector_parameter()
        if vector_parameter.is_variable():
            symbol = vector_parameter.get_scope().resolve_to_symbol(vector_parameter.get_variable().get_complete_name(), SymbolKind.VARIABLE)
            return symbol.get_declaring_expression().get_numeric_literal()

        assert vector_parameter.is_numeric_literal()
        return int(vector_parameter.get_numeric_literal())

    @classmethod
    def get_function_call(cls, ast, function_name):
        """
        Collects for a given name all function calls in a given meta_model node.
        :param ast: a single node
        :type ast: ast_node
        :param function_name: the name of the function
        :type function_name: str
        :return: a list of all function calls contained in _ast
        :rtype: list(ASTFunctionCall)
        """
        from pynestml.visitors.ast_higher_order_visitor import ASTHigherOrderVisitor
        ret = list()

        def loc_get_function(node):
            if isinstance(node, ASTFunctionCall) and node.get_name() == function_name:
                ret.append(node)

        ast.accept(ASTHigherOrderVisitor(loc_get_function, list()))
        return ret

    @classmethod
    def get_tuple_from_single_dict_entry(cls, dict_entry):
        """
        For a given dict of length 1, this method returns a tuple consisting of (key,value)
        :param dict_entry: a dict of length 1
        :type dict_entry:  dict
        :return: a single tuple
        :rtype: tuple
        """
        if len(dict_entry.keys()) == 1:
            # key() is not an actual list, thus indexing is not possible.
            for keyIter in dict_entry.keys():
                key = keyIter
                value = dict_entry[key]
                return key, value
        else:
            return None, None

    @classmethod
    def needs_arguments(cls, ast_function_call):
        """
        Indicates whether a given function call has any arguments
        :param ast_function_call: a function call
        :type ast_function_call: ASTFunctionCall
        :return: True if arguments given, otherwise false
        :rtype: bool
        """
        return len(ast_function_call.get_args()) > 0

    @classmethod
    def create_internal_block(cls, neuron):
        """
        Creates a single internal block in the handed over neuron.
        :param neuron: a single neuron
        :type neuron: ast_neuron
        :return: the modified neuron
        :rtype: ast_neuron
        """
        from pynestml.meta_model.ast_node_factory import ASTNodeFactory
        if not neuron.get_internals_blocks():
            internal = ASTNodeFactory.create_ast_block_with_variables(False, False, True, list(),
                                                                      ASTSourceLocation.get_added_source_position())
            internal.update_scope(neuron.get_scope())
            neuron.get_body().get_body_elements().append(internal)
        return neuron

    @classmethod
    def create_state_block(cls, neuron):
        """
        Creates a single internals block in the handed over neuron.
        :param neuron: a single neuron
        :type neuron: ast_neuron
        :return: the modified neuron
        :rtype: ast_neuron
        """
        # local import since otherwise circular dependency
        from pynestml.meta_model.ast_node_factory import ASTNodeFactory
        if not neuron.get_internals_blocks():
            state = ASTNodeFactory.create_ast_block_with_variables(True, False, False, list(),
                                                                   ASTSourceLocation.get_added_source_position())
            neuron.get_body().get_body_elements().append(state)
        return neuron

    @classmethod
    def create_equations_block(cls, neuron: ASTNeuron) -> ASTNeuron:
        """
        Creates a single equations block in the handed over neuron.
        :param neuron: a single neuron
        :return: the modified neuron
        """
        # local import since otherwise circular dependency
        from pynestml.meta_model.ast_node_factory import ASTNodeFactory
        if not neuron.get_equations_blocks():
            block = ASTNodeFactory.create_ast_equations_block(list(),
                                                              ASTSourceLocation.get_added_source_position())
            neuron.get_body().get_body_elements().append(block)
        return neuron

    @classmethod
    def contains_convolve_call(cls, variable: VariableSymbol) -> bool:
        """
        Indicates whether the declaring rhs of this variable symbol has a convolve() in it.
        :return: True if contained, otherwise False.
        """
        if not variable.get_declaring_expression():
            return False
        else:
            for func in variable.get_declaring_expression().get_function_calls():
                if func.get_name() == PredefinedFunctions.CONVOLVE:
                    return True
        return False

    @classmethod
    def get_declaration_by_name(cls, blocks: Union[ASTBlock, List[ASTBlock]], var_name: str) -> Optional[ASTDeclaration]:
        """
        Get a declaration by variable name.
        :param blocks: the block or blocks to look for the variable in
        :param var_name: name of the variable to look for (including single quotes indicating differential order)
        """
        if isinstance(blocks, ASTNode):
            blocks = [blocks]
        for block in blocks:
            for decl in block.get_declarations():
                for var in decl.get_variables():
                    if var.get_complete_name() == var_name:
                        return decl
        return None

    @classmethod
    def all_variables_defined_in_block(cls, blocks: Union[ASTBlock, List[ASTBlock]]) -> List[ASTVariable]:
        """return a list of all variable declarations in a block or blocks"""
        if isinstance(blocks, ASTNode):
            blocks = [blocks]
        vars = []
        for block in blocks:
            for decl in block.get_declarations():
                for var in decl.get_variables():
                    vars.append(var)
        return vars

    @classmethod
    def inline_aliases_convolution(cls, inline_expr: ASTInlineExpression) -> bool:
        """
        Returns True if and only if the inline expression is of the form ``var type = convolve(...)``.
        """
        if isinstance(inline_expr.get_expression(), ASTSimpleExpression) \
           and inline_expr.get_expression().is_function_call() \
           and inline_expr.get_expression().get_function_call().get_name() == PredefinedFunctions.CONVOLVE:
            return True
        return False

    @classmethod
    def add_suffix_to_variable_name(cls, var_name: str, astnode: ASTNode, suffix: str, scope=None):
        """add suffix to variable by given name recursively throughout astnode"""

        def replace_var(_expr=None):
            if isinstance(_expr, ASTSimpleExpression) and _expr.is_variable():
                var = _expr.get_variable()
            elif isinstance(_expr, ASTVariable):
                var = _expr
            else:
                return

            if not suffix in var.get_name() \
               and not var.get_name() == "t" \
               and var.get_name() == var_name:
                var.set_name(var.get_name() + suffix)

        astnode.accept(ASTHigherOrderVisitor(lambda x: replace_var(x)))

    @classmethod
    def add_suffix_to_variable_names(cls, astnode: Union[ASTNode, List], suffix: str):
        """add suffix to variable names recursively throughout astnode"""

        if not isinstance(astnode, ASTNode):
            for node in astnode:
                ASTUtils.add_suffix_to_variable_names(node, suffix)
            return

        def replace_var(_expr=None):
            if isinstance(_expr, ASTSimpleExpression) and _expr.is_variable():
                var = _expr.get_variable()
            elif isinstance(_expr, ASTVariable):
                var = _expr
            else:
                return

            if not var.get_name() == "t" \
               and not var.get_name().endswith(suffix):
                var.set_name(var.get_name() + suffix)

        astnode.accept(ASTHigherOrderVisitor(lambda x: replace_var(x)))

    @classmethod
    def get_inline_expression_by_name(cls, node, name: str) -> Optional[ASTInlineExpression]:
        for equations_block in node.get_equations_blocks():
            for inline_expr in equations_block.get_inline_expressions():
                if name == inline_expr.variable_name:
                    return inline_expr

        return None

    @classmethod
    def get_kernel_by_name(cls, node, name: str) -> Optional[ASTKernel]:
        for equations_block in node.get_equations_blocks():
            for kernel in equations_block.get_kernels():
                if name in kernel.get_variable_names():
                    return kernel

        return None

    @classmethod
    def replace_with_external_variable(cls, var_name, node: ASTNode, suffix, new_scope, alternate_name=None):
        """
        Replace all occurrences of variables (``ASTVariable``s) (e.g. ``post_trace'``) in the node with ``ASTExternalVariable``s, indicating that they are moved to the postsynaptic neuron.
        """

        def replace_var(_expr=None):
            if isinstance(_expr, ASTSimpleExpression) and _expr.is_variable():
                var = _expr.get_variable()
            elif isinstance(_expr, ASTVariable):
                var = _expr
            else:
                return

            if var.get_name() != var_name:
                return

            ast_ext_var = ASTExternalVariable(var.get_name() + suffix,
                                              differential_order=var.get_differential_order(),
                                              source_position=var.get_source_position())
            if alternate_name:
                ast_ext_var.set_alternate_name(alternate_name)

            ast_ext_var.update_alt_scope(new_scope)
            from pynestml.visitors.ast_symbol_table_visitor import ASTSymbolTableVisitor
            ast_ext_var.accept(ASTSymbolTableVisitor())

            if isinstance(_expr, ASTSimpleExpression) and _expr.is_variable():
                Logger.log_message(None, -1, "ASTSimpleExpression replacement made (var = " + str(
                    ast_ext_var.get_name()) + ") in expression: " + str(node.get_parent(_expr)), None, LoggingLevel.INFO)
                _expr.set_variable(ast_ext_var)
                return

            if isinstance(_expr, ASTVariable):
                if isinstance(node.get_parent(_expr), ASTAssignment):
                    node.get_parent(_expr).lhs = ast_ext_var
                    Logger.log_message(None, -1, "ASTVariable replacement made in expression: "
                                       + str(node.get_parent(_expr)), None, LoggingLevel.INFO)
                elif isinstance(node.get_parent(_expr), ASTSimpleExpression) and node.get_parent(_expr).is_variable():
                    node.get_parent(_expr).set_variable(ast_ext_var)
                elif isinstance(node.get_parent(_expr), ASTDeclaration):
                    # variable could occur on the left-hand side; ignore. Only replace if it occurs on the right-hand side.
                    pass
                else:
                    Logger.log_message(None, -1, "Error: unhandled use of variable "
                                       + var_name + " in expression " + str(_expr), None, LoggingLevel.INFO)
                    raise Exception()
                return

            p = node.get_parent(var)
            Logger.log_message(None, -1, "Error: unhandled use of variable "
                               + var_name + " in expression " + str(p), None, LoggingLevel.INFO)
            raise Exception()

        node.accept(ASTHigherOrderVisitor(lambda x: replace_var(x)))

    @classmethod
    def add_suffix_to_decl_lhs(cls, decl, suffix: str):
        """add suffix to the left-hand side of a declaration"""
        if isinstance(decl, ASTInlineExpression):
            decl.set_variable_name(decl.get_variable_name() + suffix)
        elif isinstance(decl, ASTOdeEquation):
            decl.get_lhs().set_name(decl.get_lhs().get_name() + suffix)
        elif isinstance(decl, ASTStmt):
            assert decl.small_stmt.is_assignment()
            decl.small_stmt.get_assignment().lhs.set_name(decl.small_stmt.get_assignment().lhs.get_name() + suffix)
        else:
            for var in decl.get_variables():
                var.set_name(var.get_name() + suffix)

    @classmethod
    def get_all_variables(cls, node: ASTNode) -> List[str]:
        """Make a list of all variable symbol names that are in ``node``"""
        if node is None:
            return []

        class ASTVariablesFinderVisitor(ASTVisitor):
            _variables = []

            def __init__(self):
                super(ASTVariablesFinderVisitor, self).__init__()

            def visit_declaration(self, node):
                symbol = node.get_scope().resolve_to_symbol(node.get_variables()[0].get_complete_name(),
                                                            SymbolKind.VARIABLE)
                if symbol is None:
                    code, message = Messages.get_variable_not_defined(node.get_variable().get_complete_name())
                    Logger.log_message(code=code, message=message, error_position=node.get_source_position(),
                                       log_level=LoggingLevel.ERROR, astnode=node)
                    return

                self._variables.append(symbol)

        visitor = ASTVariablesFinderVisitor()
        node.accept(visitor)
        all_variables = [v.name for v in visitor._variables]
        return all_variables

    @classmethod
    def get_all_variables_used_in_convolutions(cls, nodes: Union[ASTEquationsBlock, List[ASTEquationsBlock]], parent_node: ASTNode) -> List[str]:
        """Make a list of all variable symbol names that are in one of the equation blocks in ``nodes`` and used in a convolution"""
        if not nodes:
            return []

        if isinstance(nodes, ASTNode):
            nodes = [nodes]

        class ASTAllVariablesUsedInConvolutionVisitor(ASTVisitor):
            _variables = []
            parent_node = None

            def __init__(self, node, parent_node):
                super(ASTAllVariablesUsedInConvolutionVisitor, self).__init__()
                self.node = node
                self.parent_node = parent_node

            def visit_function_call(self, node):
                func_name = node.get_name()
                if func_name == 'convolve':
                    symbol_buffer = node.get_scope().resolve_to_symbol(str(node.get_args()[1]),
                                                                       SymbolKind.VARIABLE)
                    input_port = ASTUtils.get_input_port_by_name(
                        self.parent_node.get_input_blocks(), symbol_buffer.name)
                    if input_port:
                        found_parent_assignment = False
                        node_ = node
                        while not found_parent_assignment:
                            node_ = self.parent_node.get_parent(node_)
                            # XXX TODO also needs to accept normal ASTExpression, ASTAssignment?
                            if isinstance(node_, ASTInlineExpression):
                                found_parent_assignment = True
                        var_name = node_.get_variable_name()
                        self._variables.append(var_name)

        variables = []
        for node in nodes:
            visitor = ASTAllVariablesUsedInConvolutionVisitor(node, parent_node)
            node.accept(visitor)
            variables.extend(visitor._variables)

        return variables

    @classmethod
    def move_decls(cls, var_name, from_block, to_block, var_name_suffix: str, block_type: BlockType, mode="move") -> List[ASTDeclaration]:
        """Move or copy declarations from ``from_block`` to ``to_block``."""
        from pynestml.visitors.ast_symbol_table_visitor import ASTSymbolTableVisitor
        assert mode in ["move", "copy"]

        if not from_block \
           or not to_block:
            return []

        decls = ASTUtils.get_declarations_from_block(var_name, from_block)
        if var_name_suffix and var_name.endswith(var_name_suffix):
            decls.extend(ASTUtils.get_declarations_from_block(removesuffix(var_name, var_name_suffix), from_block))

        if decls:
            Logger.log_message(None, -1, ("Moving" if mode == "move" else "Copying") + " definition of " + var_name + " from synapse to neuron",
                               None, LoggingLevel.INFO)
            for decl in decls:
                if mode == "move":
                    from_block.declarations.remove(decl)
                if mode == "copy":
                    decl = decl.clone()
                assert len(decl.get_variables()) <= 1
                if not decl.get_variables()[0].name.endswith(var_name_suffix) and var_name_suffix:
                    ASTUtils.add_suffix_to_decl_lhs(decl, suffix=var_name_suffix)
                to_block.get_declarations().append(decl)
                decl.update_scope(to_block.get_scope())

                ast_symbol_table_visitor = ASTSymbolTableVisitor()
                ast_symbol_table_visitor.block_type_stack.push(block_type)
                decl.accept(ast_symbol_table_visitor)
                ast_symbol_table_visitor.block_type_stack.pop()

        return decls

    @classmethod
    def equations_from_block_to_block(cls, state_var, from_block, to_block, var_name_suffix, mode) -> List[ASTDeclaration]:
        assert mode in ["move", "copy"]

        if not from_block:
            return []

        decls = ASTUtils.get_declarations_from_block(state_var, from_block)

        for decl in decls:
            if mode == "move":
                from_block.declarations.remove(decl)
            ASTUtils.add_suffix_to_decl_lhs(decl, suffix=var_name_suffix)
            to_block.get_declarations().append(decl)
            decl.update_scope(to_block.get_scope())

        return decls

    @classmethod
    def collects_vars_used_in_equation(cls, state_var, from_block):
        if not from_block:
            return

        decls = ASTUtils.get_declarations_from_block(state_var, from_block)
        vars_used = []
        if decls:
            for decl in decls:
                if (type(decl) in [ASTDeclaration, ASTReturnStmt] and decl.has_expression()) \
                   or type(decl) is ASTInlineExpression:
                    vars_used.extend(
                        ASTUtils.collect_variable_names_in_expression(decl.get_expression()))
                elif type(decl) is ASTOdeEquation:
                    vars_used.extend(ASTUtils.collect_variable_names_in_expression(decl.get_rhs()))
                elif type(decl) is ASTKernel:
                    for expr in decl.get_expressions():
                        vars_used.extend(ASTUtils.collect_variable_names_in_expression(expr))
                else:
                    raise Exception("Tried to move unknown type " + str(type(decl)))

        return vars_used

    @classmethod
    def add_kernel_to_variable(cls, kernel: ASTKernel):
        r"""
        Adds the kernel as the defining equation.

        If the definition of the kernel is e.g. `g'' = ...` then variable symbols `g` and `g'` will have their kernel definition and variable type set.

        :param kernel: a single kernel object.
        """
        if len(kernel.get_variables()) == 1 \
                and kernel.get_variables()[0].get_differential_order() == 0:
            # we only update those which define an ODE; skip "direct function of time" specifications
            return

        for var, expr in zip(kernel.get_variables(), kernel.get_expressions()):
            for diff_order in range(var.get_differential_order()):
                var_name = var.get_name() + "'" * diff_order
                existing_symbol = kernel.get_scope().resolve_to_symbol(var_name, SymbolKind.VARIABLE)

                if existing_symbol is None:
                    code, message = Messages.get_no_variable_found(var.get_name_of_lhs())
                    Logger.log_message(code=code, message=message, error_position=kernel.get_source_position(), log_level=LoggingLevel.ERROR)
                    return

                existing_symbol.set_ode_or_kernel(expr)
                existing_symbol.set_variable_type(VariableType.KERNEL)
                kernel.get_scope().update_variable_symbol(existing_symbol)

    @classmethod
    def assign_ode_to_variables(cls, ode_block: ASTEquationsBlock):
        r"""
        Adds for each variable symbol the corresponding ode declaration if present.

        :param ode_block: a single block of ode declarations.
        """
        from pynestml.meta_model.ast_ode_equation import ASTOdeEquation
        from pynestml.meta_model.ast_kernel import ASTKernel
        for decl in ode_block.get_declarations():
            if isinstance(decl, ASTOdeEquation):
                ASTUtils.add_ode_to_variable(decl)
            elif isinstance(decl, ASTKernel):
                ASTUtils.add_kernel_to_variable(decl)

    @classmethod
    def add_ode_to_variable(cls, ode_equation: ASTOdeEquation):
        r"""
        Resolves to the corresponding symbol and updates the corresponding ode-declaration.

        :param ode_equation: a single ode-equation
        """
        for diff_order in range(ode_equation.get_lhs().get_differential_order()):
            var_name = ode_equation.get_lhs().get_name() + "'" * diff_order
            existing_symbol = ode_equation.get_scope().resolve_to_symbol(var_name, SymbolKind.VARIABLE)

            if existing_symbol is None:
                code, message = Messages.get_no_variable_found(ode_equation.get_lhs().get_name_of_lhs())
                Logger.log_message(code=code, message=message, error_position=ode_equation.get_source_position(),
                                   log_level=LoggingLevel.ERROR)
                return

            existing_symbol.set_ode_or_kernel(ode_equation)

            ode_equation.get_scope().update_variable_symbol(existing_symbol)

    @classmethod
    def get_statements_from_block(cls, var_name, block):
        """XXX: only simple statements such as assignments are supported for now. if..then..else compound statements and so are not yet supported."""
        block = block.get_block()
        all_stmts = block.get_stmts()
        stmts = []
        for node in all_stmts:
            if node.is_small_stmt() \
               and node.small_stmt.is_assignment() \
               and node.small_stmt.get_assignment().lhs.get_name() == var_name:
                stmts.append(node)
        return stmts

    @classmethod
    def is_function_delay_variable(cls, node: ASTFunctionCall) -> bool:
        """
        Checks if the given function call is actually a delayed variable. For a function call to be a delayed
        variable, the function name should be resolved to a state symbol, with one function argument which is an
        expression.
        :param node: The function call
        """
        # Check if the function name is a state variable
        symbol = cls.get_delay_variable_symbol(node)
        args = node.get_args()
        # Check if the length of arg list is 1
        if symbol and len(args) == 1 and isinstance(args[0], ASTExpression):
            return True
        return False

    @classmethod
    def get_delay_variable_symbol(cls, node: ASTFunctionCall):
        """
        Returns the variable symbol for the corresponding delayed variable
        :param node: The delayed variable parsed as a function call
        """
        symbol = node.get_scope().resolve_to_symbol(node.get_name(), SymbolKind.VARIABLE)
        if symbol and symbol.block_type == BlockType.STATE:
            return symbol
        return None

    @classmethod
    def extract_delay_parameter(cls, node: ASTFunctionCall) -> str:
        """
        Extracts the delay parameter from the delayed variable
        :param node: The delayed variable parsed as a function call
        """
        args = node.get_args()
        delay_parameter = args[0].get_rhs().get_variable()
        return delay_parameter.get_name()

    @classmethod
    def update_delay_parameter_in_state_vars(cls, neuron: ASTNeuron, state_vars_before_update: List[VariableSymbol]) -> None:
        """
        Updates the delay parameter in state variables after the symbol table update
        :param neuron: AST neuron
        :param state_vars_before_update: State variables before the symbol table update
        """
        for state_var in state_vars_before_update:
            if state_var.has_delay_parameter():
                symbol = neuron.get_scope().resolve_to_symbol(state_var.get_symbol_name(), SymbolKind.VARIABLE)
                if symbol is not None:
                    symbol.set_delay_parameter(state_var.get_delay_parameter())

    @classmethod
    def has_equation_with_delay_variable(cls, equations_with_delay_vars: ASTOdeEquation, sym: str) -> bool:
        """
        Returns true if the given variable has an equation defined with a delayed variable, false otherwise.
        :param equations_with_delay_vars: a list of equations containing delayed variables
        :param sym: symbol denoting the lhs of
        """
        for equation in equations_with_delay_vars:
            if equation.get_lhs().get_name() == sym:
                return True
        return False

    _variable_matching_template = r'(\b)({})(\b)'

    @classmethod
    def add_declarations_to_internals(cls, neuron: ASTNeuron, declarations: Mapping[str, str]) -> ASTNeuron:
        """
        Adds the variables as stored in the declaration tuples to the neuron.
        :param neuron: a single neuron instance
        :param declarations: a map of variable names to declarations
        :return: a modified neuron
        """
        for variable in declarations:
            cls.add_declaration_to_internals(neuron, variable, declarations[variable])
        return neuron

    @classmethod
    def add_declaration_to_internals(cls, neuron: ASTNeuron, variable_name: str, init_expression: str) -> ASTNeuron:
        """
        Adds the variable as stored in the declaration tuple to the neuron. The declared variable is of type real.
        :param neuron: a single neuron instance
        :param variable_name: the name of the variable to add
        :param init_expression: initialization expression
        :return: the neuron extended by the variable
        """
        assert len(neuron.get_internals_blocks()) <= 1, "Only one internals block supported for now"

        from pynestml.utils.model_parser import ModelParser
        from pynestml.visitors.ast_symbol_table_visitor import ASTSymbolTableVisitor

        tmp = ModelParser.parse_expression(init_expression)
        vector_variable = ASTUtils.get_vectorized_variable(tmp, neuron.get_scope())

        declaration_string = variable_name + ' real' + (
            '[' + vector_variable.get_vector_parameter() + ']'
            if vector_variable is not None and vector_variable.has_vector_parameter() else '') + ' = ' + init_expression
        ast_declaration = ModelParser.parse_declaration(declaration_string)
        if vector_variable is not None:
            ast_declaration.set_size_parameter(vector_variable.get_vector_parameter())
        neuron.add_to_internals_block(ast_declaration)
        ast_declaration.update_scope(neuron.get_internals_blocks()[0].get_scope())
        symtable_visitor = ASTSymbolTableVisitor()
        symtable_visitor.block_type_stack.push(BlockType.INTERNALS)
        ast_declaration.accept(symtable_visitor)
        symtable_visitor.block_type_stack.pop()
        return neuron

    @classmethod
    def add_declarations_to_state_block(cls, neuron: ASTNeuron, variables: List, initial_values: List) -> ASTNeuron:
        """
        Adds a single declaration to the state block of the neuron.
        :param neuron: a neuron
        :param variables: list of variables
        :param initial_values: list of initial values
        :return: a modified neuron
        """
        for variable, initial_value in zip(variables, initial_values):
            cls.add_declaration_to_state_block(neuron, variable, initial_value)
        return neuron

    @classmethod
    def add_declaration_to_state_block(cls, neuron: ASTNeuron, variable: str, initial_value: str, type_str: str = "real") -> ASTNeuron:
        """
        Adds a single declaration to an arbitrary state block of the neuron. The declared variable is of type real.
        :param neuron: a neuron
        :param variable: state variable to add
        :param initial_value: corresponding initial value
        :return: a modified neuron
        """
        from pynestml.utils.model_parser import ModelParser
        from pynestml.visitors.ast_symbol_table_visitor import ASTSymbolTableVisitor

        tmp = ModelParser.parse_expression(initial_value)
        vector_variable = ASTUtils.get_vectorized_variable(tmp, neuron.get_scope())
        declaration_string = variable + " " + type_str + (
            '[' + vector_variable.get_vector_parameter() + ']'
            if vector_variable is not None and vector_variable.has_vector_parameter() else '') + ' = ' + initial_value
        ast_declaration = ModelParser.parse_declaration(declaration_string)
        if vector_variable is not None:
            ast_declaration.set_size_parameter(vector_variable.get_vector_parameter())
        neuron.add_to_state_block(ast_declaration)

        symtable_visitor = ASTSymbolTableVisitor()
        symtable_visitor.block_type_stack.push(BlockType.STATE)
        ast_declaration.accept(symtable_visitor)
        symtable_visitor.block_type_stack.pop()

        return neuron

    @classmethod
    def declaration_in_state_block(cls, neuron: ASTNeuron, variable_name: str) -> bool:
        """
        Checks if the variable is declared in the state block
        :param neuron:
        :param variable_name:
        :return:
        """
        assert type(variable_name) is str

        if not neuron.get_state_blocks():
            return False

        for state_block in neuron.get_state_blocks():
            for decl in state_block.get_declarations():
                for var in decl.get_variables():
                    if var.get_complete_name() == variable_name:
                        return True

        return False

    @classmethod
    def add_assignment_to_update_block(cls, assignment: ASTAssignment, neuron: ASTNeuron) -> ASTNeuron:
        """
        Adds a single assignment to the end of the update block of the handed over neuron. At most one update block should be present.

        :param assignment: a single assignment
        :param neuron: a single neuron instance
        :return: the modified neuron
        """
        assert len(neuron.get_update_blocks()) <= 1, "At most one update block should be present"
        small_stmt = ASTNodeFactory.create_ast_small_stmt(assignment=assignment,
                                                          source_position=ASTSourceLocation.get_added_source_position())
        stmt = ASTNodeFactory.create_ast_stmt(small_stmt=small_stmt,
                                              source_position=ASTSourceLocation.get_added_source_position())
        if not neuron.get_update_blocks():
            neuron.create_empty_update_block()
        neuron.get_update_blocks()[0].get_block().get_stmts().append(stmt)
        small_stmt.update_scope(neuron.get_update_blocks()[0].get_block().get_scope())
        stmt.update_scope(neuron.get_update_blocks()[0].get_block().get_scope())
        return neuron

    @classmethod
    def add_declaration_to_update_block(cls, declaration: ASTDeclaration, neuron: ASTNeuron) -> ASTNeuron:
        """
        Adds a single declaration to the end of the update block of the handed over neuron.
        :param declaration: ASTDeclaration node to add
        :param neuron: a single neuron instance
        :return: a modified neuron
        """
        assert len(neuron.get_update_blocks()) <= 1, "At most one update block should be present"
        small_stmt = ASTNodeFactory.create_ast_small_stmt(declaration=declaration,
                                                          source_position=ASTSourceLocation.get_added_source_position())
        stmt = ASTNodeFactory.create_ast_stmt(small_stmt=small_stmt,
                                              source_position=ASTSourceLocation.get_added_source_position())
        if not neuron.get_update_blocks():
            neuron.create_empty_update_block()
        neuron.get_update_blocks()[0].get_block().get_stmts().append(stmt)
        small_stmt.update_scope(neuron.get_update_blocks()[0].get_block().get_scope())
        stmt.update_scope(neuron.get_update_blocks()[0].get_block().get_scope())
        return neuron

    @classmethod
    def add_state_updates(cls, neuron: ASTNeuron, update_expressions: Mapping[str, str]) -> ASTNeuron:
        """
        Adds all update instructions as contained in the solver output to the update block of the neuron.
        :param neuron: a single neuron
        :param update_expressions: map of variables to corresponding updates during the update step.
        :return: a modified version of the neuron
        """
        from pynestml.utils.model_parser import ModelParser
        for variable, update_expression in update_expressions.items():
            declaration_statement = variable + '__tmp real = ' + update_expression
            cls.add_declaration_to_update_block(ModelParser.parse_declaration(declaration_statement), neuron)
        for variable, update_expression in update_expressions.items():
            cls.add_assignment_to_update_block(ModelParser.parse_assignment(variable + ' = ' + variable + '__tmp'),
                                               neuron)
        return neuron

    @classmethod
    def variable_in_solver(cls, kernel_var: str, solver_dicts: List[dict]) -> bool:
        """
        Check if a variable by this name is defined in the ode-toolbox solver results,
        """

        for solver_dict in solver_dicts:
            if solver_dict is None:
                continue

            for var_name in solver_dict["state_variables"]:
                var_name_base = var_name.split("__X__")[0]
                if var_name_base == kernel_var:
                    return True

        return False

    @classmethod
    def is_ode_variable(cls, var_base_name: str, neuron: ASTNeuron) -> bool:
        """
        Checks if the variable is present in an ODE
        """
        for equations_block in neuron.get_equations_blocks():
            for ode_eq in equations_block.get_ode_equations():
                var = ode_eq.get_lhs()
                if var.get_name() == var_base_name:
                    return True
        return False

    @classmethod
    def variable_in_kernels(cls, var_name: str, kernels: List[ASTKernel]) -> bool:
        """
        Check if a variable by this name (in ode-toolbox style) is defined in the ode-toolbox solver results
        """

        var_name_base = var_name.split("__X__")[0]
        var_name_base = var_name_base.split("__d")[0]
        var_name_base = var_name_base.replace("__DOLLAR", "$")

        for kernel in kernels:
            for kernel_var in kernel.get_variables():
                if var_name_base == kernel_var.get_name():
                    return True

        return False

    @classmethod
    def get_initial_value_from_ode_toolbox_result(cls, var_name: str, solver_dicts: List[dict]) -> str:
        """
        Get the initial value of the variable with the given name from the ode-toolbox results JSON.

        N.B. the variable name is given in ode-toolbox notation.
        """

        for solver_dict in solver_dicts:
            if solver_dict is None:
                continue

            if var_name in solver_dict["state_variables"]:
                return solver_dict["initial_values"][var_name]

        assert False, "Initial value not found for ODE with name \"" + var_name + "\""

    @classmethod
    def get_kernel_var_order_from_ode_toolbox_result(cls, kernel_var: str, solver_dicts: List[dict]) -> int:
        """
        Get the differential order of the variable with the given name from the ode-toolbox results JSON.

        N.B. the variable name is given in NESTML notation, e.g. "g_in$"; convert to ode-toolbox export format notation (e.g. "g_in__DOLLAR").
        """

        kernel_var = kernel_var.replace("$", "__DOLLAR")

        order = -1
        for solver_dict in solver_dicts:
            if solver_dict is None:
                continue

            for var_name in solver_dict["state_variables"]:
                var_name_base = var_name.split("__X__")[0]
                var_name_base = var_name_base.split("__d")[0]
                if var_name_base == kernel_var:
                    order = max(order, var_name.count("__d") + 1)

        assert order >= 0, "Variable of name \"" + kernel_var + "\" not found in ode-toolbox result"
        return order

    @classmethod
    def to_ode_toolbox_processed_name(cls, name: str) -> str:
        """
        Convert name in the same way as ode-toolbox does from input to output, i.e. returned names are compatible with ode-toolbox output
        """
        return name.replace("$", "__DOLLAR").replace("'", "__d")

    @classmethod
    def to_ode_toolbox_name(cls, name: str) -> str:
        """
        Convert to a name suitable for ode-toolbox input
        """
        return name.replace("$", "__DOLLAR")

    @classmethod
    def get_expr_from_kernel_var(cls, kernel: ASTKernel, var_name: str) -> Union[ASTExpression, ASTSimpleExpression]:
        """
        Get the expression using the kernel variable
        """
        assert isinstance(var_name, str)
        for var, expr in zip(kernel.get_variables(), kernel.get_expressions()):
            if var.get_complete_name() == var_name:
                return expr
        assert False, "variable name not found in kernel"

    @classmethod
    def construct_kernel_X_spike_buf_name(cls, kernel_var_name: str, spike_input_port: ASTInputPort, order: int,
                                          diff_order_symbol="__d"):
        """
        Construct a kernel-buffer name as <KERNEL_NAME__X__INPUT_PORT_NAME>

        For example, if the kernel is
        .. code-block::
            kernel I_kernel = exp(-t / tau_x)

        and the input port is
        .. code-block::
            pre_spikes nS <- spike

        then the constructed variable will be 'I_kernel__X__pre_pikes'
        """
        assert type(kernel_var_name) is str
        assert type(order) is int
        assert type(diff_order_symbol) is str

        if isinstance(spike_input_port, ASTSimpleExpression):
            spike_input_port = spike_input_port.get_variable()

<<<<<<< HEAD
        if not isinstance(spike_input_port, str):
            spike_input_port_name = spike_input_port.get_name()
        else:
            spike_input_port_name = spike_input_port

        if isinstance(spike_input_port, ASTVariable):
            if spike_input_port.has_vector_parameter():
                spike_input_port_name += str(cls.get_numeric_vector_size(spike_input_port))
=======
        spike_input_port_name = spike_input_port.get_name()
        if spike_input_port.has_vector_parameter():
            spike_input_port_name += "_" + str(cls.get_numeric_vector_size(spike_input_port))
>>>>>>> b10be5f2

        return kernel_var_name.replace("$", "__DOLLAR") + "__X__" + spike_input_port_name + diff_order_symbol * order

    @classmethod
    def replace_rhs_variable(cls, expr: ASTExpression, variable_name_to_replace: str, kernel_var: ASTVariable,
                             spike_buf: ASTInputPort):
        """
        Replace variable names in definitions of kernel dynamics
        :param expr: expression in which to replace the variables
        :param variable_name_to_replace: variable name to replace in the expression
        :param kernel_var: kernel variable instance
        :param spike_buf: input port instance
        :return:
        """
        def replace_kernel_var(node):
            if type(node) is ASTSimpleExpression \
                    and node.is_variable() \
                    and node.get_variable().get_name() == variable_name_to_replace:
                var_order = node.get_variable().get_differential_order()
                new_variable_name = cls.construct_kernel_X_spike_buf_name(
                    kernel_var.get_name(), spike_buf, var_order - 1, diff_order_symbol="'")
                new_variable = ASTVariable(new_variable_name, var_order)
                new_variable.set_source_position(node.get_variable().get_source_position())
                node.set_variable(new_variable)

        expr.accept(ASTHigherOrderVisitor(visit_funcs=replace_kernel_var))

    @classmethod
    def replace_rhs_variables(cls, expr: ASTExpression, kernel_buffers: Mapping[ASTKernel, ASTInputPort]):
        """
        Replace variable names in definitions of kernel dynamics.

        Say that the kernel is

        .. code-block::

            G = -G / tau

        Its variable symbol might be replaced by "G__X__spikesEx":

        .. code-block::

            G__X__spikesEx = -G / tau

        This function updates the right-hand side of `expr` so that it would also read (in this example):

        .. code-block::

            G__X__spikesEx = -G__X__spikesEx / tau

        These equations will later on be fed to ode-toolbox, so we use the symbol "'" to indicate differential order.

        Note that for kernels/systems of ODE of dimension > 1, all variable orders and all variables for this kernel will already be present in `kernel_buffers`.
        """
        for kernel, spike_buf in kernel_buffers:
            for kernel_var in kernel.get_variables():
                variable_name_to_replace = kernel_var.get_name()
                cls.replace_rhs_variable(expr, variable_name_to_replace=variable_name_to_replace,
                                         kernel_var=kernel_var, spike_buf=spike_buf)

    @classmethod
    def is_delta_kernel(cls, kernel: ASTKernel) -> bool:
        """
        Catches definition of kernel, or reference (function call or variable name) of a delta kernel function.
        """
        if type(kernel) is ASTKernel:
            if not len(kernel.get_variables()) == 1:
                # delta kernel not allowed if more than one variable is defined in this kernel
                return False
            expr = kernel.get_expressions()[0]
        else:
            expr = kernel

        rhs_is_delta_kernel = type(expr) is ASTSimpleExpression \
            and expr.is_function_call() \
            and expr.get_function_call().get_scope().resolve_to_symbol(expr.get_function_call().get_name(), SymbolKind.FUNCTION).equals(PredefinedFunctions.name2function["delta"])
        rhs_is_multiplied_delta_kernel = type(expr) is ASTExpression \
            and type(expr.get_rhs()) is ASTSimpleExpression \
            and expr.get_rhs().is_function_call() \
            and expr.get_rhs().get_function_call().get_scope().resolve_to_symbol(expr.get_rhs().get_function_call().get_name(), SymbolKind.FUNCTION).equals(PredefinedFunctions.name2function["delta"])
        return rhs_is_delta_kernel or rhs_is_multiplied_delta_kernel

    @classmethod
    def get_input_port_by_name(cls, input_blocks: List[ASTInputBlock], port_name: str) -> ASTInputPort:
        """
        Get the input port given the port name
        :param input_block: block to be searched
        :param port_name: name of the input port
        :return: input port object
        """
        for input_block in input_blocks:
            for input_port in input_block.get_input_ports():
                if input_port.has_size_parameter():
                    size_parameter = input_port.get_size_parameter()
                    if isinstance(size_parameter, ASTSimpleExpression):
                        size_parameter = size_parameter.get_numeric_literal()
                    port_name, port_index = port_name.split("_")
                    assert int(port_index) > 0
                    assert int(port_index) <= size_parameter
                if input_port.name == port_name:
                    return input_port
        return None

    @classmethod
    def get_parameter_by_name(cls, node: ASTNeuronOrSynapse, var_name: str) -> ASTDeclaration:
        """
        Get the declaration based on the name of the parameter
        :param node: the neuron or synapse containing the parameter
        :param var_name: variable name to be searched
        :return: declaration containing the variable
        """
        for param_block in node.get_parameters_blocks():
            for decl in param_block.get_declarations():
                for var in decl.get_variables():
                    if var.get_name() == var_name:
                        return decl
        return None

    @classmethod
    def get_parameter_variable_by_name(cls, node: ASTNeuronOrSynapse, var_name: str) -> ASTVariable:
        """
        Get a parameter node based on the name of the parameter
        :param node: the neuron or synapse containing the parameter
        :param var_name: variable name to be searched
        :return: the parameter node
        """
        for param_block in node.get_parameters_blocks():
            for decl in param_block.get_declarations():
                for var in decl.get_variables():
                    if var.get_name() == var_name:
                        return var
        return None

    @classmethod
    def get_internal_by_name(cls, node: ASTNeuronOrSynapse, var_name: str) -> ASTDeclaration:
        """
        Get the declaration based on the name of the internal parameter
        :param node: the neuron or synapse containing the parameter
        :param var_name: variable name to be searched
        :return: declaration containing the variable
        """
        for internals_block in node.get_internals_blocks():
            for decl in internals_block.get_declarations():
                for var in decl.get_variables():
                    if var.get_name() == var_name:
                        return decl
        return None

    @classmethod
    def get_internal_variable_by_name(cls, node: ASTVariable, var_name: str) -> ASTVariable:
        """
        Get the internal parameter node based on the name of the internal parameter
        :param node: the neuron or synapse containing the parameter
        :param var_name: variable name to be searched
        :return: declaration containing the variable
        """
        for internals_block in node.get_internals_blocks():
            for decl in internals_block.get_declarations():
                for var in decl.get_variables():
                    if var.get_name() == var_name:
                        return var
        return None

    @classmethod
    def get_variable_by_name(cls, node: ASTNeuronOrSynapse, var_name: str) -> Optional[ASTVariable]:
        """
        Get a variable or parameter node based on the name
        :param node: the neuron or synapse containing the parameter
        :param var_name: variable name to be searched
        :return: the node if found, otherwise None
        """
        var = ASTUtils.get_state_variable_by_name(node, var_name)

        if not var:
            var = ASTUtils.get_parameter_variable_by_name(node, var_name)

        if not var:
            var = ASTUtils.get_internal_variable_by_name(node, var_name)

        if not var:
            expr = ASTUtils.get_inline_expression_by_name(node, var_name)
            if expr:
                var = ASTNodeFactory.create_ast_variable(var_name, differential_order=0)
                assert len(node.get_equations_blocks()) == 1, "Only one equations block supported for now"
                var.scope = node.get_equations_blocks()[0].scope

        return var

    @classmethod
    def get_state_variable_by_name(cls, node: ASTNeuronOrSynapse, var_name: str) -> Optional[ASTVariable]:
        """
        Get a state variable node based on the name
        :param node: the neuron or synapse containing the parameter
        :param var_name: variable name to be searched
        :return: the node if found, otherwise None
        """
        for state_block in node.get_state_blocks():
            for decl in state_block.get_declarations():
                for var in decl.get_variables():
                    if var.get_name() == var_name:
                        return var
        return None

    @classmethod
    def get_state_variable_declaration_by_name(cls, node: ASTNeuronOrSynapse, var_name: str) -> Optional[ASTDeclaration]:
        """
        Get the declaration based on the name of the parameter
        :param node: the neuron or synapse containing the parameter
        :param var_name: variable name to be searched
        :return: declaration containing the variable if found, otherwise None
        """
        for state_block in node.get_state_blocks():
            for decl in state_block.get_declarations():
                for var in decl.get_variables():
                    if var.get_name() == var_name:
                        return decl
        return None

    @classmethod
    def collect_variable_names_in_expression(cls, expr: ASTNode) -> List[ASTVariable]:
        """
        Collect all occurrences of variables (`ASTVariable`), kernels (`ASTKernel`) XXX ...
        :param expr: expression to collect the variables from
        :return: a list of variables
        """
        vars_used_ = []

        def collect_vars(_expr=None):
            var = None
            if isinstance(_expr, ASTSimpleExpression) and _expr.is_variable():
                var = _expr.get_variable()
            elif isinstance(_expr, ASTVariable):
                var = _expr

            symbol = None
            if var and var.get_scope():
                symbol = var.get_scope().resolve_to_symbol(var.get_complete_name(), SymbolKind.VARIABLE)

            if var and symbol:
                vars_used_.append(var)

        expr.accept(ASTHigherOrderVisitor(lambda x: collect_vars(x)))

        return vars_used_

    @classmethod
    def get_declarations_from_block(cls, var_name: str, block: ASTBlock) -> List[ASTDeclaration]:
        """
        Get declarations from the given block containing the given variable.
        :param var_name: variable name
        :param block: block to collect the variable declarations
        :return: a list of declarations
        """
        if block is None:
            return []

        if not type(var_name) is str:
            var_name = str(var_name)

        decls = []

        for decl in block.get_declarations():
            if isinstance(decl, ASTInlineExpression):
                var_names = [decl.get_variable_name()]
            elif isinstance(decl, ASTOdeEquation):
                var_names = [decl.get_lhs().get_name()]
            else:
                var_names = [var.get_name() for var in decl.get_variables()]

            for _var_name in var_names:
                if _var_name == var_name:
                    decls.append(decl)
                    break

        return decls

    @classmethod
    def recursive_dependent_variables_search(cls, vars: List[str], node: ASTNode) -> List[str]:
        """
        Collect all the variable names used in the defining expressions of a list of variables.
        :param vars: list of variable names moved from synapse to neuron
        :param node: ASTNode to perform the recursive search
        :return: list of variable names from the recursive search
        """
        for var in vars:
            assert type(var) is str
        vars_used = []
        vars_to_check = set([var for var in vars])
        vars_checked = set()
        while vars_to_check:
            var = None
            for _var in vars_to_check:
                if not _var in vars_checked:
                    var = _var
                    break

            if not var:
                # all variables checked
                break

            for equations_block in node.get_equations_blocks():
                decls = cls.get_declarations_from_block(var, equations_block)

                if decls:
                    assert len(decls) == 1
                    decl = decls[0]
                    if (type(decl) in [ASTDeclaration, ASTReturnStmt] and decl.has_expression()) \
                            or type(decl) is ASTInlineExpression:
                        vars_used.extend(cls.collect_variable_names_in_expression(decl.get_expression()))
                    elif type(decl) is ASTOdeEquation:
                        vars_used.extend(cls.collect_variable_names_in_expression(decl.get_rhs()))
                    elif type(decl) is ASTKernel:
                        for expr in decl.get_expressions():
                            vars_used.extend(cls.collect_variable_names_in_expression(expr))
                    else:
                        raise Exception("Unknown type " + str(type(decl)))
                    vars_used = [str(var) for var in vars_used]
                    vars_to_check = vars_to_check.union(set(vars_used))

            vars_checked.add(var)

        return list(set(vars_checked))

    @classmethod
    def remove_initial_values_for_kernels(cls, neuron: ASTNeuron) -> None:
        """
        Remove initial values for original declarations (e.g. g_in, g_in', V_m); these might conflict with the initial value expressions returned from ODE-toolbox.
        """
        symbols_to_remove = set()
        for equations_block in neuron.get_equations_blocks():
            for kernel in equations_block.get_kernels():
                for kernel_var in kernel.get_variables():
                    kernel_var_order = kernel_var.get_differential_order()
                    for order in range(kernel_var_order):
                        symbol_name = kernel_var.get_name() + "'" * order
                        symbols_to_remove.add(symbol_name)

        decl_to_remove = set()
        for symbol_name in symbols_to_remove:
            for state_block in neuron.get_state_blocks():
                for decl in state_block.get_declarations():
                    if len(decl.get_variables()) == 1:
                        if decl.get_variables()[0].get_name() == symbol_name:
                            decl_to_remove.add(decl)
                    else:
                        for var in decl.get_variables():
                            if var.get_name() == symbol_name:
                                decl.variables.remove(var)

        for decl in decl_to_remove:
            for state_block in neuron.get_state_blocks():
                if decl in state_block.get_declarations():
                    state_block.get_declarations().remove(decl)

    @classmethod
    def update_initial_values_for_odes(cls, neuron: ASTNeuron, solver_dicts: List[dict]) -> None:
        """
        Update initial values for original ODE declarations (e.g. V_m', g_ahp'') that are present in the model
        before ODE-toolbox processing, with the formatted variable names and initial values returned by ODE-toolbox.
        """
        from pynestml.utils.model_parser import ModelParser
        assert len(neuron.get_equations_blocks()) == 1, "Only one equation block should be present"

        if not neuron.get_state_blocks():
            return

        for state_block in neuron.get_state_blocks():
            for iv_decl in state_block.get_declarations():
                for var in iv_decl.get_variables():
                    var_name = var.get_complete_name()
                    if cls.is_ode_variable(var.get_name(), neuron):
                        assert cls.variable_in_solver(cls.to_ode_toolbox_processed_name(var_name), solver_dicts)

                        # replace the left-hand side variable name by the ode-toolbox format
                        var.set_name(cls.to_ode_toolbox_processed_name(var.get_complete_name()))
                        var.set_differential_order(0)

                        # replace the defining expression by the ode-toolbox result
                        iv_expr = cls.get_initial_value_from_ode_toolbox_result(
                            cls.to_ode_toolbox_processed_name(var_name), solver_dicts)
                        assert iv_expr is not None
                        iv_expr = ModelParser.parse_expression(iv_expr)
                        iv_expr.update_scope(state_block.get_scope())
                        iv_decl.set_expression(iv_expr)

    @classmethod
    def create_initial_values_for_kernels(cls, neuron: ASTNeuron, solver_dicts: List[dict], kernels: List[ASTKernel]) -> None:
        r"""
        Add the variables used in kernels from the ode-toolbox result dictionary as ODEs in NESTML AST
        """
        for solver_dict in solver_dicts:
            if solver_dict is None:
                continue

            for var_name in solver_dict["initial_values"].keys():
                if cls.variable_in_kernels(var_name, kernels):
                    # original initial value expressions should have been removed to make place for ode-toolbox results
                    assert not cls.declaration_in_state_block(neuron, var_name)

        for solver_dict in solver_dicts:
            if solver_dict is None:
                continue

            for var_name, expr in solver_dict["initial_values"].items():
                # overwrite is allowed because initial values might be repeated between numeric and analytic solver
                if cls.variable_in_kernels(var_name, kernels):
                    spike_in_port_name = var_name.split("__X__")[1]
                    spike_in_port_name = spike_in_port_name.split("__d")[0]
                    spike_in_port = ASTUtils.get_input_port_by_name(neuron.get_input_blocks(), spike_in_port_name)
                    if spike_in_port:
                        type_str = NESTMLPrinter().print_data_type(spike_in_port.data_type)
                        differential_order: int = len(re.findall("__d", var_name))
                        if differential_order:
                            type_str += "*s**-" + str(differential_order)
                    else:
                        type_str = "real"
                    expr = "0 " + type_str    # for kernels, "initial value" returned by ode-toolbox is actually the increment value; the actual initial value is assumed to be 0
                    if not cls.declaration_in_state_block(neuron, var_name):
                        cls.add_declaration_to_state_block(neuron, var_name, expr, type_str)

    @classmethod
    def transform_ode_and_kernels_to_json(cls, neuron: ASTNeuron, parameters_blocks: Sequence[ASTBlockWithVariables],
                                          kernel_buffers: Mapping[ASTKernel, ASTInputPort], printer: ASTPrinter) -> Dict:
        """
        Converts AST node to a JSON representation suitable for passing to ode-toolbox.

        Each kernel has to be generated for each spike buffer convolve in which it occurs, e.g. if the NESTML model code contains the statements

        .. code-block::

           convolve(G, exc_spikes)
           convolve(G, inh_spikes)

        then `kernel_buffers` will contain the pairs `(G, exc_spikes)` and `(G, inh_spikes)`, from which two ODEs will be generated, with dynamical state (variable) names `G__X__exc_spikes` and `G__X__inh_spikes`.

        :param parameters_block:
        :param kernel_buffers:
        :param neuron:
        :return: Dict
        """
        odetoolbox_indict = {}

        odetoolbox_indict["dynamics"] = []
        for equations_block in neuron.get_equations_blocks():
            for equation in equations_block.get_ode_equations():
                # n.b. includes single quotation marks to indicate differential order
                lhs = cls.to_ode_toolbox_name(equation.get_lhs().get_complete_name())
                rhs = printer.print(equation.get_rhs())
                entry = {"expression": lhs + " = " + rhs}
                symbol_name = equation.get_lhs().get_name()
                symbol = equations_block.get_scope().resolve_to_symbol(symbol_name, SymbolKind.VARIABLE)

                entry["initial_values"] = {}
                symbol_order = equation.get_lhs().get_differential_order()
                for order in range(symbol_order):
                    iv_symbol_name = symbol_name + "'" * order
                    initial_value_expr = neuron.get_initial_value(iv_symbol_name)
                    if initial_value_expr:
                        expr = printer.print(initial_value_expr)
                        entry["initial_values"][cls.to_ode_toolbox_name(iv_symbol_name)] = expr
                odetoolbox_indict["dynamics"].append(entry)

        # write a copy for each (kernel, spike buffer) combination
        for kernel, spike_input_port in kernel_buffers:

            if cls.is_delta_kernel(kernel):
                # delta function -- skip passing this to ode-toolbox
                continue

            for kernel_var in kernel.get_variables():
                expr = cls.get_expr_from_kernel_var(kernel, kernel_var.get_complete_name())
                kernel_order = kernel_var.get_differential_order()
                kernel_X_spike_buf_name_ticks = cls.construct_kernel_X_spike_buf_name(
                    kernel_var.get_name(), spike_input_port, kernel_order, diff_order_symbol="'")

                cls.replace_rhs_variables(expr, kernel_buffers)

                entry = {"expression": kernel_X_spike_buf_name_ticks + " = " + str(expr), "initial_values": {}}

                # initial values need to be declared for order 1 up to kernel order (e.g. none for kernel function
                # f(t) = ...; 1 for kernel ODE f'(t) = ...; 2 for f''(t) = ... and so on)
                for order in range(kernel_order):
                    iv_sym_name_ode_toolbox = cls.construct_kernel_X_spike_buf_name(
                        kernel_var.get_name(), spike_input_port, order, diff_order_symbol="'")
                    symbol_name_ = kernel_var.get_name() + "'" * order
                    symbol = equations_block.get_scope().resolve_to_symbol(symbol_name_, SymbolKind.VARIABLE)
                    assert symbol is not None, "Could not find initial value for variable " + symbol_name_
                    initial_value_expr = symbol.get_declaring_expression()
                    assert initial_value_expr is not None, "No initial value found for variable name " + symbol_name_
                    entry["initial_values"][iv_sym_name_ode_toolbox] = printer.print(initial_value_expr)

                odetoolbox_indict["dynamics"].append(entry)

        odetoolbox_indict["parameters"] = {}
        for parameters_block in parameters_blocks:
            for decl in parameters_block.get_declarations():
                for var in decl.variables:
                    odetoolbox_indict["parameters"][var.get_complete_name()] = printer.print(decl.get_expression())

        return odetoolbox_indict

    @classmethod
    def remove_ode_definitions_from_equations_block(cls, model: ASTNeuronOrSynapse) -> None:
        """
        Removes all ODE definitions from all equations blocks in the model.
        """
        for equations_block in model.get_equations_blocks():
            decl_to_remove = set()
            for decl in equations_block.get_ode_equations():
                decl_to_remove.add(decl)

            for decl in decl_to_remove:
                equations_block.get_declarations().remove(decl)

    @classmethod
    def make_inline_expressions_self_contained(cls, inline_expressions: List[ASTInlineExpression]) -> List[ASTInlineExpression]:
        """
        Make inline_expressions self contained, i.e. without any references to other inline_expressions.

        TODO: it should be a method inside of the ASTInlineExpression
        TODO: this should be done by means of a visitor

        :param inline_expressions: A sorted list with entries ASTInlineExpression.
        :return: A list with ASTInlineExpressions. Defining expressions don't depend on each other.
        """
        from pynestml.utils.model_parser import ModelParser
        from pynestml.visitors.ast_symbol_table_visitor import ASTSymbolTableVisitor

        for source in inline_expressions:
            source_position = source.get_source_position()
            for target in inline_expressions:
                matcher = re.compile(cls._variable_matching_template.format(source.get_variable_name()))
                target_definition = str(target.get_expression())
                target_definition = re.sub(matcher, "(" + str(source.get_expression()) + ")", target_definition)
                target.expression = ModelParser.parse_expression(target_definition)
                target.expression.update_scope(source.get_scope())
                target.expression.accept(ASTSymbolTableVisitor())

                def log_set_source_position(node):
                    if node.get_source_position().is_added_source_position():
                        node.set_source_position(source_position)

                target.expression.accept(ASTHigherOrderVisitor(visit_funcs=log_set_source_position))

        return inline_expressions

    @classmethod
    def replace_inline_expressions_through_defining_expressions(cls, definitions: Sequence[ASTOdeEquation],
                                                                inline_expressions: Sequence[ASTInlineExpression]) -> Sequence[ASTOdeEquation]:
        """
        Replaces symbols from `inline_expressions` in `definitions` with corresponding defining expressions from `inline_expressions`.

        :param definitions: A list of ODE definitions (**updated in-place**).
        :param inline_expressions: A list of inline expression definitions.
        :return: A list of updated ODE definitions (same as the ``definitions`` parameter).
        """
        from pynestml.utils.model_parser import ModelParser
        from pynestml.visitors.ast_symbol_table_visitor import ASTSymbolTableVisitor

        for m in inline_expressions:
            if "mechanism" not in [e.namespace for e in m.get_decorators()]:
                """
                exclude compartmental mechanism definitions in order to have the
                inline as a barrier inbetween odes that are meant to be solved independently
                """
                source_position = m.get_source_position()
                for target in definitions:
                    matcher = re.compile(cls._variable_matching_template.format(m.get_variable_name()))
                    target_definition = str(target.get_rhs())
                    target_definition = re.sub(matcher, "(" + str(m.get_expression()) + ")", target_definition)
                    target.rhs = ModelParser.parse_expression(target_definition)
                    target.update_scope(m.get_scope())
                    target.accept(ASTSymbolTableVisitor())

                    def log_set_source_position(node):
                        if node.get_source_position().is_added_source_position():
                            node.set_source_position(source_position)

                    target.accept(ASTHigherOrderVisitor(visit_funcs=log_set_source_position))

        return definitions

    @classmethod
    def get_delta_factors_(cls, neuron: ASTNeuron, equations_block: ASTEquationsBlock) -> dict:
        r"""
        For every occurrence of a convolution of the form `x^(n) = a * convolve(kernel, inport) + ...` where `kernel` is a delta function, add the element `(x^(n), inport) --> a` to the set.
        """
        delta_factors = {}
        for ode_eq in equations_block.get_ode_equations():
            var = ode_eq.get_lhs()
            expr = ode_eq.get_rhs()
            conv_calls = ASTUtils.get_convolve_function_calls(expr)
            for conv_call in conv_calls:
                assert len(
                    conv_call.args) == 2, "convolve() function call should have precisely two arguments: kernel and spike input port"
                kernel = conv_call.args[0]
                if cls.is_delta_kernel(neuron.get_kernel_by_name(kernel.get_variable().get_name())):
                    inport = conv_call.args[1].get_variable()
                    expr_str = str(expr)
                    sympy_expr = sympy.parsing.sympy_parser.parse_expr(expr_str, global_dict=odetoolbox.Shape._sympy_globals)
                    sympy_expr = sympy.expand(sympy_expr)
                    sympy_conv_expr = sympy.parsing.sympy_parser.parse_expr(str(conv_call), global_dict=odetoolbox.Shape._sympy_globals)
                    factor_str = []
                    for term in sympy.Add.make_args(sympy_expr):
                        if term.find(sympy_conv_expr):
                            factor_str.append(str(term.replace(sympy_conv_expr, 1)))
                    factor_str = " + ".join(factor_str)
                    delta_factors[(var, inport)] = factor_str

        return delta_factors

    @classmethod
    def remove_kernel_definitions_from_equations_block(cls, neuron: ASTNeuron) -> ASTDeclaration:
        r"""
        Removes all kernels in equations blocks.
        """
        for equations_block in neuron.get_equations_blocks():
            decl_to_remove = set()
            for decl in equations_block.get_declarations():
                if type(decl) is ASTKernel:
                    decl_to_remove.add(decl)

            for decl in decl_to_remove:
                equations_block.get_declarations().remove(decl)

        return decl_to_remove

    @classmethod
    def add_timestep_symbol(cls, neuron: ASTNeuron) -> None:
        """
        Add timestep variable to the internals block
        """
        from pynestml.utils.model_parser import ModelParser
        assert neuron.get_initial_value(
            "__h") is None, "\"__h\" is a reserved name, please do not use variables by this name in your NESTML file"
        assert not "__h" in [sym.name for sym in neuron.get_internal_symbols(
        )], "\"__h\" is a reserved name, please do not use variables by this name in your NESTML file"
        neuron.add_to_internals_block(ModelParser.parse_declaration('__h ms = resolution()'), index=0)

    @classmethod
    def generate_kernel_buffers_(cls, neuron: ASTNeuron, equations_block: Union[ASTEquationsBlock, List[ASTEquationsBlock]]) -> Mapping[ASTKernel, ASTInputPort]:
        """
        For every occurrence of a convolution of the form `convolve(var, spike_buf)`: add the element `(kernel, spike_buf)` to the set, with `kernel` being the kernel that contains variable `var`.
        """

        kernel_buffers = set()
        convolve_calls = ASTUtils.get_convolve_function_calls(equations_block)
        for convolve in convolve_calls:
            el = (convolve.get_args()[0], convolve.get_args()[1])
            sym = convolve.get_args()[0].get_scope().resolve_to_symbol(
                convolve.get_args()[0].get_variable().name, SymbolKind.VARIABLE)
            if sym is None:
                raise Exception("No initial value(s) defined for kernel with variable \""
                                + convolve.get_args()[0].get_variable().get_complete_name() + "\"")
            if sym.block_type == BlockType.INPUT:
                # swap the order
                el = (el[1], el[0])

            # find the corresponding kernel object
            var = el[0].get_variable()
            assert var is not None
            kernel = neuron.get_kernel_by_name(var.get_name())
            assert kernel is not None, "In convolution \"convolve(" + str(var.name) + ", " + str(
                el[1]) + ")\": no kernel by name \"" + var.get_name() + "\" found in neuron."

            el = (kernel, el[1])
            kernel_buffers.add(el)

        return kernel_buffers

    @classmethod
    def replace_convolution_aliasing_inlines(cls, neuron: ASTNeuron) -> None:
        """
        Replace all occurrences of kernel names (e.g. ``I_dend`` and ``I_dend'`` for a definition involving a second-order kernel ``inline kernel I_dend = convolve(kern_name, spike_buf)``) with the ODE-toolbox generated variable ``kern_name__X__spike_buf``.
        """
        def replace_var(_expr, replace_var_name: str, replace_with_var_name: str):
            if isinstance(_expr, ASTSimpleExpression) and _expr.is_variable():
                var = _expr.get_variable()
                if var.get_name() == replace_var_name:
                    ast_variable = ASTVariable(replace_with_var_name + '__d' * var.get_differential_order(),
                                               differential_order=0)
                    ast_variable.set_source_position(var.get_source_position())
                    _expr.set_variable(ast_variable)

            elif isinstance(_expr, ASTVariable):
                var = _expr
                if var.get_name() == replace_var_name:
                    var.set_name(replace_with_var_name + '__d' * var.get_differential_order())
                    var.set_differential_order(0)

        for equation_block in neuron.get_equations_blocks():
            for decl in equation_block.get_declarations():
                if isinstance(decl, ASTInlineExpression) \
                   and isinstance(decl.get_expression(), ASTSimpleExpression) \
                   and '__X__' in str(decl.get_expression()) \
                   and decl.get_expression().get_variable():
                    replace_with_var_name = decl.get_expression().get_variable().get_name()
                    neuron.accept(ASTHigherOrderVisitor(lambda x: replace_var(
                        x, decl.get_variable_name(), replace_with_var_name)))

    @classmethod
    def replace_variable_names_in_expressions(cls, neuron: ASTNeuron, solver_dicts: List[dict]) -> None:
        """
        Replace all occurrences of variables names in NESTML format (e.g. `g_ex$''`)` with the ode-toolbox formatted
        variable name (e.g. `g_ex__DOLLAR__d__d`).

        Variables aliasing convolutions should already have been covered by replace_convolution_aliasing_inlines().
        """
        def replace_var(_expr=None):
            if isinstance(_expr, ASTSimpleExpression) and _expr.is_variable():
                var = _expr.get_variable()
                if cls.variable_in_solver(cls.to_ode_toolbox_processed_name(var.get_complete_name()), solver_dicts):
                    ast_variable = ASTVariable(cls.to_ode_toolbox_processed_name(
                        var.get_complete_name()), differential_order=0)
                    ast_variable.set_source_position(var.get_source_position())
                    _expr.set_variable(ast_variable)

            elif isinstance(_expr, ASTVariable):
                var = _expr
                if cls.variable_in_solver(cls.to_ode_toolbox_processed_name(var.get_complete_name()), solver_dicts):
                    var.set_name(cls.to_ode_toolbox_processed_name(var.get_complete_name()))
                    var.set_differential_order(0)

        def func(x):
            return replace_var(x)

        neuron.accept(ASTHigherOrderVisitor(func))

    @classmethod
    def replace_convolve_calls_with_buffers_(cls, neuron: ASTNeuron, equations_block: ASTEquationsBlock) -> None:
        r"""
        Replace all occurrences of `convolve(kernel[']^n, spike_input_port)` with the corresponding buffer variable, e.g. `g_E__X__spikes_exc[__d]^n` for a kernel named `g_E` and a spike input port named `spikes_exc`.
        """

        def replace_function_call_through_var(_expr=None):
            if _expr.is_function_call() and _expr.get_function_call().get_name() == "convolve":
                convolve = _expr.get_function_call()
                el = (convolve.get_args()[0], convolve.get_args()[1])
                sym = convolve.get_args()[0].get_scope().resolve_to_symbol(
                    convolve.get_args()[0].get_variable().name, SymbolKind.VARIABLE)
                if sym.block_type == BlockType.INPUT:
                    # swap elements
                    el = (el[1], el[0])
                var = el[0].get_variable()
                spike_input_port = el[1].get_variable()
                kernel = neuron.get_kernel_by_name(var.get_name())

                _expr.set_function_call(None)
                buffer_var = cls.construct_kernel_X_spike_buf_name(
                    var.get_name(), spike_input_port, var.get_differential_order() - 1)
                if cls.is_delta_kernel(kernel):
                    # delta kernels are treated separately, and should be kept out of the dynamics (computing derivates etc.) --> set to zero
                    _expr.set_variable(None)
                    _expr.set_numeric_literal(0)
                else:
                    ast_variable = ASTVariable(buffer_var)
                    ast_variable.set_source_position(_expr.get_source_position())
                    _expr.set_variable(ast_variable)

        def func(x):
            return replace_function_call_through_var(x) if isinstance(x, ASTSimpleExpression) else True

        equations_block.accept(ASTHigherOrderVisitor(func))

    @classmethod
    def update_blocktype_for_common_parameters(cls, node):
        r"""Change the BlockType for all homogeneous parameters to BlockType.COMMON_PARAMETER"""
        if node is None:
            return

        # get all homogeneous parameters
        all_homogeneous_parameters = []
        for parameter in node.get_parameter_symbols():
            is_homogeneous = PyNestMLLexer.DECORATOR_HOMOGENEOUS in parameter.get_decorators()
            if is_homogeneous:
                all_homogeneous_parameters.append(parameter.name)

        # change the block type
        class ASTHomogeneousParametersBlockTypeChangeVisitor(ASTVisitor):
            def __init__(self, all_homogeneous_parameters):
                super(ASTHomogeneousParametersBlockTypeChangeVisitor, self).__init__()
                self._all_homogeneous_parameters = all_homogeneous_parameters

            def visit_variable(self, node: ASTNode):
                if node.get_name() in self._all_homogeneous_parameters:
                    symbol = node.get_scope().resolve_to_symbol(node.get_complete_name(),
                                                                SymbolKind.VARIABLE)
                    if symbol is None:
                        code, message = Messages.get_variable_not_defined(node.get_variable().get_complete_name())
                        Logger.log_message(code=code, message=message, error_position=node.get_source_position(),
                                           log_level=LoggingLevel.ERROR, astnode=node)
                        return

                    assert symbol.block_type in [BlockType.PARAMETERS, BlockType.COMMON_PARAMETERS]
                    symbol.block_type = BlockType.COMMON_PARAMETERS
                    Logger.log_message(None, -1, "Changing block type of variable " + str(node.get_complete_name()),
                                       None, LoggingLevel.INFO)

        visitor = ASTHomogeneousParametersBlockTypeChangeVisitor(all_homogeneous_parameters)
        node.accept(visitor)

    @classmethod
    def find_model_by_name(cls, model_name: str, models: Iterable[Union[ASTNeuron, ASTSynapse]]) -> Optional[Union[ASTNeuron, ASTSynapse]]:
        for model in models:
            if model.get_name() == model_name:
                return model

        return None

    @classmethod
    def get_convolve_function_calls(cls, nodes: Union[ASTNode, List[ASTNode]]):
        """
        Returns all sum function calls in the handed over meta_model node or one of its children.
        :param nodes: a single or list of AST nodes.
        """
        if isinstance(nodes, ASTNode):
            nodes = [nodes]

        function_calls = []
        for node in nodes:
            function_calls.extend(cls.get_function_calls(node, PredefinedFunctions.CONVOLVE))

        return function_calls

    @classmethod
    def contains_convolve_function_call(cls, ast: ASTNode) -> bool:
        """
        Indicates whether _ast or one of its child nodes contains a sum call.
        :param ast: a single meta_model
        :return: True if sum is contained, otherwise False.
        """
        return len(cls.get_function_calls(ast, PredefinedFunctions.CONVOLVE)) > 0

    @classmethod
    def get_function_calls(cls, ast_node: ASTNode, function_list: List[str]) -> List[ASTFunctionCall]:
        """
        For a handed over list of function names, this method retrieves all function calls in the meta_model.
        :param ast_node: a single meta_model node
        :param function_list: a list of function names
        :return: a list of all functions in the meta_model
        """
        res = list()
        if ast_node is None:
            return res
        from pynestml.visitors.ast_higher_order_visitor import ASTHigherOrderVisitor
        from pynestml.meta_model.ast_function_call import ASTFunctionCall
        fun = (lambda x: res.append(x) if isinstance(x, ASTFunctionCall) and x.get_name() in function_list else True)
        vis = ASTHigherOrderVisitor(visit_funcs=fun)
        ast_node.accept(vis)
        return res

    @classmethod
    def resolve_to_variable_symbol_in_blocks(cls, variable_name: str, blocks: List[ASTBlock]):
        r"""
        Resolve a variable (by name) to its corresponding ``Symbol`` within the AST blocks in ``blocks``.
        """
        for block in blocks:
            sym = block.get_scope().resolve_to_symbol(variable_name, SymbolKind.VARIABLE)
            if sym:
                return sym
        return None

    @classmethod
    def get_unit_name(cls, variable: ASTVariable) -> str:
        assert variable.get_scope() is not None, "Undeclared variable: " + variable.get_complete_name()

        variable_name = CppVariablePrinter._print_cpp_name(variable.get_complete_name())
        symbol = variable.get_scope().resolve_to_symbol(variable_name, SymbolKind.VARIABLE)
        if isinstance(symbol.get_type_symbol(), UnitTypeSymbol):
            return symbol.get_type_symbol().unit.unit.to_string()

        return ''

    @classmethod
    def _find_port_in_dict(cls, rport_to_port_map: Dict[int, List[VariableSymbol]], port: VariableSymbol) -> int:
        """
        Finds the corresponding "inhibitory" port for a given "excitatory" port and vice versa in the handed over map.
        :param rport_to_port_map: map containing NESTML port names for the rport
        :param port: port to be searched
        :return: key value in the map if the port is found, else None
        """
        for key, value in rport_to_port_map.items():
            if len(value) == 1:
                if (port.is_excitatory() and value[0].is_inhibitory() and not value[0].is_excitatory()) \
                        or (port.is_inhibitory() and value[0].is_excitatory() and not value[0].is_inhibitory()):
                    if port.has_vector_parameter():
                        if cls.get_numeric_vector_size(port) == cls.get_numeric_vector_size(value[0]):
                            return key
                    else:
                        return key
        return None

    @classmethod
    def get_spike_input_ports_in_pairs(cls, neuron: ASTNeuron) -> Dict[int, List[VariableSymbol]]:
        """
        Returns a list of spike input ports in pairs in case of input port qualifiers.
        The result of this function is used to construct a vector that provides a mapping to the NESTML spike buffer index. The vector looks like below:
        .. code-block::
            [ {AMPA_SPIKES, GABA_SPIKES}, {NMDA_SPIKES, -1} ]

        where the vector index is the NEST rport number. The value is a tuple containing the NESTML index(es) to the spike buffer.
        In case if the rport is shared between two NESTML buffers, the vector element contains the tuple of the form (excitatory_port_index, inhibitory_port_index). Otherwise, the tuple is of the form (spike_port_index, -1).
        """
        rport_to_port_map = {}
        rport = 0
        for port in neuron.get_spike_input_ports():
            if port.is_excitatory() and port.is_inhibitory():
                rport_to_port_map[rport] = [port]
                rport += cls.get_numeric_vector_size(port) if port.has_vector_parameter() else 1
            else:
                key = cls._find_port_in_dict(rport_to_port_map, port)
                if key is not None:
                    # The corresponding spiking input pair is found.
                    # Add the port to the list and update rport
                    rport_to_port_map[key].append(port)
                    rport += cls.get_numeric_vector_size(port) if port.has_vector_parameter() else 1
                else:
                    # New input port. Retain the same rport number until the corresponding input port pair is found.
                    rport_to_port_map[rport] = [port]

        return rport_to_port_map

    @classmethod
    def assign_numeric_non_numeric_state_variables(cls, neuron, numeric_state_variable_names, numeric_update_expressions, update_expressions):
        r"""For each ASTVariable, set the ``node._is_numeric`` member to True or False based on whether this variable will be solved with the analytic or numeric solver.

        Ideally, this would not be a property of the ASTVariable as it is an implementation detail (that only emerges during code generation) and not an intrinsic part of the model itself. However, this approach is preferred over setting it as a property of the variable printers as it would have to make each printer aware of all models and variables therein."""
        class ASTVariableOriginSetterVisitor(ASTVisitor):
            def visit_variable(self, node):
                assert isinstance(node, ASTVariable)
                if node.get_complete_name() in self._numeric_state_variables:
                    node._is_numeric = True
                else:
                    node._is_numeric = False

        visitor = ASTVariableOriginSetterVisitor()
        visitor._numeric_state_variables = numeric_state_variable_names
        neuron.accept(visitor)

        if "moved_spike_updates" in dir(neuron):
            for expr in neuron.moved_spike_updates:
                expr.accept(visitor)

        if update_expressions:
            for expr in update_expressions.values():
                expr.accept(visitor)

        if numeric_update_expressions:
            for expr in numeric_update_expressions.values():
                expr.accept(visitor)

        for update_expr_list in neuron.spike_updates.values():
            for update_expr in update_expr_list:
                update_expr.accept(visitor)

        for update_expr in neuron.post_spike_updates.values():
            update_expr.accept(visitor)

        for node in neuron.equations_with_delay_vars + neuron.equations_with_vector_vars:
            node.accept(visitor)<|MERGE_RESOLUTION|>--- conflicted
+++ resolved
@@ -1237,20 +1237,9 @@
         if isinstance(spike_input_port, ASTSimpleExpression):
             spike_input_port = spike_input_port.get_variable()
 
-<<<<<<< HEAD
-        if not isinstance(spike_input_port, str):
-            spike_input_port_name = spike_input_port.get_name()
-        else:
-            spike_input_port_name = spike_input_port
-
-        if isinstance(spike_input_port, ASTVariable):
-            if spike_input_port.has_vector_parameter():
-                spike_input_port_name += str(cls.get_numeric_vector_size(spike_input_port))
-=======
         spike_input_port_name = spike_input_port.get_name()
         if spike_input_port.has_vector_parameter():
             spike_input_port_name += "_" + str(cls.get_numeric_vector_size(spike_input_port))
->>>>>>> b10be5f2
 
         return kernel_var_name.replace("$", "__DOLLAR") + "__X__" + spike_input_port_name + diff_order_symbol * order
 
@@ -1638,7 +1627,7 @@
 
     @classmethod
     def create_initial_values_for_kernels(cls, neuron: ASTNeuron, solver_dicts: List[dict], kernels: List[ASTKernel]) -> None:
-        r"""
+        """
         Add the variables used in kernels from the ode-toolbox result dictionary as ODEs in NESTML AST
         """
         for solver_dict in solver_dicts:
