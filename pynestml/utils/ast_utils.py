--- conflicted
+++ resolved
@@ -19,21 +19,14 @@
 # You should have received a copy of the GNU General Public License
 # along with NEST.  If not, see <http://www.gnu.org/licenses/>.
 
-<<<<<<< HEAD
-from typing import Optional, Union
-=======
-from typing import List, Optional
->>>>>>> c91d1b23
+from typing import List, Optional, Union
 
 from pynestml.meta_model.ast_block import ASTBlock
 from pynestml.meta_model.ast_declaration import ASTDeclaration
 from pynestml.meta_model.ast_function_call import ASTFunctionCall
-<<<<<<< HEAD
 from pynestml.meta_model.ast_neuron_body import ASTNeuronBody
 from pynestml.meta_model.ast_synapse_body import ASTSynapseBody
-=======
 from pynestml.meta_model.ast_variable import ASTVariable
->>>>>>> c91d1b23
 from pynestml.utils.ast_source_location import ASTSourceLocation
 from pynestml.symbols.predefined_functions import PredefinedFunctions
 from pynestml.symbols.symbol import SymbolKind
@@ -157,8 +150,11 @@
         """
         Checks if the handed over neuron contains a spike input buffer.
         :param body: a single body element.
+        :type body: ast_body
         :return: True if spike buffer is contained, otherwise false.
-        """
+        :rtype: bool
+        """
+        from pynestml.meta_model.ast_body import ASTBody
         inputs = (inputL for block in body.get_input_blocks() for inputL in block.get_input_ports())
         for inputL in inputs:
             if inputL.is_spike():
@@ -267,6 +263,7 @@
         """
         ret = list()
         from pynestml.visitors.ast_higher_order_visitor import ASTHigherOrderVisitor
+        from pynestml.meta_model.ast_variable import ASTVariable
         res = list()
 
         def loc_get_vars(node):
@@ -341,6 +338,7 @@
         :return: the first element with the size parameter
         :rtype: variable_symbol
         """
+        from pynestml.meta_model.ast_variable import ASTVariable
         from pynestml.symbols.symbol import SymbolKind
         variables = (var for var in cls.get_all(ast, ASTVariable) if
                      scope.resolve_to_symbol(var.get_complete_name(), SymbolKind.VARIABLE))
@@ -494,14 +492,4 @@
             for var in decl.get_variables():
                 if var.get_complete_name() == var_name:
                     return decl
-        return None
-
-    @classmethod
-    def all_variables_defined_in_block(cls, block: ASTBlock) -> List[ASTVariable]:
-        if block is None:
-            return []
-        vars = []
-        for decl in block.get_declarations():
-            for var in decl.get_variables():
-                vars.append(var)
-        return vars+        return None