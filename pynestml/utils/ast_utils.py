--- conflicted
+++ resolved
@@ -435,12 +435,8 @@
         return None
 
     @classmethod
-<<<<<<< HEAD
-    def all_variables_defined_in_block(cls, block: ASTBlock) -> List[ASTVariable]:
+    def all_variables_defined_in_block(cls, block: Optional[ASTBlock]) -> List[ASTVariable]:
         """return a list of all variable declarations in a block"""
-=======
-    def all_variables_defined_in_block(cls, block: Optional[ASTBlock]) -> List[ASTVariable]:
->>>>>>> c019d46b
         if block is None:
             return []
         vars = []
