--- conflicted
+++ resolved
@@ -81,24 +81,13 @@
 
         for mechanism_name, mechanism_info in mechs_info.items():
             for ode_variable_name, ode_info in mechanism_info["ODEs"].items():
-<<<<<<< HEAD
-                # expression:
-                odetoolbox_indict = {}
-                odetoolbox_indict["dynamics"] = []
-=======
                 # Expression:
                 odetoolbox_indict = {"dynamics": []}
->>>>>>> 8c0c5565
                 lhs = ASTUtils.to_ode_toolbox_name(ode_info["ASTOdeEquation"].get_lhs().get_complete_name())
                 rhs = cls._ode_toolbox_printer.print(ode_info["ASTOdeEquation"].get_rhs())
                 entry = {"expression": lhs + " = " + rhs, "initial_values": {}}
 
-<<<<<<< HEAD
-                # initial values:
-                entry["initial_values"] = {}
-=======
                 # Initial values:
->>>>>>> 8c0c5565
                 symbol_order = ode_info["ASTOdeEquation"].get_lhs().get_differential_order()
                 for order in range(symbol_order):
                     iv_symbol_name = ode_info["ASTOdeEquation"].get_lhs().get_name() + "'" * order
