--- conflicted
+++ resolved
@@ -38,15 +38,9 @@
     BUFFER_SET_TO_CONDUCTANCE_BASED = 9
     ODE_UPDATED = 10
     NO_VARIABLE_FOUND = 11
-<<<<<<< HEAD
-    SPIKE_BUFFER_TYPE_NOT_DEFINED = 12
+    SPIKE_INPUT_PORT_TYPE_NOT_DEFINED = 12
     MODEL_CONTAINS_ERRORS = 13
     START_PROCESSING_MODEL = 14
-=======
-    SPIKE_INPUT_PORT_TYPE_NOT_DEFINED = 12
-    NEURON_CONTAINS_ERRORS = 13
-    START_PROCESSING_NEURON = 14
->>>>>>> 9ed41497
     CODE_SUCCESSFULLY_GENERATED = 15
     MODULE_SUCCESSFULLY_GENERATED = 16
     NO_CODE_GENERATED = 17
