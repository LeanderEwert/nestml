# -*- coding: utf-8 -*-
#
# messages.py
#
# This file is part of NEST.
#
# Copyright (C) 2004 The NEST Initiative
#
# NEST is free software: you can redistribute it and/or modify
# it under the terms of the GNU General Public License as published by
# the Free Software Foundation, either version 2 of the License, or
# (at your option) any later version.
#
# NEST is distributed in the hope that it will be useful,
# but WITHOUT ANY WARRANTY; without even the implied warranty of
# MERCHANTABILITY or FITNESS FOR A PARTICULAR PURPOSE.  See the
# GNU General Public License for more details.
#
# You should have received a copy of the GNU General Public License
# along with NEST.  If not, see <http://www.gnu.org/licenses/>.
from enum import Enum
from typing import Tuple

from pynestml.meta_model.ast_inline_expression import ASTInlineExpression
from collections.abc import Iterable
from pynestml.meta_model.ast_function import ASTFunction


class MessageCode(Enum):
    """
    A mapping between codes and the corresponding messages.
    """
    START_PROCESSING_FILE = 0
    START_SYMBOL_TABLE_BUILDING = 1
    FUNCTION_CALL_TYPE_ERROR = 2
    TYPE_NOT_DERIVABLE = 3
    IMPLICIT_CAST = 4
    CAST_NOT_POSSIBLE = 5
    TYPE_DIFFERENT_FROM_EXPECTED = 6
    ADD_SUB_TYPE_MISMATCH = 7
    BUFFER_SET_TO_CONDUCTANCE_BASED = 8
    NO_VARIABLE_FOUND = 9
    SPIKE_INPUT_PORT_TYPE_NOT_DEFINED = 10
    MODEL_CONTAINS_ERRORS = 11
    START_PROCESSING_MODEL = 12
    CODE_SUCCESSFULLY_GENERATED = 13
    MODULE_SUCCESSFULLY_GENERATED = 14
    NO_CODE_GENERATED = 15
    VARIABLE_USED_BEFORE_DECLARATION = 16
    VARIABLE_DEFINED_RECURSIVELY = 17
    VALUE_ASSIGNED_TO_BUFFER = 18
    ARG_NOT_KERNEL_OR_EQUATION = 19
    ARG_NOT_SPIKE_INPUT = 20
    NUMERATOR_NOT_ONE = 21
    ORDER_NOT_DECLARED = 22
    CONTINUOUS_INPUT_PORT_WITH_QUALIFIERS = 23
    BLOCK_NOT_CORRECT = 24
    VARIABLE_NOT_IN_STATE_BLOCK = 25
    WRONG_NUMBER_OF_ARGS = 26
    NO_RHS = 27
    SEVERAL_LHS = 28
    FUNCTION_REDECLARED = 29
    FUNCTION_NOT_DECLARED = 30
    NO_ODE = 31
    NO_INIT_VALUE = 32
    MODEL_REDECLARED = 33
    NEST_COLLISION = 34
    KERNEL_OUTSIDE_CONVOLVE = 35
    NAME_COLLISION = 36
    TYPE_NOT_SPECIFIED = 37
    NO_TYPE_ALLOWED = 38
    NO_ASSIGNMENT_ALLOWED = 39
    NOT_A_VARIABLE = 40
    MULTIPLE_KEYWORDS = 41
    VECTOR_IN_NON_VECTOR = 42
    VARIABLE_REDECLARED = 43
    SOFT_INCOMPATIBILITY = 44
    HARD_INCOMPATIBILITY = 45
    NO_RETURN = 46
    NOT_LAST_STATEMENT = 47
    SYMBOL_NOT_RESOLVED = 48
    SYNAPSE_SOLVED_BY_GSL = 49
    TYPE_MISMATCH = 50
    NO_SEMANTICS = 51
    NEURON_SOLVED_BY_GSL = 52
    NO_UNIT = 53
    NOT_NEUROSCIENCE_UNIT = 54
    INTERNAL_WARNING = 55
    OPERATION_NOT_DEFINED = 56
    CONVOLVE_NEEDS_BUFFER_PARAMETER = 57
    INPUT_PATH_NOT_FOUND = 58
    LEXER_ERROR = 59
    PARSER_ERROR = 60
    UNKNOWN_TARGET = 61
    VARIABLE_WITH_SAME_NAME_AS_UNIT = 62
    ANALYSING_TRANSFORMING_NEURON = 63
    ODE_NEEDS_CONSISTENT_UNITS = 64
    TEMPLATED_ARG_TYPES_INCONSISTENT = 65
    MODULE_NAME_INFO = 66
    TARGET_PATH_INFO = 67
    ODE_FUNCTION_NEEDS_CONSISTENT_UNITS = 68
    DELTA_FUNCTION_CANNOT_BE_MIXED = 69
    UNKNOWN_TYPE = 70
    ASTDATATYPE_TYPE_SYMBOL_COULD_NOT_BE_DERIVED = 71
    KERNEL_WRONG_TYPE = 72
    KERNEL_IV_WRONG_TYPE = 73
    EMIT_SPIKE_FUNCTION_BUT_NO_OUTPUT_PORT = 74
    NO_FILES_IN_INPUT_PATH = 75
    STATE_VARIABLES_NOT_INITIALZED = 76
    EQUATIONS_DEFINED_BUT_INTEGRATE_ODES_NOT_CALLED = 77
    TEMPLATE_ROOT_PATH_CREATED = 78
    VECTOR_PARAMETER_WRONG_BLOCK = 79
    VECTOR_PARAMETER_WRONG_TYPE = 80
    VECTOR_PARAMETER_WRONG_SIZE = 81
    PRIORITY_DEFINED_FOR_ONLY_ONE_EVENT_HANDLER = 82
    REPEATED_PRIORITY_VALUE = 83
    DELAY_VARIABLE = 84
    NEST_DELAY_DECORATOR_NOT_FOUND = 85
    INPUT_PORT_SIZE_NOT_INTEGER = 86
    INPUT_PORT_SIZE_NOT_GREATER_THAN_ZERO = 87
    INSTALL_PATH_INFO = 88
    CREATING_INSTALL_PATH = 89
    CREATING_TARGET_PATH = 90
    CM_NO_GATING_VARIABLES = 100
    CM_FUNCTION_MISSING = 101
    CM_VARIABLES_NOT_DECLARED = 102
    CM_FUNCTION_BAD_NUMBER_ARGS = 103
    CM_FUNCTION_BAD_RETURN_TYPE = 104
    CM_VARIABLE_NAME_MULTI_USE = 105
    CM_NO_VALUE_ASSIGNMENT = 106
    SYNS_BAD_BUFFER_COUNT = 107
    CM_NO_V_COMP = 108
    MECHS_DICTIONARY_INFO = 109


class Messages:
    """
    This class contains a collection of error messages which enables a centralized maintaining and modifications of
    those.
    """

    @classmethod
    def get_start_processing_file(cls, file_path):
        """
        Returns a message indicating that processing of a file has started
        :param file_path: the path to the file
        :type file_path: str
        :return: message code tuple
        :rtype: (MessageCode,str)
        """
        message = 'Start processing \'' + file_path + '\'!'
        return MessageCode.START_PROCESSING_FILE, message

    @classmethod
    def get_input_path_not_found(cls, path):
        message = 'Input path ("%s") not found!' % (path)
        return MessageCode.INPUT_PATH_NOT_FOUND, message

    @classmethod
    def get_unknown_target(cls, target):
        message = 'Unknown target ("%s")' % (target)
        return MessageCode.UNKNOWN_TARGET, message

    @classmethod
    def get_no_code_generated(cls):
        """
        Returns a message indicating that no code will be generated on this run.
        :return: a message
        :rtype: (MessageCode,str)
        """
        message = 'No target specified: no code will be generated'
        return MessageCode.NO_CODE_GENERATED, message

    @classmethod
    def get_lexer_error(cls):
        message = 'Error occurred during lexing: abort'
        return MessageCode.LEXER_ERROR, message

    # @classmethod
    # def get_could_not_determine_cond_based(cls, type_str, name):
    #     message = "Unable to determine based on type '" + type_str + "' of variable '" + name + "' whether conductance-based or current-based"
    #     return MessageCode.LEXER_ERROR, message

    @classmethod
    def get_parser_error(cls):
        message = 'Error occurred during parsing: abort'
        return MessageCode.PARSER_ERROR, message

    @classmethod
    def get_binary_operation_not_defined(cls, lhs, operator, rhs):
        message = 'Operation %s %s %s is not defined!' % (lhs, operator, rhs)
        return MessageCode.OPERATION_NOT_DEFINED, message

    @classmethod
    def get_binary_operation_type_could_not_be_derived(
            cls, lhs, operator, rhs, lhs_type, rhs_type):
        message = 'The type of the expression (left-hand side = \'%s\'; binary operator = \'%s\'; right-hand side = \'%s\') could not be derived: left-hand side has type \'%s\' whereas right-hand side has type \'%s\'!' % (
            lhs, operator, rhs, lhs_type, rhs_type)
        return MessageCode.TYPE_MISMATCH, message

    @classmethod
    def get_unary_operation_not_defined(cls, operator, term):
        message = 'Operation %s%s is not defined!' % (operator, term)
        return MessageCode.OPERATION_NOT_DEFINED, message

    @classmethod
    def get_convolve_needs_buffer_parameter(cls):
        message = 'Convolve requires a buffer variable as second parameter!'
        return MessageCode.CONVOLVE_NEEDS_BUFFER_PARAMETER, message

    @classmethod
    def get_implicit_magnitude_conversion(cls, lhs, rhs, conversion_factor):
        message = 'Implicit magnitude conversion from %s to %s with factor %s ' % (
            lhs.print_symbol(), rhs.print_symbol(), conversion_factor)
        return MessageCode.IMPLICIT_CAST, message

    @classmethod
    def get_start_building_symbol_table(cls):
        """
        Returns a message that the building for a neuron has been started.
        :return: a message
        :rtype: (MessageCode,str)
        """
        return MessageCode.START_SYMBOL_TABLE_BUILDING, 'Start building symbol table!'

    @classmethod
    def get_function_call_implicit_cast(
            cls,
            arg_nr,
            function_call,
            expected_type,
            got_type,
            castable=False):
        """
        Returns a message indicating that an implicit cast has been performed.
        :param arg_nr: the number of the argument which is cast
        :type arg_nr: int
        :param function_call: a single function call
        :type function_call: ast_function_call
        :param expected_type: the expected type
        :type expected_type: type_symbol
        :param got_type: the got-type
        :type got_type: TypeSymbol
        :param castable: is the type castable
        :type castable: bool
        :return: a message
        :rtype: (MessageCode,str)
        """
        if not castable:
            message = str(arg_nr) + '. argument of function-call \'%s\' at is wrongly typed! Expected \'%s\',' \
                                    ' found \'%s\'!' % (function_call.get_name(), got_type.print_symbol(),
                                                        expected_type.print_symbol())
        else:
            message = str(arg_nr) + '. argument of function-call \'%s\' is wrongly typed! ' \
                                    'Implicit cast from \'%s\' to \'%s\'.' % (function_call.get_name(),
                                                                              got_type.print_symbol(),
                                                                              expected_type.print_symbol())
        return MessageCode.FUNCTION_CALL_TYPE_ERROR, message

    @classmethod
    def get_type_could_not_be_derived(cls, rhs):
        """
        Returns a message indicating that the type of the rhs rhs could not be derived.
        :param rhs: an rhs
        :type rhs: ast_expression or ast_simple_expression
        :return: a message
        :rtype: (MessageCode,str)

        """
        message = 'Type of \'%s\' could not be derived!' % rhs
        return MessageCode.TYPE_NOT_DERIVABLE, message

    @classmethod
    def get_implicit_cast_rhs_to_lhs(cls, rhs_type, lhs_type):
        """
        Returns a message indicating that the type of the lhs does not correspond to the one of the rhs, but the rhs
        can be cast down to lhs type.
        :param rhs_type: the type of the rhs
        :type rhs_type: str
        :param lhs_type: the type of the lhs
        :type lhs_type: str
        :return: a message
        :rtype:(MessageCode,str)
        """
        message = 'Implicit casting from (compatible) type \'%s\' to \'%s\'.' % (
            rhs_type, lhs_type)
        return MessageCode.IMPLICIT_CAST, message

    @classmethod
    def get_different_type_rhs_lhs(
            cls,
            rhs_expression,
            lhs_expression,
            rhs_type,
            lhs_type):
        """
        Returns a message indicating that the type of the lhs does not correspond to the one of the rhs and can not
        be cast down to a common type.
        :param rhs_expression: the rhs rhs
        :type rhs_expression: ASTExpression or ASTSimpleExpression
        :param lhs_expression: the lhs rhs
        :type lhs_expression: ast_expression or ast_simple_expression
        :param rhs_type: the type of the rhs
        :type rhs_type: type_symbol
        :param lhs_type: the type of the lhs
        :type lhs_type: TypeSymbol
        :return: a message
        :rtype:(MessageCode,str)
        """
        message = 'Type of lhs \'%s\' does not correspond to rhs \'%s\'! LHS: \'%s\', RHS: \'%s\'!' % (
            lhs_expression, rhs_expression, lhs_type.print_symbol(), rhs_type.print_symbol())
        return MessageCode.CAST_NOT_POSSIBLE, message

    @classmethod
    def get_type_different_from_expected(cls, expected_type, got_type):
        """
        Returns a message indicating that the received type is different from the expected one.
        :param expected_type: the expected type
        :type expected_type: TypeSymbol
        :param got_type: the actual type
        :type got_type: type_symbol
        :return: a message
        :rtype: (MessageCode,str)
        """
        from pynestml.symbols.type_symbol import TypeSymbol
        assert (expected_type is not None and isinstance(expected_type, TypeSymbol)), \
            '(PyNestML.Utils.Message) Not a type symbol provided (%s)!' % type(
                expected_type)
        assert (got_type is not None and isinstance(got_type, TypeSymbol)), \
            '(PyNestML.Utils.Message) Not a type symbol provided (%s)!' % type(got_type)
        message = 'Actual type different from expected. Expected: \'%s\', got: \'%s\'!' % (
            expected_type.print_symbol(), got_type.print_symbol())
        return MessageCode.TYPE_DIFFERENT_FROM_EXPECTED, message

    @classmethod
    def get_buffer_set_to_conductance_based(cls, buffer):
        """
        Returns a message indicating that a buffer has been set to conductance based.
        :param buffer: the name of the buffer
        :type buffer: str
        :return: a message
        :rtype: (MessageCode,str)
        """
        assert (buffer is not None and isinstance(buffer, str)), \
            '(PyNestML.Utils.Message) Not a string provided (%s)!' % type(buffer)
        message = 'Buffer \'%s\' set to conductance based!' % buffer
        return MessageCode.BUFFER_SET_TO_CONDUCTANCE_BASED, message

    @classmethod
    def get_no_variable_found(cls, variable_name):
        """
        Returns a message indicating that a variable has not been found.
        :param variable_name: the name of the variable
        :type variable_name: str
        :return: a message
        :rtype: (MessageCode,str)
        """
        assert (variable_name is not None and isinstance(variable_name, str)), \
            '(PyNestML.Utils.Message) Not a string provided (%s)!' % type(variable_name)
        message = 'No variable \'%s\' found!' % variable_name
        return MessageCode.NO_VARIABLE_FOUND, message

    @classmethod
    def get_input_port_type_not_defined(cls, input_port_name: str):
        """
        Returns a message indicating that a input_port type has not been defined, thus nS is assumed.
        :param input_port_name: a input_port name
        :return: a message
        :rtype: (MessageCode,str)
        """
        assert (input_port_name is not None and isinstance(input_port_name, str)), \
            '(PyNestML.Utils.Message) Not a string provided (%s)!' % type(
                input_port_name)
        message = 'No type declared for spiking input port \'%s\'!' % input_port_name
        return MessageCode.SPIKE_INPUT_PORT_TYPE_NOT_DEFINED, message

    @classmethod
    def get_model_contains_errors(
            cls, model_name: str) -> Tuple[MessageCode, str]:
        """
        Returns a message indicating that a model contains errors thus no code is generated.
        :param model_name: the name of the model
        :return: a message
        """
        assert (model_name is not None and isinstance(model_name, str)), \
            '(PyNestML.Utils.Message) Not a string provided (%s)!' % type(model_name)
        message = 'Model \'' + model_name + '\' contains errors. No code generated!'
        return MessageCode.MODEL_CONTAINS_ERRORS, message

    @classmethod
    def get_start_processing_model(
            cls, model_name: str) -> Tuple[MessageCode, str]:
        """
        Returns a message indicating that the processing of a model is started.
        :param model_name: the name of the model
        :return: a message
        """
        assert (model_name is not None and isinstance(model_name, str)), \
            '(PyNestML.Utils.Message) Not a string provided (%s)!' % type(model_name)
        message = 'Starts processing of the model \'' + model_name + '\''
        return MessageCode.START_PROCESSING_MODEL, message

    @classmethod
    def get_code_generated(cls, model_name, path):
        """
        Returns a message indicating that code has been successfully generated for a neuron in a certain path.
        :param model_name: the name of the neuron.
        :type model_name: str
        :param path: the path to the file
        :type path: str
        :return: a message
        :rtype: (MessageCode,str)
        """
        assert (model_name is not None and isinstance(model_name, str)), \
            '(PyNestML.Utils.Message) Not a string provided (%s)!' % type(model_name)
        assert (path is not None and isinstance(path, str)), \
            '(PyNestML.Utils.Message) Not a string provided (%s)!' % type(path)
        message = 'Successfully generated code for the model: \'' + \
            model_name + '\' in: \'' + path + '\' !'
        return MessageCode.CODE_SUCCESSFULLY_GENERATED, message

    @classmethod
    def get_module_generated(cls, path):
        """
        Returns a message indicating that a module has been successfully generated.
        :param path: the path to the generated file
        :type path: str
        :return: a message
        :rtype: (MessageCode,str)
        """
        assert (path is not None and isinstance(path, str)), \
            '(PyNestML.Utils.Message) Not a string provided (%s)!' % type(path)
        message = 'Successfully generated NEST module code in \'' + path + '\' !'
        return MessageCode.MODULE_SUCCESSFULLY_GENERATED, message

    @classmethod
    def get_variable_used_before_declaration(cls, variable_name):
        """
        Returns a message indicating that a variable is used before declaration.
        :param variable_name: a variable name
        :type variable_name: str
        :return: a message
        :rtype: (MessageCode,str)
        """
        assert (variable_name is not None and isinstance(variable_name, str)), \
            '(PyNestML.Utils.Message) Not a string provided (%s)!' % type(variable_name)
        message = 'Variable \'%s\' used before declaration!' % variable_name
        return MessageCode.VARIABLE_USED_BEFORE_DECLARATION, message

    @classmethod
    def get_variable_not_defined(cls, variable_name):
        """
        Returns a message indicating that a variable is not defined .
        :param variable_name: a variable name
        :type variable_name: str
        :return: a message
        :rtype: (MessageCode,str)
        """
        assert (variable_name is not None and isinstance(variable_name, str)), \
            '(PyNestML.Utils.Message) Not a string provided (%s)!' % type(variable_name)
        message = 'Variable \'%s\' not defined!' % variable_name
        return MessageCode.NO_VARIABLE_FOUND, message

    @classmethod
    def get_variable_defined_recursively(cls, variable_name):
        """
        Returns a message indicating that a variable is defined recursively.
        :param variable_name: a variable name
        :type variable_name: str
        :return: a message
        :rtype: (MessageCode,str)
        """
        assert (variable_name is not None and isinstance(variable_name, str)), \
            '(PyNestML.Utils.Message) Not a string provided (%s)!' % type(variable_name)
        message = 'Variable \'%s\' defined recursively!' % variable_name
        return MessageCode.VARIABLE_DEFINED_RECURSIVELY, message

    @classmethod
    def get_value_assigned_to_buffer(cls, buffer_name):
        """
        Returns a message indicating that a value has been assigned to a buffer.
        :param buffer_name: a buffer name
        :type buffer_name: str
        :return: a message
        :rtype: (MessageCode,str)
        """
        assert (buffer_name is not None and isinstance(buffer_name, str)), \
            '(PyNestML.Utils.Message) Not a string provided (%s)!' % type(buffer_name)
        message = 'Value assigned to buffer \'%s\'!' % buffer_name
        return MessageCode.VALUE_ASSIGNED_TO_BUFFER, message

    @classmethod
    def get_first_arg_not_kernel_or_equation(cls, func_name):
        """
        Indicates that the first argument of an rhs is not an equation or kernel.
        :param func_name: the name of the function
        :type func_name: str
        :return: a message
        :rtype: (MessageCode,str)
        """
        assert (func_name is not None and isinstance(func_name, str)), \
            '(PyNestML.Utils.Message) Not a string provided (%s)!' % type(func_name)
        message = 'First argument of \'%s\' not a kernel or equation!' % func_name
        return MessageCode.ARG_NOT_KERNEL_OR_EQUATION, message

    @classmethod
    def get_second_arg_not_a_spike_port(
            cls, func_name: str) -> Tuple[MessageCode, str]:
        """
        Indicates that the second argument of the NESTML convolve() call is not a spiking input port.
        :param func_name: the name of the function
        :return: a message
        """
        assert (func_name is not None and isinstance(func_name, str)), \
            '(PyNestML.Utils.Message) Not a string provided (%s)!' % type(func_name)
        message = 'Second argument of \'%s\' not a spiking input port!' % func_name
        return MessageCode.ARG_NOT_SPIKE_INPUT, message

    @classmethod
    def get_wrong_numerator(cls, unit):
        """
        Indicates that the numerator of a unit is not 1.
        :param unit: the name of the unit
        :type unit: str
        :return: a message
        :rtype: (MessageCode,str)
        """
        assert (unit is not None and isinstance(unit, str)), \
            '(PyNestML.Utils.Message) Not a string provided (%s)!' % type(unit)
        message = 'Numeric numerator of unit \'%s\' not 1!' % unit
        return MessageCode.NUMERATOR_NOT_ONE, message

    @classmethod
    def get_order_not_declared(cls, lhs):
        """
        Indicates that the order has not been declared.
        :param lhs: the name of the variable
        :type lhs: str
        :return: a message
        :rtype: (MessageCode,str)
        """
        assert (lhs is not None and isinstance(lhs, str)), \
            '(PyNestML.Utils.Message) Not a string provided (%s)!' % lhs
        message = 'Order of differential equation for %s is not declared!' % lhs
        return MessageCode.ORDER_NOT_DECLARED, message

    @classmethod
    def get_continuous_input_port_specified(cls, name, keyword):
        """
        Indicates that the continuous time input port has been specified with an `inputQualifier` keyword.
        :param name: the name of the buffer
        :type name: str
        :param keyword: the keyword
        :type keyword: list(str)
        :return: a message
        :rtype: (MessageCode,str)
        """
        assert (name is not None and isinstance(name, str)), \
            '(PyNestML.Utils.Message) Not a string provided (%s)!' % name
        message = 'Continuous time input port \'%s\' specified with type keywords (%s)!' % (
            name, keyword)
        return MessageCode.CONTINUOUS_INPUT_PORT_WITH_QUALIFIERS, message

    @classmethod
    def get_block_not_defined_correctly(cls, block, missing):
        """
        Indicates that a given block has been defined several times or non.
        :param block: the name of the block which is not defined or defined multiple times.
        :type block: str
        :param missing: True if missing, False if multiple times.
        :type missing: bool
        :return: a message
        :rtype: (MessageCode,str)
        """
        assert (block is not None and isinstance(block, str)), \
            '(PyNestML.Utils.Message) Not a string provided (%s)!' % type(block)
        assert (missing is not None and isinstance(missing, bool)), \
            '(PyNestML.Utils.Message) Not a bool provided (%s)!' % type(missing)
        if missing:
            message = block + ' block not defined!'
        else:
            message = block + ' block defined more than once!'
        return MessageCode.BLOCK_NOT_CORRECT, message

    @classmethod
    def get_equation_var_not_in_state_block(cls, variable_name):
        """
        Indicates that a variable in the equations block is not defined in the state block.
        :param variable_name: the name of the variable of an equation which is not defined in an equations block
        :type variable_name: str
        :return: a message
        :rtype: (MessageCode,str)
        """
        assert (variable_name is not None and isinstance(variable_name, str)), \
            '(PyNestML.Utils.Message) Not a string provided (%s)!' % type(variable_name)
        message = 'Ode equation lhs-variable \'%s\' not defined in state block!' % variable_name
        return MessageCode.VARIABLE_NOT_IN_STATE_BLOCK, message

    @classmethod
    def get_wrong_number_of_args(cls, function_call, expected, got):
        """
        Indicates that a wrong number of arguments has been provided to the function call.
        :param function_call: a function call name
        :type function_call: str
        :param expected: the expected number of arguments
        :type expected: int
        :param got: the given number of arguments
        :type got: int
        :return: a message
        :rtype: (MessageCode,str)
        """
        assert (function_call is not None and isinstance(function_call, str)), \
            '(PyNestML.Utils.Message) Not a string provided (%s)!' % type(function_call)
        assert (expected is not None and isinstance(expected, int)), \
            '(PyNestML.Utils.Message) Not a int provided (%s)!' % type(expected)
        assert (got is not None and isinstance(got, int)), \
            '(PyNestML.Utils.Message) Not a string provided (%s)!' % type(got)
        message = 'Wrong number of arguments in function-call \'%s\'! Expected \'%s\', found \'%s\'.' % (
            function_call, expected, got)
        return MessageCode.WRONG_NUMBER_OF_ARGS, message

    @classmethod
    def get_no_rhs(cls, name):
        """
        Indicates that no right-hand side has been declared for the given variable.
        :param name: the name of the rhs variable
        :type name: str
        :return: a message
        :rtype: (MessageCode,str)
        """
        assert (name is not None and isinstance(name, str)), \
            '(PyNestML.Utils.Message) Not a string provided (%s)!' % type(name)
        message = 'Function variable \'%s\' has no right-hand side!' % name
        return MessageCode.NO_RHS, message

    @classmethod
    def get_several_lhs(cls, names):
        """
        Indicates that several left hand sides have been defined.
        :param names: a list of variables
        :type names: list(str)
        :return: a message
        :rtype: (MessageCode,str)
        """
        assert (names is not None and isinstance(names, list)), \
            '(PyNestML.Utils.Message) Not a list provided (%s)!' % type(names)
        message = 'Function declared with several variables (%s)!' % names
        return MessageCode.SEVERAL_LHS, message

    @classmethod
    def get_function_redeclared(cls, name, predefined):
        """
        Indicates that a function has been redeclared.
        :param name: the name of the function which has been redeclared.
        :type name: str
        :param predefined: True if function is predefined, otherwise False.
        :type predefined: bool
        :return: a message
        :rtype:(MessageCode,str)
        """
        assert (name is not None and isinstance(name, str)), \
            '(PyNestML.Utils.Message) Not a string provided (%s)!' % type(name)
        if predefined:
            message = 'Predefined function \'%s\' redeclared!' % name
        else:
            message = 'Function \'%s\' redeclared!' % name
        return MessageCode.FUNCTION_REDECLARED, message

    @classmethod
    def get_no_ode(cls, name):
        """
        Indicates that no ODE has been defined for a variable inside the state block.
        :param name: the name of the variable which does not have a defined ode
        :type name: str
        :return: a message
        :rtype: (MessageCode,str)
        """
        assert (name is not None and isinstance(name, str)), \
            '(PyNestML.Utils.Message) Not a string provided (%s)!' % type(name)
        message = 'Variable \'%s\' not provided with an ODE!' % name
        return MessageCode.NO_ODE, message

    @classmethod
    def get_no_init_value(cls, name):
        """
        Indicates that no initial value has been provided for a given variable.
        :param name: the name of the variable which does not have a initial value
        :type name: str
        :return: a message
        :rtype: (MessageCode,str)
        """
        assert (name is not None and isinstance(name, str)), \
            '(PyNestML.Utils.Message) Not a string provided (%s)!' % type(name)
        message = 'Initial value of ode variable \'%s\' not provided!' % name
        return MessageCode.NO_INIT_VALUE, message

    @classmethod
    def get_model_redeclared(cls, name: str) -> Tuple[MessageCode, str]:
        """
        Indicates that a model has been redeclared.
        :param name: the name of the model which has been redeclared.
        :return: a message
        """
        assert (name is not None and isinstance(name, str)), \
            '(PyNestML.Utils.Message) Not a string provided (%s)!' % type(name)
        assert (name is not None and isinstance(name, str)), \
            '(PyNestML.Utils.Message) Not a string provided (%s)!' % type(name)
        message = 'model \'%s\' redeclared!' % name
        return MessageCode.MODEL_REDECLARED, message

    @classmethod
    def get_nest_collision(cls, name):
        """
        Indicates that a collision between a user defined function and a nest function occurred.
        :param name: the name of the function which collides to nest
        :type name: str
        :return: a message
        :rtype: (MessageCode,str)
        """
        assert (name is not None and isinstance(name, str)), \
            '(PyNestML.Utils.Message) Not a string provided (%s)!' % type(name)
        message = 'Function \'%s\' collides with NEST namespace!' % name
        return MessageCode.NEST_COLLISION, message

    @classmethod
    def get_kernel_outside_convolve(cls, name):
        """
        Indicates that a kernel variable has been used outside a convolve call.
        :param name: the name of the kernel
        :type name: str
        :return: message
        :rtype: (MessageCode,str)
        """
        assert (name is not None and isinstance(name, str)), \
            '(PyNestML.Utils.Message) Not a string provided (%s)!' % type(name)
        message = 'Kernel \'%s\' used outside convolve!' % name
        return MessageCode.KERNEL_OUTSIDE_CONVOLVE, message

    @classmethod
    def get_compilation_unit_name_collision(cls, name, art1, art2):
        """
        Indicates that a name collision with the same neuron inside two artifacts.
        :param name: the name of the neuron which leads to collision
        :type name: str
        :param art1: the first artifact name
        :type art1: str
        :param art2: the second artifact name
        :type art2: str
        :return: a message
        :rtype: (MessageCode,str)
        """
        assert (name is not None and isinstance(name, str)), \
            '(PyNestML.Utils.Message) Not a string provided (%s)!' % type(name)
        assert (art1 is not None and isinstance(art1, str)), \
            '(PyNestML.Utils.Message) Not a string provided (%s)!' % type(art1)
        assert (art2 is not None and isinstance(art2, str)), \
            '(PyNestML.Utils.Message) Not a string provided (%s)!' % type(art2)
        message = 'Name collision of \'%s\' in \'%s\' and \'%s\'!' % (
            name, art1, art2)
        return MessageCode.NAME_COLLISION, message

    @classmethod
    def get_data_type_not_specified(cls, name):
        """
        Indicates that for a given element no type has been specified.
        :param name: the name of the variable for which a type has not been specified.
        :type name: str
        :return: a message
        :rtype: (MessageCode,str)
        """
        assert (name is not None and isinstance(name, str)), \
            '(PyNestML.Utils.Message) Not a string provided (%s)!' % type(name)
        message = 'Data type of \'%s\' at not specified!' % name
        return MessageCode.TYPE_NOT_SPECIFIED, message

    @classmethod
    def get_not_type_allowed(cls, name):
        """
        Indicates that a type for the given element is not allowed.
        :param name: the name of the element for which a type is not allowed.
        :type name: str
        :return: a message
        :rtype: (MessageCode,str)
        """
        assert (name is not None and isinstance(name, str)), \
            '(PyNestML.Utils.Message) Not a string provided (%s)!' % type(name)
        message = 'No data type allowed for \'%s\'!' % name
        return MessageCode.NO_TYPE_ALLOWED, message

    @classmethod
    def get_assignment_not_allowed(cls, name):
        """
        Indicates that an assignment to the given element is not allowed.
        :param name: the name of variable to which an assignment is not allowed.
        :type name: str
        :return: a message
        :rtype: (MessageCode,str)
        """
        assert (name is not None and isinstance(name, str)), \
            '(PyNestML.Utils.Message) Not a string provided (%s)!' % type(name)
        message = 'Assignment to \'%s\' not allowed!' % name
        return MessageCode.NO_ASSIGNMENT_ALLOWED, message

    @classmethod
    def get_not_a_variable(cls, name):
        """
        Indicates that a given name does not represent a variable.
        :param name: the name of the variable
        :type name: str
        :return: a message
        :rtype: (MessageCode,str)
        """
        assert (name is not None and isinstance(name, str)), \
            '(PyNestML.Utils.Message) Not a string provided (%s)!' % type(name)
        message = '\'%s\' not a variable!' % name
        return MessageCode.NOT_A_VARIABLE, message

    @classmethod
    def get_multiple_keywords(cls, keyword):
        """
        Indicates that a buffer has been declared with multiple keywords of the same type, e.g., inhibitory inhibitory
        :param keyword: the keyword which has been used multiple times
        :type keyword: str
        :return: a message
        :rtype: (MessageCode,str)
        """
        assert (keyword is not None and isinstance(keyword, str)), \
            '(PyNestML.Utils.Message) Not a string provided (%s)!' % type(keyword)
        message = 'Buffer specified with multiple \'%s\' keywords!' % keyword
        return MessageCode.MULTIPLE_KEYWORDS, message

    @classmethod
    def get_vector_in_non_vector(cls, vector, non_vector):
        """
        Indicates that a vector has been used in a non-vector declaration.
        :param vector: the vector variable
        :type vector: str
        :param non_vector: the non-vector lhs
        :type non_vector: list(str)
        :return: a message
        :rtype: (MessageCode,str)
        """
        assert (vector is not None and isinstance(vector, str)), \
            '(PyNestML.Utils.Message) Not a string provided (%s)!' % type(vector)
        assert (non_vector is not None and isinstance(non_vector, list)), \
            '(PyNestML.Utils.Message) Not a string provided (%s)!' % type(non_vector)
        message = 'Vector value \'%s\' used in a non-vector declaration of variables \'%s\'!' % (
            vector, non_vector)
        return MessageCode.VECTOR_IN_NON_VECTOR, message

    @classmethod
    def get_variable_redeclared(cls, name, predefined):
        """
        Indicates that a given variable has been redeclared. A redeclaration can happen with user defined
        functions or with predefined functions (second parameter).
        :param name: the name of the variable
        :type name: str
        :param predefined: True if a pre-defined variable has been redeclared, otherwise False.
        :type predefined: bool
        :return: a message
        :rtype: (MessageCode,str)
        """
        assert (name is not None and isinstance(name, str)), \
            '(PyNestML.Utils.Message) Not a string provided (%s)!' % type(name)
        assert (predefined is not None and isinstance(predefined, bool)), \
            '(PyNestML.Utils.Message) Not a bool provided (%s)!' % type(predefined)
        if predefined:
            message = 'Predefined variable \'%s\' redeclared!' % name
        else:
            message = 'Variable \'%s\' redeclared !' % name
        return MessageCode.VARIABLE_REDECLARED, message

    @classmethod
    def get_no_return(cls):
        """
        Indicates that a given function has no return statement although required.
        :return: a message
        :rtype: (MessageCode,str)
        """
        message = 'Return statement expected!'
        return MessageCode.NO_RETURN, message

    @classmethod
    def get_not_last_statement(cls, name):
        """
        Indicates that given statement is not the last statement in a block, e.g., in the case that a return
        statement is not the last statement.
        :param name: the statement.
        :type name: str
        :return: a message
        :rtype: (MessageCode,str)
        """
        assert (name is not None and isinstance(name, str)), \
            '(PyNestML.Utils.Message) Not a string provided (%s)!' % type(name)
        message = '\'%s\' not the last statement!' % name
        return MessageCode.NOT_LAST_STATEMENT, message

    @classmethod
    def get_function_not_declared(cls, name):
        """
        Indicates that a function, which is not declared, has been used.
        :param name: the name of the function.
        :type name: str
        :return: a message
        :rtype: (MessageCode,str)
        """
        assert (name is not None and isinstance(name, str)), \
            '(PyNestML.Utils.Message) Not a string provided (%s)!' % type(name)
        message = 'Function \'%s\' is not declared!' % name
        return MessageCode.FUNCTION_NOT_DECLARED, message

    @classmethod
    def get_could_not_resolve(cls, name):
        """
        Indicates that the handed over name could not be resolved to a symbol.
        :param name: the name which could not be resolved
        :type name: str
        :return: a message
        :rtype: (MessageCode,str)
        """
        assert (name is not None and isinstance(name, str)), \
            '(PyNestML.Utils.Message) Not a string provided (%s)!' % type(name)
        message = 'Could not resolve symbol \'%s\'!' % name
        return MessageCode.SYMBOL_NOT_RESOLVED, message

    @classmethod
    def get_neuron_solved_by_solver(cls, name):
        """
        Indicates that a neuron will be solved by the GSL solver inside the model printing process without any
        modifications to the initial model.
        :param name: the name of the neuron
        :type name: str
        :return: a message
        :rtype: (MessageCode,str)
        """
        assert (name is not None and isinstance(name, str)), \
            '(PyNestML.Utils.Message) Not a string provided (%s)!' % type(name)
        message = 'The neuron \'%s\' will be solved numerically with GSL solver without modification!' % name
        return MessageCode.NEURON_SOLVED_BY_GSL, message

    @classmethod
    def get_synapse_solved_by_solver(cls, name):
        """
        Indicates that a synapse will be solved by the GSL solver inside the model printing process without any
        modifications to the initial model.
        :param name: the name of the synapse
        :type name: str
        :return: a message
        :rtype: (MessageCode,str)
        """
        assert (name is not None and isinstance(name, str)), \
            '(PyNestML.Utils.Message) Not a string provided (%s)!' % type(name)
        message = 'The synapse \'%s\' will be solved numerically with GSL solver without modification!' % name
        return MessageCode.SYNAPSE_SOLVED_BY_GSL, message

    @classmethod
    def get_could_not_be_solved(cls):
        """
        Indicates that the set of equations could not be solved and will remain unchanged.
        :return: a message
        :rtype: (MessageCode,str)
        """
        message = 'Equations or kernels could not be solved. The model remains unchanged!'
        return MessageCode.NEURON_ANALYZED, message

    @classmethod
    def get_equations_solved_exactly(cls):
        """
        Indicates that all equations of the neuron are solved exactly by the solver script.
        :return: a message
        :rtype: (MessageCode,str)
        """
        message = 'Equations are solved exactly!'
        return MessageCode.NEURON_ANALYZED, message

    @classmethod
    def get_equations_solved_by_gls(cls):
        """
        Indicates that the set of ODEs as contained in the model will be solved by the gnu scientific library toolchain.
        :return: a message
        :rtype: (MessageCode,str)
        """
        message = 'Kernels will be solved with GLS!'
        return MessageCode.NEURON_ANALYZED, message

    @classmethod
    def get_ode_solution_not_used(cls):
        """
        Indicates that an ode has been defined in the model but is not used as part of the neurons solution.
        :return: a message
        :rtype: (MessageCode,str)
        """
        message = 'The model has defined an ODE. But its solution is not used in the update state.'
        return MessageCode.NEURON_ANALYZED, message

    @classmethod
    def get_unit_does_not_exist(cls, name):
        """
        Indicates that a unit does not exist.
        :param name: the name of the unit.
        :type name: str
        :return: a new code,message tuple
        :rtype: (MessageCode,str)
        """
        assert (name is not None and isinstance(name, str)), \
            '(PyNestML.Utils.Message) Not a string provided (%s)!' % type(name)
        message = 'Unit does not exist (%s).' % name
        return MessageCode.NO_UNIT, message

    @classmethod
    def get_not_neuroscience_unit_used(cls, name):
        """
        Indicates that a non-neuroscientific unit, e.g., kg, has been used. Those units can not be converted to
        a corresponding representation in the simulation and are therefore represented by the factor 1.
        :param name: the name of the variable
        :type name: str
        :return: a nes code,message tuple
        :rtype: (MessageCode,str)
        """
        assert (name is not None and isinstance(name, str)), \
            '(PyNestML.Utils.Message) Not a string provided (%s)!' % type(name)
        message = 'Not convertible unit \'%s\' used, 1 assumed as factor!' % name
        return MessageCode.NOT_NEUROSCIENCE_UNIT, message

    @classmethod
    def get_ode_needs_consistent_units(
            cls,
            name,
            differential_order,
            lhs_type,
            rhs_type):
        assert (name is not None and isinstance(name, str)), \
            '(PyNestML.Utils.Message) Not a string provided (%s)!' % type(name)
        message = 'ODE definition for \''
        if differential_order > 1:
            message += 'd^' + str(differential_order) + ' ' + \
                name + ' / dt^' + str(differential_order) + '\''
        if differential_order > 0:
            message += 'd ' + name + ' / dt\''
        else:
            message += '\'' + str(name) + '\''
        message += ' has inconsistent units: expected \'' + \
            lhs_type.print_symbol() + '\', got \'' + rhs_type.print_symbol() + '\''
        return MessageCode.ODE_NEEDS_CONSISTENT_UNITS, message

    @classmethod
    def get_ode_function_needs_consistent_units(
            cls, name, declared_type, expression_type):
        assert (name is not None and isinstance(name, str)), \
            '(PyNestML.Utils.Message) Not a string provided (%s)!' % type(name)
        message = 'ODE function definition for \'' + name + '\' has inconsistent units: expected \'' + \
            declared_type.print_symbol() + '\', got \'' + expression_type.print_symbol() + '\''
        return MessageCode.ODE_FUNCTION_NEEDS_CONSISTENT_UNITS, message

    @classmethod
    def get_variable_with_same_name_as_type(cls, name):
        """
        Indicates that a variable has been declared with the same name as a physical unit, e.g. "V mV"
        :param name: the name of the variable
        :type name: str
        :return: a tuple containing message code and message text
        :rtype: (MessageCode,str)
        """
        assert (name is not None and isinstance(name, str)), \
            '(PyNestML.Utils.Message) Not a string provided (%s)!' % type(name)
        message = 'Variable \'%s\' has the same name as a physical unit!' % name
        return MessageCode.VARIABLE_WITH_SAME_NAME_AS_UNIT, message

    @classmethod
    def get_analysing_transforming_neuron(cls, name):
        """
        Indicates start of code generation
        :param name: the name of the neuron model
        :type name: ASTNeuron
        :return: a nes code,message tuple
        :rtype: (MessageCode,str)
        """
        assert (name is not None and isinstance(name, str)), \
            '(PyNestML.Utils.Message) Not a string provided (%s)!' % type(name)
        message = 'Analysing/transforming neuron \'%s\'' % name
        return MessageCode.ANALYSING_TRANSFORMING_NEURON, message

    @classmethod
    def templated_arg_types_inconsistent(
            cls,
            function_name,
            failing_arg_idx,
            other_args_idx,
            failing_arg_type_str,
            other_type_str):
        """
        For templated function arguments, indicates inconsistency between (formal) template argument types and actual derived types.
        :param name: the name of the neuron model
        :type name: ASTNeuron
        :return: a nes code,message tuple
        :rtype: (MessageCode,str)
        """
        message = 'In function \'' + function_name + '\': actual derived type of templated parameter ' + \
            str(failing_arg_idx + 1) + ' is \'' + failing_arg_type_str + '\', which is inconsistent with that of parameter(s) ' + \
<<<<<<< HEAD
            ', '.join([str(_ + 1) for _ in other_args_idx]) + \
            ', which have type \'' + other_type_str + '\''
=======
            ', '.join([str(_ + 1) for _ in other_args_idx]) + ', which has/have type \'' + other_type_str + '\''
>>>>>>> b10be5f2
        return MessageCode.TEMPLATED_ARG_TYPES_INCONSISTENT, message

    @classmethod
    def delta_function_cannot_be_mixed(cls):
        """
        Delta function cannot be mixed with expressions.
        """
        message = "delta function cannot be mixed with expressions; please instead perform these operations on the convolve() function where this kernel is used"
        return MessageCode.DELTA_FUNCTION_CANNOT_BE_MIXED, message

    @classmethod
    def delta_function_one_arg(cls, deltafunc):
        """
        Delta function takes exactly one argument.
        :param deltafunc: the delta function node
        :type name: ASTFunctionCall
        """
        message = "delta function takes exactly one argument (time *t*); instead found " + ", ".join([
            str(arg) for arg in deltafunc.get_args()])
        return MessageCode.DELTA_FUNCTION_CANNOT_BE_MIXED, message

    @classmethod
    def unknown_type(cls, provided_type_str):
        """
        Unknown type or unit literal.
        :param provided_type_str: the provided type as a string
        :type provided_type_str: str
        """
        message = "Unknown type or unit literal: " + provided_type_str
        return MessageCode.UNKNOWN_TYPE, message

    @classmethod
    def astdatatype_type_symbol_could_not_be_derived(cls):
        """
        Unknown type or unit literal.
        :param provided_type_str: the provided type as a string
        :type provided_type_str: str
        """
        message = "ASTDataType type symbol could not be derived"
        return MessageCode.ASTDATATYPE_TYPE_SYMBOL_COULD_NOT_BE_DERIVED, message

    @classmethod
    def get_emit_spike_function_but_no_output_port(cls):
        """
        Indicates that an emit_spike() function was called, but no spiking output port has been defined.
        :return: a (code, message) tuple
        :rtype: (MessageCode, str)
        """
        message = 'emit_spike() function was called, but no spiking output port has been defined!'
        return MessageCode.EMIT_SPIKE_FUNCTION_BUT_NO_OUTPUT_PORT, message

    @classmethod
    def get_kernel_wrong_type(cls,
                              kernel_name: str,
                              differential_order: int,
                              actual_type: str) -> Tuple[MessageCode,
                                                         str]:
        """
        Returns a message indicating that the type of a kernel is wrong.
        :param kernel_name: the name of the kernel
        :param differential_order: differential order of the kernel left-hand side, e.g. 2 if the kernel is g''
        :param actual_type: the name of the actual type that was found in the model
        """
        assert (kernel_name is not None and isinstance(kernel_name, str)), \
            '(PyNestML.Utils.Message) Not a string provided (%s)!' % type(kernel_name)
        if differential_order == 0:
            expected_type_str = "real or int"
        else:
            assert differential_order > 0
            expected_type_str = "s**-%d" % differential_order
        message = 'Kernel \'%s\' was found to be of type \'%s\' (should be %s)!' % (
            kernel_name, actual_type, expected_type_str)
        return MessageCode.KERNEL_WRONG_TYPE, message

    @classmethod
    def get_kernel_iv_wrong_type(cls,
                                 iv_name: str,
                                 actual_type: str,
                                 expected_type: str) -> Tuple[MessageCode,
                                                              str]:
        """
        Returns a message indicating that the type of a kernel initial value is wrong.
        :param iv_name: the name of the state variable with an initial value
        :param actual_type: the name of the actual type that was found in the model
        :param expected_type: the name of the type that was expected
        """
        message = 'Initial value \'%s\' was found to be of type \'%s\' (should be %s)!' % (
            iv_name, actual_type, expected_type)
        return MessageCode.KERNEL_IV_WRONG_TYPE, message

    @classmethod
    def get_no_files_in_input_path(cls, path: str):
        message = "No files found matching '*.nestml' in provided input path '" + path + "'"
        return MessageCode.NO_FILES_IN_INPUT_PATH, message

    @classmethod
    def get_state_variables_not_initialized(cls, var_name: str):
        message = "The variable \'%s\' is not initialized." % var_name
        return MessageCode.STATE_VARIABLES_NOT_INITIALZED, message

    @classmethod
    def get_equations_defined_but_integrate_odes_not_called(cls):
        message = "Equations defined but integrate_odes() not called"
        return MessageCode.EQUATIONS_DEFINED_BUT_INTEGRATE_ODES_NOT_CALLED, message

    @classmethod
    def get_template_root_path_created(cls, templates_root_dir: str):
        message = "Given template root path is not an absolute path. " \
                  "Creating the absolute path with default templates directory '" + \
            templates_root_dir + "'"
        return MessageCode.TEMPLATE_ROOT_PATH_CREATED, message

    @classmethod
    def get_vector_parameter_wrong_block(cls, var, block):
        message = "The vector parameter '" + var + "' is declared in the wrong block '" + block + \
            "'. " "The vector parameter can only be declared in parameters or internals block."
        return MessageCode.VECTOR_PARAMETER_WRONG_BLOCK, message

    @classmethod
    def get_vector_parameter_wrong_type(cls, var):
        message = "The vector parameter '" + var + "' is of the wrong type. " \
                  "The vector parameter can be only of type integer."
        return MessageCode.VECTOR_PARAMETER_WRONG_TYPE, message

    @classmethod
    def get_vector_parameter_wrong_size(cls, var, value):
        message = "The vector parameter '" + var + "' has value '" + \
            value + "' " "which is less than or equal to 0."
        return MessageCode.VECTOR_PARAMETER_WRONG_SIZE, message

    @classmethod
    def get_priority_defined_for_only_one_receive_block(
            cls, event_handler_port_name: str):
        message = "Priority defined for only one event handler (" + \
            event_handler_port_name + ")"
        return MessageCode.PRIORITY_DEFINED_FOR_ONLY_ONE_EVENT_HANDLER, message

    @classmethod
    def get_repeated_priorty_value(cls):
        message = "Priority values for event handlers need to be unique"
        return MessageCode.REPEATED_PRIORITY_VALUE, message

    @classmethod
    def get_function_is_delay_variable(cls, func):
        message = "Function '" + func + "' is not a function but a delay variable."
        return MessageCode.DELAY_VARIABLE, message

    @classmethod
    def get_no_gating_variables(
            cls,
            cm_inline_expr: ASTInlineExpression,
            ion_channel_name: str):
        """
        Indicates that if you defined an inline expression inside the equations block
        that uses no kernels / has no convolution calls
        then then there must be at least one variable name that ends with _{x}
        For example an inline "Na" must have at least one variable ending with "_Na"
        :return: a message
        :rtype: (MessageCode,str)
        """

        message = "No gating variables found inside declaration of '" + \
            cm_inline_expr.variable_name + "', "
        message += "\nmeaning no variable ends with the suffix '_" + \
            ion_channel_name + "' here. "
        message += "This suffix indicates that a variable is a gating variable. "
        message += "At least one gating variable is expected to exist."

        return MessageCode.CM_NO_GATING_VARIABLES, message

    @classmethod
    def get_cm_inline_expression_variable_used_mulitple_times(
            cls,
            cm_inline_expr: ASTInlineExpression,
            bad_variable_name: str,
            ion_channel_name: str):
        message = "Variable name '" + bad_variable_name + \
            "' seems to be used multiple times"
        message += "' inside inline expression '" + cm_inline_expr.variable_name + "'. "
        message += "\nVariables are not allowed to occur multiple times here."

        return MessageCode.CM_VARIABLE_NAME_MULTI_USE, message

    @classmethod
    def get_expected_cm_function_missing(
            cls,
            ion_channel_name: str,
            variable_name: str,
            function_name: str):
        message = "Implementation of a function called '" + function_name + "' not found. "
        message += "It is expected because of variable '" + \
            variable_name + "' in the ion channel '" + ion_channel_name + "'"
        return MessageCode.CM_FUNCTION_MISSING, message

    @classmethod
    def get_expected_cm_function_wrong_args_count(
            cls, ion_channel_name: str, variable_name, astfun: ASTFunction):
        message = "Function '" + astfun.name + \
            "' is expected to have exactly one Argument. "
        message += "It is related to variable '" + variable_name + \
            "' in the ion channel '" + ion_channel_name + "'"
        return MessageCode.CM_FUNCTION_BAD_NUMBER_ARGS, message

    @classmethod
    def get_expected_cm_function_bad_return_type(
            cls, ion_channel_name: str, astfun: ASTFunction):
        message = "'" + ion_channel_name + "' channel function '" + \
            astfun.name + "' must return real. "
        return MessageCode.CM_FUNCTION_BAD_RETURN_TYPE, message

    @classmethod
    def get_expected_cm_variables_missing_in_blocks(
            cls,
            missing_variable_to_proper_block: Iterable,
            expected_variables_to_reason: dict):
        message = "The following variables not found:\n"
        for missing_var, proper_location in missing_variable_to_proper_block.items():
            message += "Variable with name '" + missing_var
            message += "' not found but expected to exist inside of " + \
                proper_location + " because of position "
            message += str(
                expected_variables_to_reason[missing_var].get_source_position()) + "\n"
        return MessageCode.CM_VARIABLES_NOT_DECLARED, message

    @classmethod
    def get_cm_variable_value_missing(cls, varname: str):
        message = "The following variable has no value assinged: " + varname + "\n"
        return MessageCode.CM_NO_VALUE_ASSIGNMENT, message

    @classmethod
    def get_v_comp_variable_value_missing(
            cls, neuron_name: str, missing_variable_name):
        message = "Missing state variable '" + missing_variable_name
        message += "' in side of neuron +'" + neuron_name + "'+. "
        message += "You have passed NEST_COMPARTMENTAL flag to the generator, thereby activating compartmental mode."
        message += "In this mode, such variable must be declared in the state block.\n"
        message += "This variable represents the dynamically calculated value of membrane potential "
        message += "and should be utilized in your equations for voltage activated ion channels."
        return MessageCode.CM_NO_V_COMP, message

    @classmethod
    def get_syns_bad_buffer_count(cls, buffers: set, synapse_name: str):
        message = "Synapse `\'%s\' uses the following input buffers: %s" % (
            synapse_name, buffers)
        message += " However exaxtly one spike input buffer per synapse is allowed."
        return MessageCode.SYNS_BAD_BUFFER_COUNT, message

    @classmethod
    def get_nest_delay_decorator_not_found(cls):
        message = "To generate code for NEST Simulator, at least one parameter in the model should be decorated with the ``@nest::delay`` keyword."
        return MessageCode.NEST_DELAY_DECORATOR_NOT_FOUND, message

    @classmethod
    def get_input_port_size_not_integer(cls, port_name: str):
        message = "The size of the input port " + port_name + " is not of integer type."
        return MessageCode.INPUT_PORT_SIZE_NOT_INTEGER, message

    @classmethod
    def get_input_port_size_not_greater_than_zero(cls, port_name: str):
        message = "The size of the input port " + port_name + " must be greater than zero."
        return MessageCode.INPUT_PORT_SIZE_NOT_GREATER_THAN_ZERO, message

    @classmethod
    def get_target_path_info(cls, target_dir: str):
        message = "Target platform code will be generated in directory: '" + target_dir + "'"
        return MessageCode.TARGET_PATH_INFO, message

    @classmethod
    def get_install_path_info(cls, install_path: str):
        message = "Target platform code will be installed in directory: '" + install_path + "'"
        return MessageCode.INSTALL_PATH_INFO, message

    @classmethod
    def get_creating_target_path(cls, target_path: str):
        message = "Creating target directory: '" + target_path + "'"
        return MessageCode.CREATING_TARGET_PATH, message

    @classmethod
    def get_creating_install_path(cls, install_path: str):
        message = "Creating installation directory: '" + install_path + "'"
        return MessageCode.CREATING_INSTALL_PATH, message

    @classmethod
    def get_mechs_dictionary_info(cls, chan_info, syns_info, conc_info):
        message = ""
        message += "chan_info:\n" + chan_info + "\n"
        message += "syns_info:\n" + syns_info + "\n"
        message += "conc_info:\n" + conc_info + "\n"

        return MessageCode.MECHS_DICTIONARY_INFO, message<|MERGE_RESOLUTION|>--- conflicted
+++ resolved
@@ -176,10 +176,10 @@
         message = 'Error occurred during lexing: abort'
         return MessageCode.LEXER_ERROR, message
 
-    # @classmethod
-    # def get_could_not_determine_cond_based(cls, type_str, name):
-    #     message = "Unable to determine based on type '" + type_str + "' of variable '" + name + "' whether conductance-based or current-based"
-    #     return MessageCode.LEXER_ERROR, message
+    @classmethod
+    def get_could_not_determine_cond_based(cls, type_str, name):
+        message = "Unable to determine based on type '" + type_str + "' of variable '" + name + "' whether conductance-based or current-based"
+        return MessageCode.LEXER_ERROR, message
 
     @classmethod
     def get_parser_error(cls):
@@ -1097,12 +1097,8 @@
         """
         message = 'In function \'' + function_name + '\': actual derived type of templated parameter ' + \
             str(failing_arg_idx + 1) + ' is \'' + failing_arg_type_str + '\', which is inconsistent with that of parameter(s) ' + \
-<<<<<<< HEAD
             ', '.join([str(_ + 1) for _ in other_args_idx]) + \
-            ', which have type \'' + other_type_str + '\''
-=======
-            ', '.join([str(_ + 1) for _ in other_args_idx]) + ', which has/have type \'' + other_type_str + '\''
->>>>>>> b10be5f2
+            ', which has/have type \'' + other_type_str + '\''
         return MessageCode.TEMPLATED_ARG_TYPES_INCONSISTENT, message
 
     @classmethod
@@ -1217,8 +1213,8 @@
 
     @classmethod
     def get_vector_parameter_wrong_block(cls, var, block):
-        message = "The vector parameter '" + var + "' is declared in the wrong block '" + block + \
-            "'. " "The vector parameter can only be declared in parameters or internals block."
+        message = "The vector parameter '" + var + "' is declared in the wrong block '" + block + "'. " \
+                  "The vector parameter can only be declared in parameters or internals block."
         return MessageCode.VECTOR_PARAMETER_WRONG_BLOCK, message
 
     @classmethod
@@ -1229,15 +1225,13 @@
 
     @classmethod
     def get_vector_parameter_wrong_size(cls, var, value):
-        message = "The vector parameter '" + var + "' has value '" + \
-            value + "' " "which is less than or equal to 0."
+        message = "The vector parameter '" + var + "' has value '" + value + "' " \
+                  "which is less than or equal to 0."
         return MessageCode.VECTOR_PARAMETER_WRONG_SIZE, message
 
     @classmethod
-    def get_priority_defined_for_only_one_receive_block(
-            cls, event_handler_port_name: str):
-        message = "Priority defined for only one event handler (" + \
-            event_handler_port_name + ")"
+    def get_priority_defined_for_only_one_receive_block(cls, event_handler_port_name: str):
+        message = "Priority defined for only one event handler (" + event_handler_port_name + ")"
         return MessageCode.PRIORITY_DEFINED_FOR_ONLY_ONE_EVENT_HANDLER, message
 
     @classmethod
