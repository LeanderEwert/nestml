<<<<<<< HEAD
=======
# -*- coding: utf-8 -*-
>>>>>>> 9b2f1fde
#
# messages.py
#
# This file is part of NEST.
#
# Copyright (C) 2004 The NEST Initiative
#
# NEST is free software: you can redistribute it and/or modify
# it under the terms of the GNU General Public License as published by
# the Free Software Foundation, either version 2 of the License, or
# (at your option) any later version.
#
# NEST is distributed in the hope that it will be useful,
# but WITHOUT ANY WARRANTY; without even the implied warranty of
# MERCHANTABILITY or FITNESS FOR A PARTICULAR PURPOSE.  See the
# GNU General Public License for more details.
#
# You should have received a copy of the GNU General Public License
# along with NEST.  If not, see <http://www.gnu.org/licenses/>.
from enum import Enum
from typing import Tuple


class MessageCode(Enum):
    """
    A mapping between codes and the corresponding messages.
    """
    START_PROCESSING_FILE = 0
    TYPE_REGISTERED = 1
    START_SYMBOL_TABLE_BUILDING = 2
    FUNCTION_CALL_TYPE_ERROR = 3
    TYPE_NOT_DERIVABLE = 4
    IMPLICIT_CAST = 5
    CAST_NOT_POSSIBLE = 6
    TYPE_DIFFERENT_FROM_EXPECTED = 7
    ADD_SUB_TYPE_MISMATCH = 8
    BUFFER_SET_TO_CONDUCTANCE_BASED = 9
    ODE_UPDATED = 10
    NO_VARIABLE_FOUND = 11
    SPIKE_BUFFER_TYPE_NOT_DEFINED = 12
    NEURON_CONTAINS_ERRORS = 13
    START_PROCESSING_NEURON = 14
    CODE_SUCCESSFULLY_GENERATED = 15
    MODULE_SUCCESSFULLY_GENERATED = 16
    NO_CODE_GENERATED = 17
    VARIABLE_USED_BEFORE_DECLARATION = 18
    VARIABLE_DEFINED_RECURSIVELY = 19
    VALUE_ASSIGNED_TO_BUFFER = 20
    ARG_NOT_KERNEL_OR_EQUATION = 21
    ARG_NOT_BUFFER = 22
    NUMERATOR_NOT_ONE = 23
    ORDER_NOT_DECLARED = 24
    CURRENT_BUFFER_SPECIFIED = 25
    BLOCK_NOT_CORRECT = 26
    VARIABLE_NOT_IN_INIT = 27
    WRONG_NUMBER_OF_ARGS = 28
    NO_RHS = 29
    SEVERAL_LHS = 30
    FUNCTION_REDECLARED = 31
    FUNCTION_NOT_DECLARED = 52
    NO_ODE = 32
    NO_INIT_VALUE = 33
    NEURON_REDECLARED = 34
    NEST_COLLISION = 35
    KERNEL_OUTSIDE_CONVOLVE = 36
    NAME_COLLISION = 37
    TYPE_NOT_SPECIFIED = 38
    NO_TYPE_ALLOWED = 39
    NO_ASSIGNMENT_ALLOWED = 40
    NOT_A_VARIABLE = 41
    MULTIPLE_KEYWORDS = 42
    VECTOR_IN_NON_VECTOR = 43
    VARIABLE_REDECLARED = 44
    SOFT_INCOMPATIBILITY = 45
    HARD_INCOMPATIBILITY = 46
    NO_RETURN = 47
    NOT_LAST_STATEMENT = 48
    SYMBOL_NOT_RESOLVED = 49
    TYPE_MISMATCH = 50
    NO_SEMANTICS = 51
    NEURON_SOLVED_BY_GSL = 52
    NEURON_ANALYZED = 53
    NO_UNIT = 54
    NOT_NEUROSCIENCE_UNIT = 55
    INTERNAL_WARNING = 56
    OPERATION_NOT_DEFINED = 57
    CONVOLVE_NEEDS_BUFFER_PARAMETER = 58
    INPUT_PATH_NOT_FOUND = 59
    LEXER_ERROR = 60
    PARSER_ERROR = 61
    UNKNOWN_TARGET = 62
    VARIABLE_WITH_SAME_NAME_AS_UNIT = 63
    ANALYSING_TRANSFORMING_NEURON = 64
    ODE_NEEDS_CONSISTENT_UNITS = 65
    TEMPLATED_ARG_TYPES_INCONSISTENT = 66
    MODULE_NAME_INFO = 67
    TARGET_PATH_INFO = 68
    ODE_FUNCTION_NEEDS_CONSISTENT_UNITS = 69
    DELTA_FUNCTION_CANNOT_BE_MIXED = 70
    UNKNOWN_TYPE = 71
    ASTDATATYPE_TYPE_SYMBOL_COULD_NOT_BE_DERIVED = 72
    KERNEL_WRONG_TYPE = 73
    KERNEL_IV_WRONG_TYPE = 74
    EMIT_SPIKE_FUNCTION_BUT_NO_OUTPUT_PORT = 75


class Messages(object):
    """
    This class contains a collection of error messages which enables a centralized maintaining and modifications of
    those.
    """

    @classmethod
    def get_start_processing_file(cls, file_path):
        """
        Returns a message indicating that processing of a file has started
        :param file_path: the path to the file
        :type file_path: str
        :return: message code tuple
        :rtype: (MessageCode,str)
        """
        message = 'Start processing \'' + file_path + '\'!'
        return MessageCode.START_PROCESSING_FILE, message

    @classmethod
    def get_new_type_registered(cls, type_name):
        """
        Returns a message which indicates that a new type has been registered.
        :param type_name: a type name
        :type type_name: str
        :return: message code tuple
        :rtype: (MessageCode,str)
        """
        message = 'New type registered \'%s\'!' % type_name
        return MessageCode.TYPE_REGISTERED, message

    @classmethod
    def get_input_path_not_found(cls, path):
        message = 'Input path ("%s") not found!' % (path)
        return MessageCode.INPUT_PATH_NOT_FOUND, message

    @classmethod
    def get_unknown_target(cls, target):
        message = 'Unknown target ("%s")' % (target)
        return MessageCode.UNKNOWN_TARGET, message

    @classmethod
    def get_no_code_generated(cls):
        """
        Returns a message indicating that no code will be generated on this run.
        :return: a message
        :rtype: (MessageCode,str)
        """
        message = 'No target specified: no code will be generated'
        return MessageCode.NO_CODE_GENERATED, message

    @classmethod
    def get_lexer_error(cls):
        message = 'Error occurred during lexing: abort'
        return MessageCode.LEXER_ERROR, message

    @classmethod
    def get_could_not_determine_cond_based(cls, type_str, name):
        message = "Unable to determine based on type '" + type_str + "' of variable '" + name + "' whether conductance-based or current-based"
        return MessageCode.LEXER_ERROR, message

    @classmethod
    def get_parser_error(cls):
        message = 'Error occurred during parsing: abort'
        return MessageCode.PARSER_ERROR, message

    @classmethod
    def get_binary_operation_not_defined(cls, lhs, operator, rhs):
        message = 'Operation %s %s %s is not defined!' % (lhs, operator, rhs)
        return MessageCode.OPERATION_NOT_DEFINED, message

    @classmethod
    def get_binary_operation_type_could_not_be_derived(cls, lhs, operator, rhs, lhs_type, rhs_type):
        message = 'The type of the expression (left-hand side = \'%s\'; binary operator = \'%s\'; right-hand side = \'%s\') could not be derived: left-hand side has type \'%s\' whereas right-hand side has type \'%s\'!' % (
            lhs, operator, rhs, lhs_type, rhs_type)
        return MessageCode.TYPE_MISMATCH, message

    @classmethod
    def get_unary_operation_not_defined(cls, operator, term):
        message = 'Operation %s%s is not defined!' % (operator, term)
        return MessageCode.OPERATION_NOT_DEFINED, message

    @classmethod
    def get_convolve_needs_buffer_parameter(cls):
        message = 'Convolve requires a buffer variable as second parameter!'
        return MessageCode.CONVOLVE_NEEDS_BUFFER_PARAMETER, message

    @classmethod
    def get_implicit_magnitude_conversion(cls, lhs, rhs, conversion_factor):
        message = 'Non-matching unit types at %s +/- %s! ' \
                  'Implicitly replaced by %s +/- %s * %s.' % (
                      lhs.print_symbol(), rhs.print_symbol(), lhs.print_symbol(), conversion_factor,
                      rhs.print_symbol())
        return MessageCode.IMPLICIT_CAST, message

    @classmethod
    def get_start_building_symbol_table(cls):
        """
        Returns a message that the building for a neuron has been started.
        :return: a message
        :rtype: (MessageCode,str)
        """
        return MessageCode.START_SYMBOL_TABLE_BUILDING, 'Start building symbol table!'

    @classmethod
    def get_function_call_implicit_cast(cls, arg_nr, function_call, expected_type, got_type, castable=False):
        """
        Returns a message indicating that an implicit cast has been performed.
        :param arg_nr: the number of the argument which is cast
        :type arg_nr: int
        :param function_call: a single function call
        :type function_call: ast_function_call
        :param expected_type: the expected type
        :type expected_type: type_symbol
        :param got_type: the got-type
        :type got_type: TypeSymbol
        :param castable: is the type castable
        :type castable: bool
        :return: a message
        :rtype: (MessageCode,str)
        """
        if not castable:
            message = str(arg_nr) + '. argument of function-call \'%s\' at is wrongly typed! Expected \'%s\',' \
                                    ' found \'%s\'!' % (function_call.get_name(), got_type.print_symbol(),
                                                        expected_type.print_symbol())
        else:
            message = str(arg_nr) + '. argument of function-call \'%s\' is wrongly typed! ' \
                                    'Implicit cast from \'%s\' to \'%s\'.' % (function_call.get_name(),
                                                                              got_type.print_symbol(),
                                                                              expected_type.print_symbol())
        return MessageCode.FUNCTION_CALL_TYPE_ERROR, message

    @classmethod
    def get_type_could_not_be_derived(cls, rhs):
        """
        Returns a message indicating that the type of the rhs rhs could not be derived.
        :param rhs: an rhs
        :type rhs: ast_expression or ast_simple_expression
        :return: a message
        :rtype: (MessageCode,str)

        """
        message = 'Type of \'%s\' could not be derived!' % rhs
        return MessageCode.TYPE_NOT_DERIVABLE, message

    @classmethod
    def get_implicit_cast_rhs_to_lhs(cls, rhs_type, lhs_type):
        """
        Returns a message indicating that the type of the lhs does not correspond to the one of the rhs, but the rhs
        can be cast down to lhs type.
        :param rhs_type: the type of the rhs
        :type rhs_type: str
        :param lhs_type: the type of the lhs
        :type lhs_type: str
        :return: a message
        :rtype:(MessageCode,str)
        """
        message = 'Implicit casting from (compatible) type \'%s\' to \'%s\'.' % (rhs_type, lhs_type)
        return MessageCode.IMPLICIT_CAST, message

    @classmethod
    def get_different_type_rhs_lhs(cls, rhs_expression, lhs_expression, rhs_type, lhs_type):
        """
        Returns a message indicating that the type of the lhs does not correspond to the one of the rhs and can not
        be cast down to a common type.
        :param rhs_expression: the rhs rhs
        :type rhs_expression: ASTExpression or ASTSimpleExpression
        :param lhs_expression: the lhs rhs
        :type lhs_expression: ast_expression or ast_simple_expression
        :param rhs_type: the type of the rhs
        :type rhs_type: type_symbol
        :param lhs_type: the type of the lhs
        :type lhs_type: TypeSymbol
        :return: a message
        :rtype:(MessageCode,str)
        """
        message = 'Type of lhs \'%s\' does not correspond to rhs \'%s\'! LHS: \'%s\', RHS: \'%s\'!' % (
            lhs_expression,
            rhs_expression,
            lhs_type.print_symbol(),
            rhs_type.print_symbol())
        return MessageCode.CAST_NOT_POSSIBLE, message

    @classmethod
    def get_type_different_from_expected(cls, expected_type, got_type):
        """
        Returns a message indicating that the received type is different from the expected one.
        :param expected_type: the expected type
        :type expected_type: TypeSymbol
        :param got_type: the actual type
        :type got_type: type_symbol
        :return: a message
        :rtype: (MessageCode,str)
        """
        from pynestml.symbols.type_symbol import TypeSymbol
        if expected_type is None or not isinstance(expected_type, TypeSymbol):
            expected_type_str = '(no type symbol provided)'
        else:
            expected_type_str = expected_type.print_symbol()
        if got_type is None or not isinstance(got_type, TypeSymbol):
            got_type_str = '(no type symbol provided)'
        else:
            got_type_str = got_type.print_symbol()
        message = 'Actual type different from expected. Expected: \'%s\', got: \'%s\'!' % (
            expected_type_str, got_type_str)
        return MessageCode.TYPE_DIFFERENT_FROM_EXPECTED, message

    @classmethod
    def get_buffer_set_to_conductance_based(cls, buffer):
        """
        Returns a message indicating that a buffer has been set to conductance based.
        :param buffer: the name of the buffer
        :type buffer: str
        :return: a message
        :rtype: (MessageCode,str)
        """
        assert (buffer is not None and isinstance(buffer, str)), \
            '(PyNestML.Utils.Message) Not a string provided (%s)!' % type(buffer)
        message = 'Buffer \'%s\' set to conductance based!' % buffer
        return MessageCode.BUFFER_SET_TO_CONDUCTANCE_BASED, message

    @classmethod
    def get_ode_updated(cls, variable_name):
        """
        Returns a message indicating that the ode of a variable has been updated.
        :param variable_name: the name of the variable
        :type variable_name: str
        :return: a message
        :rtype: (MessageCode,str)
        """
        assert (variable_name is not None and isinstance(variable_name, str)), \
            '(PyNestML.Utils.Message) Not a string provided (%s)!' % type(variable_name)
        message = 'Ode of \'%s\' updated!' % variable_name
        return MessageCode.ODE_UPDATED, message

    @classmethod
    def get_no_variable_found(cls, variable_name):
        """
        Returns a message indicating that a variable has not been found.
        :param variable_name: the name of the variable
        :type variable_name: str
        :return: a message
        :rtype: (MessageCode,str)
        """
        assert (variable_name is not None and isinstance(variable_name, str)), \
            '(PyNestML.Utils.Message) Not a string provided (%s)!' % type(variable_name)
        message = 'No variable \'%s\' found!' % variable_name
        import pdb;pdb.set_trace()
        return MessageCode.NO_VARIABLE_FOUND, message

    @classmethod
    def get_buffer_type_not_defined(cls, buffer_name):
        """
        Returns a message indicating that a buffer type has not been defined, thus nS is assumed.
        :param buffer_name: a buffer name
        :type buffer_name: str
        :return: a message
        :rtype: (MessageCode,str)
        """
        assert (buffer_name is not None and isinstance(buffer_name, str)), \
            '(PyNestML.Utils.Message) Not a string provided (%s)!' % type(buffer_name)
        from pynestml.symbols.predefined_types import PredefinedTypes
        message = 'No buffer type declared of \'%s\'!' % buffer_name
        return MessageCode.SPIKE_BUFFER_TYPE_NOT_DEFINED, message

    @classmethod
    def get_neuron_contains_errors(cls, neuron_name):
        """
        Returns a message indicating that a neuron contains errors thus no code is generated.
        :param neuron_name: the name of the neuron
        :type neuron_name: str
        :return: a message
        :rtype: (MessageCode,str)
        """
        assert (neuron_name is not None and isinstance(neuron_name, str)), \
            '(PyNestML.Utils.Message) Not a string provided (%s)!' % type(neuron_name)
        message = 'Neuron \'' + neuron_name + '\' contains errors. No code generated!'
        return MessageCode.NEURON_CONTAINS_ERRORS, message

    @classmethod
    def get_synapse_contains_errors(cls, synapse_name):
        """
        Returns a message indicating that a synapse contains errors thus no code is generated.
        :param synapse_name: the name of the synapse
        :type synapse_name: str
        :return: a message
        :rtype: (MessageCode,str)
        """
        assert (synapse_name is not None and isinstance(synapse_name, str)), \
            '(PyNestML.Utils.Message) Not a string provided (%s)!' % type(synapse_name)
        message = 'Synapse \'' + synapse_name + '\' contains errors. No code generated!'
        return MessageCode.SYNAPSE_CONTAINS_ERRORS, message

    @classmethod
    def get_start_processing_neuron(cls, neuron_name):
        """
        Returns a message indicating that the processing of a neuron is started.
        :param neuron_name: the name of the neuron
        :type neuron_name: str
        :return: a message
        :rtype: (MessageCode,str)
        """
        assert (neuron_name is not None and isinstance(neuron_name, str)), \
            '(PyNestML.Utils.Message) Not a string provided (%s)!' % type(neuron_name)
        message = 'Starts processing of the neuron \'' + neuron_name + '\''
        return MessageCode.START_PROCESSING_NEURON, message

    @classmethod
    def get_start_processing_synapse(cls, synapse_name):
        """
        Returns a message indicating that the processing of a synapse is started.
        :param synapse_name: the name of the synapse
        :type synapse_name: str
        :return: a message
        :rtype: (MessageCode,str)
        """
        assert (synapse_name is not None and isinstance(synapse_name, str)), \
            '(PyNestML.Utils.Message) Not a string provided (%s)!' % type(synapse_name)
        message = 'Starts processing of the synapse \'' + synapse_name + '\''
        return MessageCode.START_PROCESSING_SYNAPSE, message

    @classmethod
    def get_code_generated(cls, neuron_name, path):
        """
        Returns a message indicating that code has been successfully generated for a neuron in a certain path.
        :param neuron_name: the name of the neuron.
        :type neuron_name: str
        :param path: the path to the file
        :type path: str
        :return: a message
        :rtype: (MessageCode,str)
        """
        assert (neuron_name is not None and isinstance(neuron_name, str)), \
            '(PyNestML.Utils.Message) Not a string provided (%s)!' % type(neuron_name)
        assert (path is not None and isinstance(path, str)), \
            '(PyNestML.Utils.Message) Not a string provided (%s)!' % type(path)
        message = 'Successfully generated code for the neuron: \'' + neuron_name + '\' in: \'' + path + '\' !'
        return MessageCode.CODE_SUCCESSFULLY_GENERATED, message

    @classmethod
    def get_code_generated(cls, model_name, path):
        """
        Returns a message indicating that code has been successfully generated for a synapse in a certain path.
        :param model_name: the name of the synapse.
        :type model_name: str
        :param path: the path to the file
        :type path: str
        :return: a message
        :rtype: (MessageCode,str)
        """
        assert (model_name is not None and isinstance(model_name, str)), \
            '(PyNestML.Utils.Message) Not a string provided (%s)!' % type(model_name)
        assert (path is not None and isinstance(path, str)), \
            '(PyNestML.Utils.Message) Not a string provided (%s)!' % type(path)
        message = 'Successfully generated NEST code for the model: \'' + model_name + '\' in: \'' + path + '\' !'
        return MessageCode.CODE_SUCCESSFULLY_GENERATED, message

    @classmethod
    def get_module_generated(cls, path):
        """
        Returns a message indicating that a module has been successfully generated.
        :param path: the path to the generated file
        :type path: str
        :return: a message
        :rtype: (MessageCode,str)
        """
        assert (path is not None and isinstance(path, str)), \
            '(PyNestML.Utils.Message) Not a string provided (%s)!' % type(path)
        message = 'Successfully generated NEST module code in \'' + path + '\' !'
        return MessageCode.MODULE_SUCCESSFULLY_GENERATED, message

    @classmethod
    def get_variable_used_before_declaration(cls, variable_name):
        """
        Returns a message indicating that a variable is used before declaration.
        :param variable_name: a variable name
        :type variable_name: str
        :return: a message
        :rtype: (MessageCode,str)
        """
        assert (variable_name is not None and isinstance(variable_name, str)), \
            '(PyNestML.Utils.Message) Not a string provided (%s)!' % type(variable_name)
        message = 'Variable \'%s\' used before declaration!' % variable_name
        return MessageCode.VARIABLE_USED_BEFORE_DECLARATION, message

    @classmethod
    def get_variable_not_defined(cls, variable_name):
        """
        Returns a message indicating that a variable is not defined .
        :param variable_name: a variable name
        :type variable_name: str
        :return: a message
        :rtype: (MessageCode,str)
        """
        assert (variable_name is not None and isinstance(variable_name, str)), \
            '(PyNestML.Utils.Message) Not a string provided (%s)!' % type(variable_name)
        message = 'Variable \'%s\' not defined!' % variable_name
        import pdb;pdb.set_trace()
        return MessageCode.NO_VARIABLE_FOUND, message

    @classmethod
    def get_variable_defined_recursively(cls, variable_name):
        """
        Returns a message indicating that a variable is defined recursively.
        :param variable_name: a variable name
        :type variable_name: str
        :return: a message
        :rtype: (MessageCode,str)
        """
        assert (variable_name is not None and isinstance(variable_name, str)), \
            '(PyNestML.Utils.Message) Not a string provided (%s)!' % type(variable_name)
        message = 'Variable \'%s\' defined recursively!' % variable_name
        return MessageCode.VARIABLE_DEFINED_RECURSIVELY, message

    @classmethod
    def get_value_assigned_to_buffer(cls, buffer_name):
        """
        Returns a message indicating that a value has been assigned to a buffer.
        :param buffer_name: a buffer name
        :type buffer_name: str
        :return: a message
        :rtype: (MessageCode,str)
        """
        assert (buffer_name is not None and isinstance(buffer_name, str)), \
            '(PyNestML.Utils.Message) Not a string provided (%s)!' % type(buffer_name)
        message = 'Value assigned to buffer \'%s\'!' % buffer_name
        return MessageCode.VALUE_ASSIGNED_TO_BUFFER, message

    @classmethod
    def get_first_arg_not_kernel_or_equation(cls, func_name):
        """
        Indicates that the first argument of an rhs is not an equation or kernel.
        :param func_name: the name of the function
        :type func_name: str
        :return: a message
        :rtype: (MessageCode,str)
        """
        assert (func_name is not None and isinstance(func_name, str)), \
            '(PyNestML.Utils.Message) Not a string provided (%s)!' % type(func_name)
        message = 'First argument of \'%s\' not a kernel or equation!' % func_name
        return MessageCode.ARG_NOT_KERNEL_OR_EQUATION, message

    @classmethod
    def get_second_arg_not_a_buffer(cls, func_name):
        """
        Indicates that the second argument of an rhs is not a buffer.
        :param func_name: the name of the function
        :type func_name: str
        :return: a message
        :rtype: (MessageCode,str)
        """
        assert (func_name is not None and isinstance(func_name, str)), \
            '(PyNestML.Utils.Message) Not a string provided (%s)!' % type(func_name)
        message = 'Second argument of \'%s\' not a buffer!' % func_name
        return MessageCode.ARG_NOT_BUFFER, message

    @classmethod
    def get_wrong_numerator(cls, unit):
        """
        Indicates that the numerator of a unit is not 1.
        :param unit: the name of the unit
        :type unit: str
        :return: a message
        :rtype: (MessageCode,str)
        """
        assert (unit is not None and isinstance(unit, str)), \
            '(PyNestML.Utils.Message) Not a string provided (%s)!' % type(unit)
        message = 'Numeric numerator of unit \'%s\' not 1!' % unit
        return MessageCode.NUMERATOR_NOT_ONE, message

    @classmethod
    def get_order_not_declared(cls, lhs):
        """
        Indicates that the order has not been declared.
        :param lhs: the name of the variable
        :type lhs: str
        :return: a message
        :rtype: (MessageCode,str)
        """
        assert (lhs is not None and isinstance(lhs, str)), \
            '(PyNestML.Utils.Message) Not a string provided (%s)!' % lhs
        message = 'Order of differential equation for %s is not declared!' % lhs
        return MessageCode.ORDER_NOT_DECLARED, message

    @classmethod
    def get_current_buffer_specified(cls, name, keyword):
        """
        Indicates that the current buffer has been specified with a type keyword.
        :param name: the name of the buffer
        :type name: str
        :param keyword: the keyword
        :type keyword: list(str)
        :return: a message
        :rtype: (MessageCode,str)
        """
        assert (name is not None and isinstance(name, str)), \
            '(PyNestML.Utils.Message) Not a string provided (%s)!' % name
        message = 'Current buffer \'%s\' specified with type keywords (%s)!' % (name, keyword)
        return MessageCode.CURRENT_BUFFER_SPECIFIED, message

    @classmethod
    def get_block_not_defined_correctly(cls, block, missing):
        """
        Indicates that a given block has been defined several times or non.
        :param block: the name of the block which is not defined or defined multiple times.
        :type block: str
        :param missing: True if missing, False if multiple times.
        :type missing: bool
        :return: a message
        :rtype: (MessageCode,str)
        """
        assert (block is not None and isinstance(block, str)), \
            '(PyNestML.Utils.Message) Not a string provided (%s)!' % type(block)
        assert (missing is not None and isinstance(missing, bool)), \
            '(PyNestML.Utils.Message) Not a bool provided (%s)!' % type(missing)
        if missing:
            message = block + ' block not defined!'
        else:
            message = block + ' block defined more than once!'
        return MessageCode.BLOCK_NOT_CORRECT, message

    @classmethod
    def get_equation_var_not_in_init_values_block(cls, variable_name):
        """
        Indicates that a variable in the equations block is not defined in the initial values block.
        :param variable_name: the name of the variable of an equation which is not defined in an equations block
        :type variable_name: str
        :return: a message
        :rtype: (MessageCode,str)
        """
        assert (variable_name is not None and isinstance(variable_name, str)), \
            '(PyNestML.Utils.Message) Not a string provided (%s)!' % type(variable_name)
        message = 'Ode equation lhs-variable \'%s\' not defined in initial-values block!' % variable_name
        return MessageCode.VARIABLE_NOT_IN_INIT, message

    @classmethod
    def get_wrong_number_of_args(cls, function_call, expected, got):
        """
        Indicates that a wrong number of arguments has been provided to the function call.
        :param function_call: a function call name
        :type function_call: str
        :param expected: the expected number of arguments
        :type expected: int
        :param got: the given number of arguments
        :type got: int
        :return: a message
        :rtype: (MessageCode,str)
        """
        assert (function_call is not None and isinstance(function_call, str)), \
            '(PyNestML.Utils.Message) Not a string provided (%s)!' % type(function_call)
        assert (expected is not None and isinstance(expected, int)), \
            '(PyNestML.Utils.Message) Not a int provided (%s)!' % type(expected)
        assert (got is not None and isinstance(got, int)), \
            '(PyNestML.Utils.Message) Not a string provided (%s)!' % type(got)
        message = 'Wrong number of arguments in function-call \'%s\'! Expected \'%s\', found \'%s\'.' % (
            function_call, expected, got)
        return MessageCode.WRONG_NUMBER_OF_ARGS, message

    @classmethod
    def get_no_rhs(cls, name):
        """
        Indicates that no right-hand side has been declared for the given variable.
        :param name: the name of the rhs variable
        :type name: str
        :return: a message
        :rtype: (MessageCode,str)
        """
        assert (name is not None and isinstance(name, str)), \
            '(PyNestML.Utils.Message) Not a string provided (%s)!' % type(name)
        message = 'Function variable \'%s\' has no right-hand side!' % name
        return MessageCode.NO_RHS, message

    @classmethod
    def get_several_lhs(cls, names):
        """
        Indicates that several left hand sides have been defined.
        :param names: a list of variables
        :type names: list(str)
        :return: a message
        :rtype: (MessageCode,str)
        """
        assert (names is not None and isinstance(names, list)), \
            '(PyNestML.Utils.Message) Not a list provided (%s)!' % type(names)
        message = 'Function declared with several variables (%s)!' % names
        return MessageCode.SEVERAL_LHS, message

    @classmethod
    def get_function_redeclared(cls, name, predefined):
        """
        Indicates that a function has been redeclared.
        :param name: the name of the function which has been redeclared.
        :type name: str
        :param predefined: True if function is predefined, otherwise False.
        :type predefined: bool
        :return: a message
        :rtype:(MessageCode,str)
        """
        assert (name is not None and isinstance(name, str)), \
            '(PyNestML.Utils.Message) Not a string provided (%s)!' % type(name)
        if predefined:
            message = 'Predefined function \'%s\' redeclared!' % name
        else:
            message = 'Function \'%s\' redeclared!' % name
        return MessageCode.FUNCTION_REDECLARED, message

    @classmethod
    def get_no_ode(cls, name):
        """
        Indicates that no ODE has been defined for a variable inside the initial values block.
        :param name: the name of the variable which does not have a defined ode
        :type name: str
        :return: a message
        :rtype: (MessageCode,str)
        """
        assert (name is not None and isinstance(name, str)), \
            '(PyNestML.Utils.Message) Not a string provided (%s)!' % type(name)
        message = 'Variable \'%s\' not provided with an ODE!' % name
        return MessageCode.NO_ODE, message

    @classmethod
    def get_no_init_value(cls, name):
        """
        Indicates that no initial value has been provided for a given variable.
        :param name: the name of the variable which does not have a initial value
        :type name: str
        :return: a message
        :rtype: (MessageCode,str)
        """
        assert (name is not None and isinstance(name, str)), \
            '(PyNestML.Utils.Message) Not a string provided (%s)!' % type(name)
        message = 'Initial value of ode variable \'%s\' not provided!' % name
        return MessageCode.NO_INIT_VALUE, message

    @classmethod
    def get_neuron_redeclared(cls, name):
        """
        Indicates that a neuron has been redeclared.
        :param name: the name of the neuron which has been redeclared.
        :type name: str
        :return: a message
        :rtype: (MessageCode,str)
        """
        assert (name is not None and isinstance(name, str)), \
            '(PyNestML.Utils.Message) Not a string provided (%s)!' % type(name)
        assert (name is not None and isinstance(name, str)), \
            '(PyNestML.Utils.Message) Not a string provided (%s)!' % type(name)
        message = 'Neuron \'%s\' redeclared!' % name
        return MessageCode.NEURON_REDECLARED, message

    @classmethod
    def get_synapse_redeclared(cls, name):
        """
        Indicates that a synapse has been redeclared.
        :param name: the name of the synapse which has been redeclared.
        :type name: str
        :return: a message
        :rtype: (MessageCode,str)
        """
        assert (name is not None and isinstance(name, str)), \
            '(PyNestML.Utils.Message) Not a string provided (%s)!' % type(name)
        assert (name is not None and isinstance(name, str)), \
            '(PyNestML.Utils.Message) Not a string provided (%s)!' % type(name)
        message = 'Synapse \'%s\' redeclared!' % name
        return MessageCode.SYNAPSE_REDECLARED, message

    @classmethod
    def get_nest_collision(cls, name):
        """
        Indicates that a collision between a user defined function and a nest function occurred.
        :param name: the name of the function which collides to nest
        :type name: str
        :return: a message
        :rtype: (MessageCode,str)
        """
        assert (name is not None and isinstance(name, str)), \
            '(PyNestML.Utils.Message) Not a string provided (%s)!' % type(name)
        message = 'Function \'%s\' collides with NEST namespace!' % name
        return MessageCode.NEST_COLLISION, message

    @classmethod
    def get_kernel_outside_convolve(cls, name):
        """
        Indicates that a kernel variable has been used outside a convolve call.
        :param name: the name of the kernel
        :type name: str
        :return: message
        :rtype: (MessageCode,str)
        """
        assert (name is not None and isinstance(name, str)), \
            '(PyNestML.Utils.Message) Not a string provided (%s)!' % type(name)
        message = 'Kernel \'%s\' used outside convolve!' % name
        return MessageCode.KERNEL_OUTSIDE_CONVOLVE, message

    @classmethod
    def get_compilation_unit_name_collision(cls, name, art1, art2):
        """
        Indicates that a name collision with the same neuron inside two artifacts.
        :param name: the name of the neuron which leads to collision
        :type name: str
        :param art1: the first artifact name
        :type art1: str
        :param art2: the second artifact name
        :type art2: str
        :return: a message
        :rtype: (MessageCode,str)
        """
        assert (name is not None and isinstance(name, str)), \
            '(PyNestML.Utils.Message) Not a string provided (%s)!' % type(name)
        assert (art1 is not None and isinstance(art1, str)), \
            '(PyNestML.Utils.Message) Not a string provided (%s)!' % type(art1)
        assert (art2 is not None and isinstance(art2, str)), \
            '(PyNestML.Utils.Message) Not a string provided (%s)!' % type(art2)
        message = 'Name collision of \'%s\' in \'%s\' and \'%s\'!' % (name, art1, art2)
        return MessageCode.NAME_COLLISION, message

    @classmethod
    def get_data_type_not_specified(cls, name):
        """
        Indicates that for a given element no type has been specified.
        :param name: the name of the variable for which a type has not been specified.
        :type name: str
        :return: a message
        :rtype: (MessageCode,str)
        """
        assert (name is not None and isinstance(name, str)), \
            '(PyNestML.Utils.Message) Not a string provided (%s)!' % type(name)
        message = 'Data type of \'%s\' at not specified!' % name
        return MessageCode.TYPE_NOT_SPECIFIED, message

    @classmethod
    def get_not_type_allowed(cls, name):
        """
        Indicates that a type for the given element is not allowed.
        :param name: the name of the element for which a type is not allowed.
        :type name: str
        :return: a message
        :rtype: (MessageCode,str)
        """
        assert (name is not None and isinstance(name, str)), \
            '(PyNestML.Utils.Message) Not a string provided (%s)!' % type(name)
        message = 'No data type allowed for \'%s\'!' % name
        return MessageCode.NO_TYPE_ALLOWED, message

    @classmethod
    def get_assignment_not_allowed(cls, name):
        """
        Indicates that an assignment to the given element is not allowed.
        :param name: the name of variable to which an assignment is not allowed.
        :type name: str
        :return: a message
        :rtype: (MessageCode,str)
        """
        assert (name is not None and isinstance(name, str)), \
            '(PyNestML.Utils.Message) Not a string provided (%s)!' % type(name)
        message = 'Assignment to \'%s\' not allowed!' % name
        return MessageCode.NO_ASSIGNMENT_ALLOWED, message

    @classmethod
    def get_not_a_variable(cls, name):
        """
        Indicates that a given name does not represent a variable.
        :param name: the name of the variable
        :type name: str
        :return: a message
        :rtype: (MessageCode,str)
        """
        assert (name is not None and isinstance(name, str)), \
            '(PyNestML.Utils.Message) Not a string provided (%s)!' % type(name)
        message = '\'%s\' not a variable!' % name
        return MessageCode.NOT_A_VARIABLE, message

    @classmethod
    def get_multiple_keywords(cls, keyword):
        """
        Indicates that a buffer has been declared with multiple keywords of the same type, e.g., inhibitory inhibitory
        :param keyword: the keyword which has been used multiple times
        :type keyword: str
        :return: a message
        :rtype: (MessageCode,str)
        """
        assert (keyword is not None and isinstance(keyword, str)), \
            '(PyNestML.Utils.Message) Not a string provided (%s)!' % type(keyword)
        message = 'Buffer specified with multiple \'%s\' keywords!' % keyword
        return MessageCode.MULTIPLE_KEYWORDS, message

    @classmethod
    def get_vector_in_non_vector(cls, vector, non_vector):
        """
        Indicates that a vector has been used in a non-vector declaration.
        :param vector: the vector variable
        :type vector: str
        :param non_vector: the non-vector lhs
        :type non_vector: list(str)
        :return: a message
        :rtype: (MessageCode,str)
        """
        assert (vector is not None and isinstance(vector, str)), \
            '(PyNestML.Utils.Message) Not a string provided (%s)!' % type(vector)
        assert (non_vector is not None and isinstance(non_vector, list)), \
            '(PyNestML.Utils.Message) Not a string provided (%s)!' % type(non_vector)
        message = 'Vector value \'%s\' used in a non-vector declaration of variables \'%s\'!' % (vector, non_vector)
        return MessageCode.VECTOR_IN_NON_VECTOR, message

    @classmethod
    def get_variable_redeclared(cls, name, predefined):
        """
        Indicates that a given variable has been redeclared. A redeclaration can happen with user defined
        functions or with predefined functions (second parameter).
        :param name: the name of the variable
        :type name: str
        :param predefined: True if a pre-defined variable has been redeclared, otherwise False.
        :type predefined: bool
        :return: a message
        :rtype: (MessageCode,str)
        """
        assert (name is not None and isinstance(name, str)), \
            '(PyNestML.Utils.Message) Not a string provided (%s)!' % type(name)
        assert (predefined is not None and isinstance(predefined, bool)), \
            '(PyNestML.Utils.Message) Not a bool provided (%s)!' % type(predefined)
        if predefined:
            message = 'Predefined variable \'%s\' redeclared!' % name
        else:
            message = 'Variable \'%s\' redeclared !' % name
        return MessageCode.VARIABLE_REDECLARED, message

    @classmethod
    def get_no_return(cls):
        """
        Indicates that a given function has no return statement although required.
        :return: a message
        :rtype: (MessageCode,str)
        """
        message = 'Return statement expected!'
        return MessageCode.NO_RETURN, message

    @classmethod
    def get_not_last_statement(cls, name):
        """
        Indicates that given statement is not the last statement in a block, e.g., in the case that a return
        statement is not the last statement.
        :param name: the statement.
        :type name: str
        :return: a message
        :rtype: (MessageCode,str)
        """
        assert (name is not None and isinstance(name, str)), \
            '(PyNestML.Utils.Message) Not a string provided (%s)!' % type(name)
        message = '\'%s\' not the last statement!' % name
        return MessageCode.NOT_LAST_STATEMENT, message

    @classmethod
    def get_function_not_declared(cls, name):
        """
        Indicates that a function, which is not declared, has been used.
        :param name: the name of the function.
        :type name: str
        :return: a message
        :rtype: (MessageCode,str)
        """
        assert (name is not None and isinstance(name, str)), \
            '(PyNestML.Utils.Message) Not a string provided (%s)!' % type(name)
        message = 'Function \'%s\' is not declared!' % name
        return MessageCode.FUNCTION_NOT_DECLARED, message

    @classmethod
    def get_could_not_resolve(cls, name):
        """
        Indicates that the handed over name could not be resolved to a symbol.
        :param name: the name which could not be resolved
        :type name: str
        :return: a message
        :rtype: (MessageCode,str)
        """
        assert (name is not None and isinstance(name, str)), \
            '(PyNestML.Utils.Message) Not a string provided (%s)!' % type(name)
        message = 'Could not resolve symbol \'%s\'!' % name
        return MessageCode.SYMBOL_NOT_RESOLVED, message

    @classmethod
    def get_neuron_solved_by_solver(cls, name):
        """
        Indicates that a neuron will be solved by the GSL solver inside the model printing process without any
        modifications to the initial model.
        :param name: the name of the neuron
        :type name: str
        :return: a message
        :rtype: (MessageCode,str)
        """
        assert (name is not None and isinstance(name, str)), \
            '(PyNestML.Utils.Message) Not a string provided (%s)!' % type(name)
        message = 'The neuron \'%s\' will be solved numerically with GSL solver without modification!' % name
        return MessageCode.NEURON_SOLVED_BY_GSL, message

    @classmethod
    def get_synapse_solved_by_solver(cls, name):
        """
        Indicates that a synapse will be solved by the GSL solver inside the model printing process without any
        modifications to the initial model.
        :param name: the name of the synapse
        :type name: str
        :return: a message
        :rtype: (MessageCode,str)
        """
        assert (name is not None and isinstance(name, str)), \
            '(PyNestML.Utils.Message) Not a string provided (%s)!' % type(name)
        message = 'The synapse \'%s\' will be solved numerically with GSL solver without modification!' % name
        return MessageCode.SYNAPSE_SOLVED_BY_GSL, message

    @classmethod
    def get_neuron_analyzed(cls, name):
        """
        Indicates that the analysis of a neuron will start.
        :param name: the name of the neuron which will be analyzed.
        :type name: str
        :return: a message
        :rtype: (MessageCode,str)
        """
        assert (name is not None and isinstance(name, str)), \
            '(PyNestML.Utils.Message) Not a string provided (%s)!' % type(name)
        message = 'The neuron \'%s\' will be analysed!' % name
        return MessageCode.NEURON_ANALYZED, message

    @classmethod
    def get_synapse_analyzed(cls, name):
        """
        Indicates that the analysis of a synapse will start.
        :param name: the name of the synapse which will be analyzed.
        :type name: str
        :return: a message
        :rtype: (MessageCode,str)
        """
        assert (name is not None and isinstance(name, str)), \
            '(PyNestML.Utils.Message) Not a string provided (%s)!' % type(name)
        message = 'The synapse \'%s\' will be analysed!' % name
        return MessageCode.SYNAPSE_ANALYZED, message

    @classmethod
    def get_could_not_be_solved(cls):
        """
        Indicates that the set of equations could not be solved and will remain unchanged.
        :return: a message
        :rtype: (MessageCode,str)
        """
        message = 'Equations or kernels could not be solved. The model remains unchanged!'
        return MessageCode.NEURON_ANALYZED, message

    @classmethod
    def get_equations_solved_exactly(cls):
        """
        Indicates that all equations of the neuron are solved exactly by the solver script.
        :return: a message
        :rtype: (MessageCode,str)
        """
        message = 'Equations are solved exactly!'
        return MessageCode.NEURON_ANALYZED, message

    @classmethod
    def get_equations_solved_by_gls(cls):
        """
        Indicates that the set of ODEs as contained in the model will be solved by the gnu scientific library toolchain.
        :return: a message
        :rtype: (MessageCode,str)
        """
        message = 'Kernels will be solved with GLS!'
        return MessageCode.NEURON_ANALYZED, message

    @classmethod
    def get_ode_solution_not_used(cls):
        """
        Indicates that an ode has been defined in the model but is not used as part of the neurons solution.
        :return: a message
        :rtype: (MessageCode,str)
        """
        message = 'The model has defined an ODE. But its solution is not used in the update state.'
        return MessageCode.NEURON_ANALYZED, message

    @classmethod
    def get_unit_does_not_exist(cls, name):
        """
        Indicates that a unit does not exist.
        :param name: the name of the unit.
        :type name: str
        :return: a new code,message tuple
        :rtype: (MessageCode,str)
        """
        assert (name is not None and isinstance(name, str)), \
            '(PyNestML.Utils.Message) Not a string provided (%s)!' % type(name)
        message = 'Unit does not exist (%s).' % name
        return MessageCode.NO_UNIT, message

    @classmethod
    def get_not_neuroscience_unit_used(cls, name):
        """
        Indicates that a non-neuroscientific unit, e.g., kg, has been used. Those units can not be converted to
        a corresponding representation in the simulation and are therefore represented by the factor 1.
        :param name: the name of the variable
        :type name: str
        :return: a nes code,message tuple
        :rtype: (MessageCode,str)
        """
        assert (name is not None and isinstance(name, str)), \
            '(PyNestML.Utils.Message) Not a string provided (%s)!' % type(name)
        message = 'Not convertible unit \'%s\' used, 1 assumed as factor!' % name
        return MessageCode.NOT_NEUROSCIENCE_UNIT, message

    @classmethod
    def get_ode_needs_consistent_units(cls, name, differential_order, lhs_type, rhs_type):
        assert (name is not None and isinstance(name, str)), \
            '(PyNestML.Utils.Message) Not a string provided (%s)!' % type(name)
        message = 'ODE definition for \''
        if differential_order > 1:
            message += 'd^' + str(differential_order) + ' ' + name + ' / dt^' + str(differential_order) + '\''
        if differential_order > 0:
            message += 'd ' + name + ' / dt\''
        else:
            message += '\'' + str(name) + '\''
        message += ' has inconsistent units: expected \'' + lhs_type.print_symbol() + '\', got \'' + \
            rhs_type.print_symbol() + '\''
        return MessageCode.ODE_NEEDS_CONSISTENT_UNITS, message

    @classmethod
    def get_ode_function_needs_consistent_units(cls, name, declared_type, expression_type):
        assert (name is not None and isinstance(name, str)), \
            '(PyNestML.Utils.Message) Not a string provided (%s)!' % type(name)
        message = 'ODE function definition for \'' + name + '\' has inconsistent units: expected \'' + \
            declared_type.print_symbol() + '\', got \'' + expression_type.print_symbol() + '\''
        return MessageCode.ODE_FUNCTION_NEEDS_CONSISTENT_UNITS, message

    @classmethod
    def get_variable_with_same_name_as_type(cls, name):
        """
        Indicates that a variable has been declared with the same name as a physical unit, e.g. "V mV"
        :param name: the name of the variable
        :type name: str
        :return: a tuple containing message code and message text
        :rtype: (MessageCode,str)
        """
        assert (name is not None and isinstance(name, str)), \
            '(PyNestML.Utils.Message) Not a string provided (%s)!' % type(name)
        message = 'Variable \'%s\' has the same name as a physical unit!' % name
        return MessageCode.VARIABLE_WITH_SAME_NAME_AS_UNIT, message

    @classmethod
    def get_analysing_transforming_neuron(cls, name):
        """
        Indicates start of code generation
        :param name: the name of the neuron model
        :type name: ASTNeuron
        :return: a nes code,message tuple
        :rtype: (MessageCode,str)
        """
        assert (name is not None and isinstance(name, str)), \
            '(PyNestML.Utils.Message) Not a string provided (%s)!' % type(name)
        message = 'Analysing/transforming neuron \'%s\'' % name
        return MessageCode.ANALYSING_TRANSFORMING_NEURON, message

    @classmethod
    def templated_arg_types_inconsistent(cls, function_name, failing_arg_idx, other_args_idx, failing_arg_type_str, other_type_str):
        """
        For templated function arguments, indicates inconsistency between (formal) template argument types and actual derived types.
        :param name: the name of the neuron model
        :type name: ASTNeuron
        :return: a nes code,message tuple
        :rtype: (MessageCode,str)
        """
        message = 'In function \'' + function_name + '\': actual derived type of templated parameter ' + \
            str(failing_arg_idx + 1) + ' is \'' + failing_arg_type_str + '\', which is inconsistent with that of parameter(s) ' + \
            ', '.join([str(_ + 1) for _ in other_args_idx]) + ', which have type \'' + other_type_str + '\''
        return MessageCode.TEMPLATED_ARG_TYPES_INCONSISTENT, message

    @classmethod
    def delta_function_cannot_be_mixed(cls):
        """
        Delta function cannot be mixed with expressions.
        """
<<<<<<< HEAD
        message = "delta function cannot be mixed with expressions; please instead perform these operations on the convolve() function where this shape is used"
        return MessageCode.DELTA_FUNCTION_CANNOT_BE_MIXED, message

    @classmethod
    def delta_function_one_arg(cls, deltafunc):
        """
        Delta function takes exactly one argument.
        :param deltafunc: the delta function node
        :type name: ASTFunctionCall
        """
        message = "delta function takes exactly one argument (time *t*); instead found " + ", ".join([str(arg) for arg in deltafunc.get_args()])
        return MessageCode.DELTA_FUNCTION_CANNOT_BE_MIXED, message

    @classmethod
    def unknown_type(cls, provided_type_str):
        """
        Unknown type or unit literal.
        :param provided_type_str: the provided type as a string
        :type provided_type_str: str
        """
        message = "Unknown type or unit literal: " + provided_type_str
        return MessageCode.UNKNOWN_TYPE, message


    @classmethod
    def astdatatype_type_symbol_could_not_be_derived(cls):
        """
        Unknown type or unit literal.
        :param provided_type_str: the provided type as a string
        :type provided_type_str: str
        """
        message = "ASTDataType type symbol could not be derived"
        return MessageCode.ASTDATATYPE_TYPE_SYMBOL_COULD_NOT_BE_DERIVED, message





class MessageCode(Enum):
    """
    A mapping between codes and the corresponding messages.
    """
    START_PROCESSING_FILE = 0
    TYPE_REGISTERED = 1
    START_SYMBOL_TABLE_BUILDING = 2
    FUNCTION_CALL_TYPE_ERROR = 3
    TYPE_NOT_DERIVABLE = 4
    IMPLICIT_CAST = 5
    CAST_NOT_POSSIBLE = 6
    TYPE_DIFFERENT_FROM_EXPECTED = 7
    ADD_SUB_TYPE_MISMATCH = 8
    BUFFER_SET_TO_CONDUCTANCE_BASED = 9
    ODE_UPDATED = 10
    NO_VARIABLE_FOUND = 11
    SPIKE_BUFFER_TYPE_NOT_DEFINED = 12
    NEURON_CONTAINS_ERRORS = 13
    SYNAPSE_CONTAINS_ERRORS = 130
    START_PROCESSING_NEURON = 14
    START_PROCESSING_SYNAPSE = 114
    CODE_SUCCESSFULLY_GENERATED = 15
    MODULE_SUCCESSFULLY_GENERATED = 16
    NO_CODE_GENERATED = 17
    VARIABLE_USED_BEFORE_DECLARATION = 18
    VARIABLE_DEFINED_RECURSIVELY = 19
    VALUE_ASSIGNED_TO_BUFFER = 20
    ARG_NOT_SHAPE_OR_EQUATION = 21
    ARG_NOT_BUFFER = 22
    NUMERATOR_NOT_ONE = 23
    ORDER_NOT_DECLARED = 24
    CURRENT_BUFFER_SPECIFIED = 25
    BLOCK_NOT_CORRECT = 26
    VARIABLE_NOT_IN_INIT = 27
    WRONG_NUMBER_OF_ARGS = 28
    NO_RHS = 29
    SEVERAL_LHS = 30
    FUNCTION_REDECLARED = 31
    FUNCTION_NOT_DECLARED = 52
    NO_ODE = 32
    NO_INIT_VALUE = 33
    NEURON_REDECLARED = 34
    SYNAPSE_REDECLARED = 340
    NEST_COLLISION = 35
    SHAPE_OUTSIDE_CONVOLVE = 36
    NAME_COLLISION = 37
    TYPE_NOT_SPECIFIED = 38
    NO_TYPE_ALLOWED = 39
    NO_ASSIGNMENT_ALLOWED = 40
    NOT_A_VARIABLE = 41
    MULTIPLE_KEYWORDS = 42
    VECTOR_IN_NON_VECTOR = 43
    VARIABLE_REDECLARED = 44
    SOFT_INCOMPATIBILITY = 45
    HARD_INCOMPATIBILITY = 46
    NO_RETURN = 47
    NOT_LAST_STATEMENT = 48
    SYMBOL_NOT_RESOLVED = 49
    TYPE_MISMATCH = 50
    NO_SEMANTICS = 51
    NEURON_SOLVED_BY_GSL = 52
    SYNAPSE_SOLVED_BY_GSL = 520
    NEURON_ANALYZED = 53
    SYNAPSE_ANALYZED = 530
    NO_UNIT = 54
    NOT_NEUROSCIENCE_UNIT = 55
    INTERNAL_WARNING = 56
    OPERATION_NOT_DEFINED = 57
    CONVOLVE_NEEDS_BUFFER_PARAMETER = 58
    INPUT_PATH_NOT_FOUND = 59
    LEXER_ERROR = 60
    PARSER_ERROR = 61
    UNKNOWN_TARGET = 62
    VARIABLE_WITH_SAME_NAME_AS_UNIT = 63
    ANALYSING_TRANSFORMING_NEURON = 64
    ODE_NEEDS_CONSISTENT_UNITS = 65
    TEMPLATED_ARG_TYPES_INCONSISTENT = 66
    MODULE_NAME_INFO = 67
    TARGET_PATH_INFO = 68
    DELTA_FUNCTION_CANNOT_BE_MIXED = 69
    UNKNOWN_TYPE = 70
    ASTDATATYPE_TYPE_SYMBOL_COULD_NOT_BE_DERIVED = 71
=======
        message = "delta function cannot be mixed with expressions; please instead perform these operations on the convolve() function where this kernel is used"
        return MessageCode.DELTA_FUNCTION_CANNOT_BE_MIXED, message

    @classmethod
    def delta_function_one_arg(cls, deltafunc):
        """
        Delta function takes exactly one argument.
        :param deltafunc: the delta function node
        :type name: ASTFunctionCall
        """
        message = "delta function takes exactly one argument (time *t*); instead found " + ", ".join([
            str(arg) for arg in deltafunc.get_args()])
        return MessageCode.DELTA_FUNCTION_CANNOT_BE_MIXED, message

    @classmethod
    def unknown_type(cls, provided_type_str):
        """
        Unknown type or unit literal.
        :param provided_type_str: the provided type as a string
        :type provided_type_str: str
        """
        message = "Unknown type or unit literal: " + provided_type_str
        return MessageCode.UNKNOWN_TYPE, message

    @classmethod
    def astdatatype_type_symbol_could_not_be_derived(cls):
        """
        Unknown type or unit literal.
        :param provided_type_str: the provided type as a string
        :type provided_type_str: str
        """
        message = "ASTDataType type symbol could not be derived"
        return MessageCode.ASTDATATYPE_TYPE_SYMBOL_COULD_NOT_BE_DERIVED, message

    @classmethod
    def get_emit_spike_function_but_no_output_port(cls):
        """
        Indicates that an emit_spike() function was called, but no spiking output port has been defined.
        :return: a (code, message) tuple
        :rtype: (MessageCode, str)
        """
        message = 'emit_spike() function was called, but no spiking output port has been defined!'
        return MessageCode.EMIT_SPIKE_FUNCTION_BUT_NO_OUTPUT_PORT, message

    @classmethod
    def get_kernel_wrong_type(cls, kernel_name: str, differential_order: int, actual_type: str) -> Tuple[MessageCode, str]:
        """
        Returns a message indicating that the type of a kernel is wrong.
        :param kernel_name: the name of the kernel
        :param differential_order: differential order of the kernel left-hand side, e.g. 2 if the kernel is g''
        :param actual_type: the name of the actual type that was found in the model
        """
        assert (kernel_name is not None and isinstance(kernel_name, str)), \
            '(PyNestML.Utils.Message) Not a string provided (%s)!' % type(kernel_name)
        if differential_order == 0:
            expected_type_str = "real or int"
        else:
            assert differential_order > 0
            expected_type_str = "s**-%d" % differential_order
        message = 'Kernel \'%s\' was found to be of type \'%s\' (should be %s)!' % (
            kernel_name, actual_type, expected_type_str)
        return MessageCode.KERNEL_WRONG_TYPE, message

    @classmethod
    def get_kernel_iv_wrong_type(cls, iv_name: str, actual_type: str, expected_type: str) -> Tuple[MessageCode, str]:
        """
        Returns a message indicating that the type of a kernel initial value is wrong.
        :param iv_name: the name of the initial value variable
        :param actual_type: the name of the actual type that was found in the model
        :param expected_type: the name of the type that was expected
        """
        message = 'Initial value \'%s\' was found to be of type \'%s\' (should be %s)!' % (iv_name, actual_type, expected_type)
        return MessageCode.KERNEL_IV_WRONG_TYPE, message


    @classmethod
    def get_could_not_determine_cond_based(cls, type_str, name):
        message = "Unable to determine based on type '" + type_str + \
            "' of variable '" + name + "' whether conductance-based or current-based"
        return MessageCode.LEXER_ERROR, message
>>>>>>> 9b2f1fde
<|MERGE_RESOLUTION|>--- conflicted
+++ resolved
@@ -1,7 +1,4 @@
-<<<<<<< HEAD
-=======
 # -*- coding: utf-8 -*-
->>>>>>> 9b2f1fde
 #
 # messages.py
 #
@@ -43,6 +40,8 @@
     NO_VARIABLE_FOUND = 11
     SPIKE_BUFFER_TYPE_NOT_DEFINED = 12
     NEURON_CONTAINS_ERRORS = 13
+    SYNAPSE_CONTAINS_ERRORS = 130
+    START_PROCESSING_SYNAPSE = 114
     START_PROCESSING_NEURON = 14
     CODE_SUCCESSFULLY_GENERATED = 15
     MODULE_SUCCESSFULLY_GENERATED = 16
@@ -63,6 +62,7 @@
     FUNCTION_REDECLARED = 31
     FUNCTION_NOT_DECLARED = 52
     NO_ODE = 32
+    SYNAPSE_REDECLARED = 340
     NO_INIT_VALUE = 33
     NEURON_REDECLARED = 34
     NEST_COLLISION = 35
@@ -80,6 +80,8 @@
     NO_RETURN = 47
     NOT_LAST_STATEMENT = 48
     SYMBOL_NOT_RESOLVED = 49
+    SYNAPSE_SOLVED_BY_GSL = 520
+    SYNAPSE_ANALYZED = 530
     TYPE_MISMATCH = 50
     NO_SEMANTICS = 51
     NEURON_SOLVED_BY_GSL = 52
@@ -180,8 +182,7 @@
 
     @classmethod
     def get_binary_operation_type_could_not_be_derived(cls, lhs, operator, rhs, lhs_type, rhs_type):
-        message = 'The type of the expression (left-hand side = \'%s\'; binary operator = \'%s\'; right-hand side = \'%s\') could not be derived: left-hand side has type \'%s\' whereas right-hand side has type \'%s\'!' % (
-            lhs, operator, rhs, lhs_type, rhs_type)
+        message = 'The type of the expression (left-hand side = \'%s\'; binary operator = \'%s\'; right-hand side = \'%s\') could not be derived: left-hand side has type \'%s\' whereas right-hand side has type \'%s\'!' % (lhs, operator, rhs, lhs_type, rhs_type)
         return MessageCode.TYPE_MISMATCH, message
 
     @classmethod
@@ -302,16 +303,12 @@
         :rtype: (MessageCode,str)
         """
         from pynestml.symbols.type_symbol import TypeSymbol
-        if expected_type is None or not isinstance(expected_type, TypeSymbol):
-            expected_type_str = '(no type symbol provided)'
-        else:
-            expected_type_str = expected_type.print_symbol()
-        if got_type is None or not isinstance(got_type, TypeSymbol):
-            got_type_str = '(no type symbol provided)'
-        else:
-            got_type_str = got_type.print_symbol()
+        assert (expected_type is not None and isinstance(expected_type, TypeSymbol)), \
+            '(PyNestML.Utils.Message) Not a type symbol provided (%s)!' % type(expected_type)
+        assert (got_type is not None and isinstance(got_type, TypeSymbol)), \
+            '(PyNestML.Utils.Message) Not a type symbol provided (%s)!' % type(got_type)
         message = 'Actual type different from expected. Expected: \'%s\', got: \'%s\'!' % (
-            expected_type_str, got_type_str)
+            expected_type.print_symbol(), got_type.print_symbol())
         return MessageCode.TYPE_DIFFERENT_FROM_EXPECTED, message
 
     @classmethod
@@ -354,7 +351,6 @@
         assert (variable_name is not None and isinstance(variable_name, str)), \
             '(PyNestML.Utils.Message) Not a string provided (%s)!' % type(variable_name)
         message = 'No variable \'%s\' found!' % variable_name
-        import pdb;pdb.set_trace()
         return MessageCode.NO_VARIABLE_FOUND, message
 
     @classmethod
@@ -429,39 +425,21 @@
         return MessageCode.START_PROCESSING_SYNAPSE, message
 
     @classmethod
-    def get_code_generated(cls, neuron_name, path):
+    def get_code_generated(cls, model_name, path):
         """
         Returns a message indicating that code has been successfully generated for a neuron in a certain path.
-        :param neuron_name: the name of the neuron.
-        :type neuron_name: str
-        :param path: the path to the file
-        :type path: str
-        :return: a message
-        :rtype: (MessageCode,str)
-        """
-        assert (neuron_name is not None and isinstance(neuron_name, str)), \
-            '(PyNestML.Utils.Message) Not a string provided (%s)!' % type(neuron_name)
-        assert (path is not None and isinstance(path, str)), \
-            '(PyNestML.Utils.Message) Not a string provided (%s)!' % type(path)
-        message = 'Successfully generated code for the neuron: \'' + neuron_name + '\' in: \'' + path + '\' !'
-        return MessageCode.CODE_SUCCESSFULLY_GENERATED, message
-
-    @classmethod
-    def get_code_generated(cls, model_name, path):
-        """
-        Returns a message indicating that code has been successfully generated for a synapse in a certain path.
-        :param model_name: the name of the synapse.
+        :param model_name: the name of the neuron.
         :type model_name: str
         :param path: the path to the file
         :type path: str
         :return: a message
         :rtype: (MessageCode,str)
         """
-        assert (model_name is not None and isinstance(model_name, str)), \
+        assert (neuron_name is not None and isinstance(model_name, str)), \
             '(PyNestML.Utils.Message) Not a string provided (%s)!' % type(model_name)
         assert (path is not None and isinstance(path, str)), \
             '(PyNestML.Utils.Message) Not a string provided (%s)!' % type(path)
-        message = 'Successfully generated NEST code for the model: \'' + model_name + '\' in: \'' + path + '\' !'
+        message = 'Successfully generated code for the model: \'' + model_name + '\' in: \'' + path + '\' !'
         return MessageCode.CODE_SUCCESSFULLY_GENERATED, message
 
     @classmethod
@@ -504,7 +482,6 @@
         assert (variable_name is not None and isinstance(variable_name, str)), \
             '(PyNestML.Utils.Message) Not a string provided (%s)!' % type(variable_name)
         message = 'Variable \'%s\' not defined!' % variable_name
-        import pdb;pdb.set_trace()
         return MessageCode.NO_VARIABLE_FOUND, message
 
     @classmethod
@@ -1182,8 +1159,7 @@
         """
         Delta function cannot be mixed with expressions.
         """
-<<<<<<< HEAD
-        message = "delta function cannot be mixed with expressions; please instead perform these operations on the convolve() function where this shape is used"
+        message = "delta function cannot be mixed with expressions; please instead perform these operations on the convolve() function where this kernel is used"
         return MessageCode.DELTA_FUNCTION_CANNOT_BE_MIXED, message
 
     @classmethod
@@ -1193,7 +1169,8 @@
         :param deltafunc: the delta function node
         :type name: ASTFunctionCall
         """
-        message = "delta function takes exactly one argument (time *t*); instead found " + ", ".join([str(arg) for arg in deltafunc.get_args()])
+        message = "delta function takes exactly one argument (time *t*); instead found " + ", ".join([
+            str(arg) for arg in deltafunc.get_args()])
         return MessageCode.DELTA_FUNCTION_CANNOT_BE_MIXED, message
 
     @classmethod
@@ -1206,127 +1183,6 @@
         message = "Unknown type or unit literal: " + provided_type_str
         return MessageCode.UNKNOWN_TYPE, message
 
-
-    @classmethod
-    def astdatatype_type_symbol_could_not_be_derived(cls):
-        """
-        Unknown type or unit literal.
-        :param provided_type_str: the provided type as a string
-        :type provided_type_str: str
-        """
-        message = "ASTDataType type symbol could not be derived"
-        return MessageCode.ASTDATATYPE_TYPE_SYMBOL_COULD_NOT_BE_DERIVED, message
-
-
-
-
-
-class MessageCode(Enum):
-    """
-    A mapping between codes and the corresponding messages.
-    """
-    START_PROCESSING_FILE = 0
-    TYPE_REGISTERED = 1
-    START_SYMBOL_TABLE_BUILDING = 2
-    FUNCTION_CALL_TYPE_ERROR = 3
-    TYPE_NOT_DERIVABLE = 4
-    IMPLICIT_CAST = 5
-    CAST_NOT_POSSIBLE = 6
-    TYPE_DIFFERENT_FROM_EXPECTED = 7
-    ADD_SUB_TYPE_MISMATCH = 8
-    BUFFER_SET_TO_CONDUCTANCE_BASED = 9
-    ODE_UPDATED = 10
-    NO_VARIABLE_FOUND = 11
-    SPIKE_BUFFER_TYPE_NOT_DEFINED = 12
-    NEURON_CONTAINS_ERRORS = 13
-    SYNAPSE_CONTAINS_ERRORS = 130
-    START_PROCESSING_NEURON = 14
-    START_PROCESSING_SYNAPSE = 114
-    CODE_SUCCESSFULLY_GENERATED = 15
-    MODULE_SUCCESSFULLY_GENERATED = 16
-    NO_CODE_GENERATED = 17
-    VARIABLE_USED_BEFORE_DECLARATION = 18
-    VARIABLE_DEFINED_RECURSIVELY = 19
-    VALUE_ASSIGNED_TO_BUFFER = 20
-    ARG_NOT_SHAPE_OR_EQUATION = 21
-    ARG_NOT_BUFFER = 22
-    NUMERATOR_NOT_ONE = 23
-    ORDER_NOT_DECLARED = 24
-    CURRENT_BUFFER_SPECIFIED = 25
-    BLOCK_NOT_CORRECT = 26
-    VARIABLE_NOT_IN_INIT = 27
-    WRONG_NUMBER_OF_ARGS = 28
-    NO_RHS = 29
-    SEVERAL_LHS = 30
-    FUNCTION_REDECLARED = 31
-    FUNCTION_NOT_DECLARED = 52
-    NO_ODE = 32
-    NO_INIT_VALUE = 33
-    NEURON_REDECLARED = 34
-    SYNAPSE_REDECLARED = 340
-    NEST_COLLISION = 35
-    SHAPE_OUTSIDE_CONVOLVE = 36
-    NAME_COLLISION = 37
-    TYPE_NOT_SPECIFIED = 38
-    NO_TYPE_ALLOWED = 39
-    NO_ASSIGNMENT_ALLOWED = 40
-    NOT_A_VARIABLE = 41
-    MULTIPLE_KEYWORDS = 42
-    VECTOR_IN_NON_VECTOR = 43
-    VARIABLE_REDECLARED = 44
-    SOFT_INCOMPATIBILITY = 45
-    HARD_INCOMPATIBILITY = 46
-    NO_RETURN = 47
-    NOT_LAST_STATEMENT = 48
-    SYMBOL_NOT_RESOLVED = 49
-    TYPE_MISMATCH = 50
-    NO_SEMANTICS = 51
-    NEURON_SOLVED_BY_GSL = 52
-    SYNAPSE_SOLVED_BY_GSL = 520
-    NEURON_ANALYZED = 53
-    SYNAPSE_ANALYZED = 530
-    NO_UNIT = 54
-    NOT_NEUROSCIENCE_UNIT = 55
-    INTERNAL_WARNING = 56
-    OPERATION_NOT_DEFINED = 57
-    CONVOLVE_NEEDS_BUFFER_PARAMETER = 58
-    INPUT_PATH_NOT_FOUND = 59
-    LEXER_ERROR = 60
-    PARSER_ERROR = 61
-    UNKNOWN_TARGET = 62
-    VARIABLE_WITH_SAME_NAME_AS_UNIT = 63
-    ANALYSING_TRANSFORMING_NEURON = 64
-    ODE_NEEDS_CONSISTENT_UNITS = 65
-    TEMPLATED_ARG_TYPES_INCONSISTENT = 66
-    MODULE_NAME_INFO = 67
-    TARGET_PATH_INFO = 68
-    DELTA_FUNCTION_CANNOT_BE_MIXED = 69
-    UNKNOWN_TYPE = 70
-    ASTDATATYPE_TYPE_SYMBOL_COULD_NOT_BE_DERIVED = 71
-=======
-        message = "delta function cannot be mixed with expressions; please instead perform these operations on the convolve() function where this kernel is used"
-        return MessageCode.DELTA_FUNCTION_CANNOT_BE_MIXED, message
-
-    @classmethod
-    def delta_function_one_arg(cls, deltafunc):
-        """
-        Delta function takes exactly one argument.
-        :param deltafunc: the delta function node
-        :type name: ASTFunctionCall
-        """
-        message = "delta function takes exactly one argument (time *t*); instead found " + ", ".join([
-            str(arg) for arg in deltafunc.get_args()])
-        return MessageCode.DELTA_FUNCTION_CANNOT_BE_MIXED, message
-
-    @classmethod
-    def unknown_type(cls, provided_type_str):
-        """
-        Unknown type or unit literal.
-        :param provided_type_str: the provided type as a string
-        :type provided_type_str: str
-        """
-        message = "Unknown type or unit literal: " + provided_type_str
-        return MessageCode.UNKNOWN_TYPE, message
 
     @classmethod
     def astdatatype_type_symbol_could_not_be_derived(cls):
@@ -1378,10 +1234,3 @@
         message = 'Initial value \'%s\' was found to be of type \'%s\' (should be %s)!' % (iv_name, actual_type, expected_type)
         return MessageCode.KERNEL_IV_WRONG_TYPE, message
 
-
-    @classmethod
-    def get_could_not_determine_cond_based(cls, type_str, name):
-        message = "Unable to determine based on type '" + type_str + \
-            "' of variable '" + name + "' whether conductance-based or current-based"
-        return MessageCode.LEXER_ERROR, message
->>>>>>> 9b2f1fde
