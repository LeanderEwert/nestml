# -*- coding: utf-8 -*-
#
# model_parser.py
#
# This file is part of NEST.
#
# Copyright (C) 2004 The NEST Initiative
#
# NEST is free software: you can redistribute it and/or modify
# it under the terms of the GNU General Public License as published by
# the Free Software Foundation, either version 2 of the License, or
# (at your option) any later version.
#
# NEST is distributed in the hope that it will be useful,
# but WITHOUT ANY WARRANTY; without even the implied warranty of
# MERCHANTABILITY or FITNESS FOR A PARTICULAR PURPOSE.  See the
# GNU General Public License for more details.
#
# You should have received a copy of the GNU General Public License
# along with NEST.  If not, see <http://www.gnu.org/licenses/>.
import copy

from antlr4 import *
from antlr4.error.ErrorStrategy import BailErrorStrategy, DefaultErrorStrategy
from antlr4.error.ErrorListener import ConsoleErrorListener

from pynestml.generated.PyNestMLLexer import PyNestMLLexer
from pynestml.generated.PyNestMLParser import PyNestMLParser
from pynestml.meta_model.ast_arithmetic_operator import ASTArithmeticOperator
from pynestml.meta_model.ast_assignment import ASTAssignment
from pynestml.meta_model.ast_block import ASTBlock
from pynestml.meta_model.ast_block_with_variables import ASTBlockWithVariables
from pynestml.meta_model.ast_comparison_operator import ASTComparisonOperator
from pynestml.meta_model.ast_compound_stmt import ASTCompoundStmt
from pynestml.meta_model.ast_data_type import ASTDataType
from pynestml.meta_model.ast_declaration import ASTDeclaration
from pynestml.meta_model.ast_elif_clause import ASTElifClause
from pynestml.meta_model.ast_else_clause import ASTElseClause
from pynestml.meta_model.ast_equations_block import ASTEquationsBlock
from pynestml.meta_model.ast_expression import ASTExpression
from pynestml.meta_model.ast_for_stmt import ASTForStmt
from pynestml.meta_model.ast_function import ASTFunction
from pynestml.meta_model.ast_function_call import ASTFunctionCall
from pynestml.meta_model.ast_if_clause import ASTIfClause
from pynestml.meta_model.ast_if_stmt import ASTIfStmt
from pynestml.meta_model.ast_input_block import ASTInputBlock
from pynestml.meta_model.ast_input_port import ASTInputPort
from pynestml.meta_model.ast_input_qualifier import ASTInputQualifier
from pynestml.meta_model.ast_logical_operator import ASTLogicalOperator
from pynestml.meta_model.ast_nestml_compilation_unit import ASTNestMLCompilationUnit
from pynestml.meta_model.ast_neuron import ASTNeuron
from pynestml.meta_model.ast_ode_equation import ASTOdeEquation
from pynestml.meta_model.ast_inline_expression import ASTInlineExpression
from pynestml.meta_model.ast_kernel import ASTKernel
from pynestml.meta_model.ast_output_block import ASTOutputBlock
from pynestml.meta_model.ast_parameter import ASTParameter
from pynestml.meta_model.ast_return_stmt import ASTReturnStmt
from pynestml.meta_model.ast_simple_expression import ASTSimpleExpression
from pynestml.meta_model.ast_small_stmt import ASTSmallStmt
from pynestml.utils.ast_source_location import ASTSourceLocation
from pynestml.meta_model.ast_stmt import ASTStmt
from pynestml.meta_model.ast_unary_operator import ASTUnaryOperator
from pynestml.meta_model.ast_unit_type import ASTUnitType
from pynestml.meta_model.ast_update_block import ASTUpdateBlock
from pynestml.meta_model.ast_variable import ASTVariable
from pynestml.meta_model.ast_while_stmt import ASTWhileStmt
from pynestml.symbol_table.symbol_table import SymbolTable
from pynestml.utils.ast_utils import ASTUtils
from pynestml.utils.logger import Logger, LoggingLevel
from pynestml.utils.messages import Messages
from pynestml.visitors.ast_builder_visitor import ASTBuilderVisitor
from pynestml.visitors.ast_higher_order_visitor import ASTHigherOrderVisitor
from pynestml.visitors.ast_symbol_table_visitor import ASTSymbolTableVisitor
from pynestml.utils.error_listener import NestMLErrorListener


class ModelParser(object):

    @classmethod
    def parse_model(cls, file_path=None):
        """
        Parses a handed over model and returns the meta_model representation of it.
        :param file_path: the path to the file which shall be parsed.
        :type file_path: str
        :return: a new ASTNESTMLCompilationUnit object.
        :rtype: ASTNestMLCompilationUnit
        """
        try:
            input_file = FileStream(file_path)
        except IOError:
            code, message = Messages.get_input_path_not_found(path=file_path)
<<<<<<< HEAD
            Logger.log_message(astnode=None, code=None, message=message, error_position=None, log_level=LoggingLevel.ERROR)
            return
        code, message = Messages.get_start_processing_file(file_path)
        Logger.log_message(astnode=None, code=code, message=message, error_position=None, log_level=LoggingLevel.INFO)
=======
            Logger.log_message(node=None, code=None, message=message,
                               error_position=None, log_level=LoggingLevel.ERROR)
            return
        code, message = Messages.get_start_processing_file(file_path)
        Logger.log_message(node=None, code=code, message=message, error_position=None, log_level=LoggingLevel.INFO)
>>>>>>> c91d1b23

        # create a lexer and hand over the input
        lexer = PyNestMLLexer()
        lexer.removeErrorListeners()
        lexer.addErrorListener(ConsoleErrorListener())
        lexerErrorListener = NestMLErrorListener()
        lexer.addErrorListener(lexerErrorListener)
        # lexer._errHandler = BailErrorStrategy()  # N.B. uncomment this line and the next to halt immediately on lexer errors
        # lexer._errHandler.reset(lexer)
        lexer.inputStream = input_file
        # create a token stream
        stream = CommonTokenStream(lexer)
        stream.fill()
        if lexerErrorListener._error_occurred:
            code, message = Messages.get_lexer_error()
<<<<<<< HEAD
            Logger.log_message(astnode=None, code=None, message=message, error_position=None, log_level=LoggingLevel.ERROR)
=======
            Logger.log_message(node=None, code=None, message=message,
                               error_position=None, log_level=LoggingLevel.ERROR)
>>>>>>> c91d1b23
            return
        # parse the file
        parser = PyNestMLParser(None)
        parser.removeErrorListeners()
        parser.addErrorListener(ConsoleErrorListener())
        parserErrorListener = NestMLErrorListener()
        parser.addErrorListener(parserErrorListener)
        # parser._errHandler = BailErrorStrategy()	# N.B. uncomment this line and the next to halt immediately on parse errors
        # parser._errHandler.reset(parser)
        parser.setTokenStream(stream)
        compilation_unit = parser.nestMLCompilationUnit()
        if parserErrorListener._error_occurred:
            code, message = Messages.get_parser_error()
<<<<<<< HEAD
            Logger.log_message(astnode=None, code=None, message=message, error_position=None, log_level=LoggingLevel.ERROR)
=======
            Logger.log_message(node=None, code=None, message=message,
                               error_position=None, log_level=LoggingLevel.ERROR)
>>>>>>> c91d1b23
            return

        # create a new visitor and return the new AST
        ast_builder_visitor = ASTBuilderVisitor(stream.tokens)
        ast = ast_builder_visitor.visit(compilation_unit)

        # create and update the corresponding symbol tables
        SymbolTable.initialize_symbol_table(ast.get_source_position())

        for neuron in ast.get_neuron_list():
            neuron.accept(ASTSymbolTableVisitor())
            SymbolTable.add_neuron_scope(neuron.get_name(), neuron.get_scope())
        for synapse in ast.get_synapse_list():
            synapse.accept(ASTSymbolTableVisitor())
            SymbolTable.add_synapse_scope(synapse.get_name(), synapse.get_scope())

        # store source paths
        for neuron in ast.get_neuron_list():
            neuron.file_path = file_path
        ast.file_path = file_path

        return ast

    @classmethod
    def parse_expression(cls, string):
        # type: (str) -> ASTExpression
        (builder, parser) = tokenize(string)
        ret = builder.visit(parser.expression())
        ret.accept(ASTHigherOrderVisitor(log_set_added_source_position))
        return ret

    @classmethod
    def parse_declaration(cls, string):
        # type: (str) -> ASTDeclaration
        (builder, parser) = tokenize(string)
        ret = builder.visit(parser.declaration())
        ret.accept(ASTHigherOrderVisitor(log_set_added_source_position))
        return ret

    @classmethod
    def parse_stmt(cls, string):
        # type: (str) -> ASTStmt
        (builder, parser) = tokenize(string)
        ret = builder.visit(parser.stmt())
        ret.accept(ASTHigherOrderVisitor(log_set_added_source_position))
        return ret

    @classmethod
    def parse_assignment(cls, string):
        # type: (str) -> ASTAssignment
        (builder, parser) = tokenize(string)
        ret = builder.visit(parser.assignment())
        ret.accept(ASTHigherOrderVisitor(log_set_added_source_position))
        return ret

    @classmethod
    def parse_bit_operator(cls, string):
        # type: (str) -> ASTArithmeticOperator
        builder, parser = tokenize(string)
        ret = builder.visit(parser.bitOperator())
        ret.accept(ASTHigherOrderVisitor(log_set_added_source_position))
        return ret

    @classmethod
    def parse_block(cls, string):
        # type: (str) -> ASTBlock
        (builder, parser) = tokenize(string)
        ret = builder.visit(parser.block())
        ret.accept(ASTHigherOrderVisitor(log_set_added_source_position))
        return ret

    @classmethod
    def parse_block_with_variables(cls, string):
        # type: (str) -> ASTBlockWithVariables
        (builder, parser) = tokenize(string)
        ret = builder.visit(parser.blockWithVariables())
        ret.accept(ASTHigherOrderVisitor(log_set_added_source_position))
        return ret

    @classmethod
    def parse_neuron_body(cls, string):
        # type: (str) -> ASTNeuronBody
        (builder, parser) = tokenize(string)
        ret = builder.visit(parser.body())
        ret.accept(ASTHigherOrderVisitor(log_set_added_source_position))
        return ret

    @classmethod
    def parse_synapse_body(cls, string):
        # type: (str) -> ASTSynapseBody
        (builder, parser) = tokenize(string)
        ret = builder.visit(parser.synapse_body())
        ret.accept(ASTHigherOrderVisitor(log_set_added_source_position))
        return ret

    @classmethod
    def parse_comparison_operator(cls, string):
        # type: (str) -> ASTComparisonOperator
        (builder, parser) = tokenize(string)
        ret = builder.visit(parser.comparisonOperator())
        ret.accept(ASTHigherOrderVisitor(log_set_added_source_position))
        return ret

    @classmethod
    def parse_compound_stmt(cls, string):
        # type: (str) -> ASTCompoundStmt
        (builder, parser) = tokenize(string)
        ret = builder.visit(parser.compoundStmt())
        ret.accept(ASTHigherOrderVisitor(log_set_added_source_position))
        return ret

    @classmethod
    def parse_data_type(cls, string):
        # type: (str) -> ASTDataType
        (builder, parser) = tokenize(string)
        ret = builder.visit(parser.dataType())
        ret.accept(ASTHigherOrderVisitor(log_set_added_source_position))
        return ret

    @classmethod
    def parse_elif_clause(cls, string):
        # type: (str) -> ASTElifClause
        (builder, parser) = tokenize(string)
        ret = builder.visit(parser.elifClause())
        ret.accept(ASTHigherOrderVisitor(log_set_added_source_position))
        return ret

    @classmethod
    def parse_else_clause(cls, string):
        # type: (str) -> ASTElseClause
        (builder, parser) = tokenize(string)
        ret = builder.visit(parser.elseClause())
        ret.accept(ASTHigherOrderVisitor(log_set_added_source_position))
        return ret

    @classmethod
    def parse_equations_block(cls, string):
        # type: (str) -> ASTEquationsBlock
        (builder, parser) = tokenize(string)
        ret = builder.visit(parser.equationsBlock())
        ret.accept(ASTHigherOrderVisitor(log_set_added_source_position))
        return ret

    @classmethod
    def parse_for_stmt(cls, string):
        # type: (str) -> ASTForStmt
        (builder, parser) = tokenize(string)
        ret = builder.visit(parser.forStmt())
        ret.accept(ASTHigherOrderVisitor(log_set_added_source_position))
        return ret

    @classmethod
    def parse_function(cls, string):
        # type: (str) -> ASTFunction
        (builder, parser) = tokenize(string)
        ret = builder.visit(parser.function())
        ret.accept(ASTHigherOrderVisitor(log_set_added_source_position))
        return ret

    @classmethod
    def parse_function_call(cls, string):
        # type: (str) -> ASTFunctionCall
        (builder, parser) = tokenize(string)
        ret = builder.visit(parser.functionCall())
        ret.accept(ASTHigherOrderVisitor(log_set_added_source_position))
        return ret

    @classmethod
    def parse_if_clause(cls, string):
        # type: (str) -> ASTIfClause
        (builder, parser) = tokenize(string)
        ret = builder.visit(parser.ifClause())
        ret.accept(ASTHigherOrderVisitor(log_set_added_source_position))
        return ret

    @classmethod
    def parse_if_stmt(cls, string):
        # type: (str) -> ASTIfStmt
        (builder, parser) = tokenize(string)
        ret = builder.visit(parser.ifStmt())
        ret.accept(ASTHigherOrderVisitor(log_set_added_source_position))
        return ret

    @classmethod
    def parse_input_block(cls, string):
        # type: (str) -> ASTInputBlock
        (builder, parser) = tokenize(string)
        ret = builder.visit(parser.inputBlock())
        ret.accept(ASTHigherOrderVisitor(log_set_added_source_position))
        return ret

    @classmethod
    def parse_input_port(cls, string):
        # type: (str) -> ASTInputPort
        (builder, parser) = tokenize(string)
        ret = builder.visit(parser.inputPort())
        ret.accept(ASTHigherOrderVisitor(log_set_added_source_position))
        return ret

    @classmethod
    def parse_input_qualifier(cls, string):
        # type: (str) -> ASTInputQualifier
        (builder, parser) = tokenize(string)
        ret = builder.visit(parser.inputQualifier())
        ret.accept(ASTHigherOrderVisitor(log_set_added_source_position))
        return ret

    @classmethod
    def parse_logic_operator(cls, string):
        # type: (str) -> ASTLogicalOperator
        (builder, parser) = tokenize(string)
        ret = builder.visit(parser.logicalOperator())
        ret.accept(ASTHigherOrderVisitor(log_set_added_source_position))
        return ret

    @classmethod
    def parse_nestml_compilation_unit(cls, string):
        # type: (str) -> ASTNestMLCompilationUnit
        (builder, parser) = tokenize(string)
        ret = builder.visit(parser.nestMLCompilationUnit())
        ret.accept(ASTHigherOrderVisitor(log_set_added_source_position))
        return ret

    @classmethod
    def parse_neuron(cls, string):
        # type: (str) -> ASTNeuron
        (builder, parser) = tokenize(string)
        ret = builder.visit(parser.neuron())
        ret.accept(ASTHigherOrderVisitor(log_set_added_source_position))
        return ret

    @classmethod
    def parse_synapse(cls, string):
        # type: (str) -> ASTSynapse
        (builder, parser) = tokenize(string)
        ret = builder.visit(parser.synapse())
        ret.accept(ASTHigherOrderVisitor(log_set_added_source_position))
        return ret

    @classmethod
    def parse_ode_equation(cls, string):
        # type: (str) -> ASTOdeEquation
        (builder, parser) = tokenize(string)
        ret = builder.visit(parser.odeEquation())
        ret.accept(ASTHigherOrderVisitor(log_set_added_source_position))
        return ret

    @classmethod
    def parse_inline_expression(cls, string):
        # type: (str) -> ASTInlineExpression
        (builder, parser) = tokenize(string)
        ret = builder.visit(parser.inlineExpression())
        ret.accept(ASTHigherOrderVisitor(log_set_added_source_position))
        return ret

    @classmethod
    def parse_kernel(cls, string):
        # type: (str) -> ASTKernel
        (builder, parser) = tokenize(string)
        ret = builder.visit(parser.kernel())
        ret.accept(ASTHigherOrderVisitor(log_set_added_source_position))
        return ret

    @classmethod
    def parse_output_block(cls, string):
        # type: (str) -> ASTOutputBlock
        (builder, parser) = tokenize(string)
        ret = builder.visit(parser.outputBlock())
        ret.accept(ASTHigherOrderVisitor(log_set_added_source_position))
        return ret

    @classmethod
    def parse_parameter(cls, string):
        # type: (str) -> ASTParameter
        (builder, parser) = tokenize(string)
        ret = builder.visit(parser.parameter())
        ret.accept(ASTHigherOrderVisitor(log_set_added_source_position))
        return ret

    @classmethod
    def parse_return_stmt(cls, string):
        # type: (str) -> ASTReturnStmt
        (builder, parser) = tokenize(string)
        ret = builder.visit(parser.returnStmt())
        ret.accept(ASTHigherOrderVisitor(log_set_added_source_position))
        return ret

    @classmethod
    def parse_simple_expression(cls, string):
        # type: (str) -> ASTSimpleExpression
        (builder, parser) = tokenize(string)
        ret = builder.visit(parser.simpleExpression())
        ret.accept(ASTHigherOrderVisitor(log_set_added_source_position))
        return ret

    @classmethod
    def parse_small_stmt(cls, string):
        # type: (str) -> ASTSmallStmt
        (builder, parser) = tokenize(string)
        ret = builder.visit(parser.smallStmt())
        ret.accept(ASTHigherOrderVisitor(log_set_added_source_position))
        return ret

    @classmethod
    def parse_unary_operator(cls, string):
        # type: (str) -> ASTUnaryOperator
        (builder, parser) = tokenize(string)
        ret = builder.visit(parser.unaryOperator())
        ret.accept(ASTHigherOrderVisitor(log_set_added_source_position))
        return ret

    @classmethod
    def parse_unit_type(cls, string):
        # type: (str) -> ASTUnitType
        (builder, parser) = tokenize(string)
        ret = builder.visit(parser.unitType())
        ret.accept(ASTHigherOrderVisitor(log_set_added_source_position))
        return ret

    @classmethod
    def parse_update_block(cls, string):
        # type: (str) -> ASTUpdateBlock
        (builder, parser) = tokenize(string)
        ret = builder.visit(parser.updateBlock())
        ret.accept(ASTHigherOrderVisitor(log_set_added_source_position))
        return ret

    @classmethod
    def parse_variable(cls, string):
        # type: (str) -> ASTVariable
        (builder, parser) = tokenize(string)
        ret = builder.visit(parser.variable())
        ret.accept(ASTHigherOrderVisitor(log_set_added_source_position))
        return ret

    @classmethod
    def parse_while_stmt(cls, string):
        # type: (str) -> ASTWhileStmt
        (builder, parser) = tokenize(string)
        ret = builder.visit(parser.whileStmt())
        ret.accept(ASTHigherOrderVisitor(log_set_added_source_position))
        return ret


def tokenize(string):
    # type: (str) -> (ASTBuilderVisitor,PyNestMLParser)
    lexer = PyNestMLLexer(InputStream(string))
    # create a token stream
    stream = CommonTokenStream(lexer)
    stream.fill()
    parser = PyNestMLParser(stream)
    builder = ASTBuilderVisitor(stream.tokens)
    return builder, parser


def log_set_added_source_position(node):
    node.set_source_position(ASTSourceLocation.get_added_source_position())<|MERGE_RESOLUTION|>--- conflicted
+++ resolved
@@ -89,18 +89,11 @@
             input_file = FileStream(file_path)
         except IOError:
             code, message = Messages.get_input_path_not_found(path=file_path)
-<<<<<<< HEAD
-            Logger.log_message(astnode=None, code=None, message=message, error_position=None, log_level=LoggingLevel.ERROR)
-            return
-        code, message = Messages.get_start_processing_file(file_path)
-        Logger.log_message(astnode=None, code=code, message=message, error_position=None, log_level=LoggingLevel.INFO)
-=======
             Logger.log_message(node=None, code=None, message=message,
                                error_position=None, log_level=LoggingLevel.ERROR)
             return
         code, message = Messages.get_start_processing_file(file_path)
         Logger.log_message(node=None, code=code, message=message, error_position=None, log_level=LoggingLevel.INFO)
->>>>>>> c91d1b23
 
         # create a lexer and hand over the input
         lexer = PyNestMLLexer()
@@ -116,12 +109,8 @@
         stream.fill()
         if lexerErrorListener._error_occurred:
             code, message = Messages.get_lexer_error()
-<<<<<<< HEAD
-            Logger.log_message(astnode=None, code=None, message=message, error_position=None, log_level=LoggingLevel.ERROR)
-=======
             Logger.log_message(node=None, code=None, message=message,
                                error_position=None, log_level=LoggingLevel.ERROR)
->>>>>>> c91d1b23
             return
         # parse the file
         parser = PyNestMLParser(None)
@@ -135,12 +124,8 @@
         compilation_unit = parser.nestMLCompilationUnit()
         if parserErrorListener._error_occurred:
             code, message = Messages.get_parser_error()
-<<<<<<< HEAD
-            Logger.log_message(astnode=None, code=None, message=message, error_position=None, log_level=LoggingLevel.ERROR)
-=======
             Logger.log_message(node=None, code=None, message=message,
                                error_position=None, log_level=LoggingLevel.ERROR)
->>>>>>> c91d1b23
             return
 
         # create a new visitor and return the new AST
@@ -149,7 +134,10 @@
 
         # create and update the corresponding symbol tables
         SymbolTable.initialize_symbol_table(ast.get_source_position())
-
+        log_to_restore = copy.deepcopy(Logger.get_log())
+        counter = Logger.curr_message
+
+        Logger.set_log(log_to_restore, counter)
         for neuron in ast.get_neuron_list():
             neuron.accept(ASTSymbolTableVisitor())
             SymbolTable.add_neuron_scope(neuron.get_name(), neuron.get_scope())
