# -*- coding: utf-8 -*-
#
# mechs_info_enricher.py
#
# This file is part of NEST.
#
# Copyright (C) 2004 The NEST Initiative
#
# NEST is free software: you can redistribute it and/or modify
# it under the terms of the GNU General Public License as published by
# the Free Software Foundation, either version 2 of the License, or
# (at your option) any later version.
#
# NEST is distributed in the hope that it will be useful,
# but WITHOUT ANY WARRANTY; without even the implied warranty of
# MERCHANTABILITY or FITNESS FOR A PARTICULAR PURPOSE.  See the
# GNU General Public License for more details.
#
# You should have received a copy of the GNU General Public License
# along with NEST.  If not, see <http://www.gnu.org/licenses/>.

<<<<<<< HEAD
from pynestml.meta_model.ast_neuron import ASTNeuron
from pynestml.meta_model.ast_declaration import ASTDeclaration
from pynestml.meta_model.ast_small_stmt import ASTSmallStmt
from pynestml.meta_model.ast_compound_stmt import ASTCompoundStmt
from pynestml.meta_model.ast_stmt import ASTStmt
=======
from collections import defaultdict

from pynestml.meta_model.ast_model import ASTModel
from pynestml.symbols.predefined_functions import PredefinedFunctions
from pynestml.symbols.symbol import SymbolKind
from pynestml.utils.ast_utils import ASTUtils
>>>>>>> fef2d710
from pynestml.utils.model_parser import ModelParser
from pynestml.visitors.ast_parent_visitor import ASTParentVisitor
from pynestml.visitors.ast_symbol_table_visitor import ASTSymbolTableVisitor
from pynestml.visitors.ast_visitor import ASTVisitor

import sympy


class MechsInfoEnricher:
    """
    Adds information collection that can't be done in the processing class since that is used in the cocos.
    Here we use the ModelParser which would lead to a cyclic dependency.
    """

    def __init__(self):
        pass

    @classmethod
    def enrich_with_additional_info(cls, neuron: ASTModel, mechs_info: dict):
        mechs_info = cls.transform_ode_solutions(neuron, mechs_info)
        #cls.common_subexpression_elimination(mechs_info)
        mechs_info = cls.enrich_mechanism_specific(neuron, mechs_info)
        return mechs_info

    @classmethod
    def transform_ode_solutions(cls, neuron, mechs_info):
        for mechanism_name, mechanism_info in mechs_info.items():
            for ode_var_name, ode_info in mechanism_info["ODEs"].items():
                mechanism_info["ODEs"][ode_var_name]["transformed_solutions"] = list()

                for ode_solution_index in range(len(ode_info["ode_toolbox_output"])):
                    solution_transformed = defaultdict()
                    solution_transformed["states"] = defaultdict()
                    solution_transformed["propagators"] = defaultdict()

                    for variable_name, rhs_str in ode_info["ode_toolbox_output"][ode_solution_index]["initial_values"].items():
                        variable = neuron.get_equations_blocks()[0].get_scope().resolve_to_symbol(variable_name,
                                                                                                  SymbolKind.VARIABLE)

                        expression = ModelParser.parse_expression(rhs_str)
                        # pretend that update expressions are in "equations" block,
                        # which should always be present, as synapses have been
                        # defined to get here
                        expression.update_scope(neuron.get_equations_blocks()[0].get_scope())
                        expression.accept(ASTSymbolTableVisitor())

                        update_expr_str = ode_info["ode_toolbox_output"][ode_solution_index]["update_expressions"][
                            variable_name]
                        update_expr_ast = ModelParser.parse_expression(
                            update_expr_str)
                        # pretend that update expressions are in "equations" block,
                        # which should always be present, as differential equations
                        # must have been defined to get here
                        update_expr_ast.update_scope(
                            neuron.get_equations_blocks()[0].get_scope())
                        update_expr_ast.accept(ASTSymbolTableVisitor())

                        solution_transformed["states"][variable_name] = {
                            "ASTVariable": variable,
                            "init_expression": expression,
                            "update_expression": update_expr_ast,
                        }
                    for variable_name, rhs_str in ode_info["ode_toolbox_output"][ode_solution_index]["propagators"].items():
                        prop_variable = neuron.get_equations_blocks()[0].get_scope().resolve_to_symbol(variable_name,
                                                                                                       SymbolKind.VARIABLE)
                        if prop_variable is None:
                            ASTUtils.add_declarations_to_internals(
                                neuron, ode_info["ode_toolbox_output"][ode_solution_index]["propagators"])
                            prop_variable = neuron.get_equations_blocks()[0].get_scope().resolve_to_symbol(
                                variable_name,
                                SymbolKind.VARIABLE)

                        expression = ModelParser.parse_expression(rhs_str)
                        # pretend that update expressions are in "equations" block,
                        # which should always be present, as synapses have been
                        # defined to get here
                        expression.update_scope(
                            neuron.get_equations_blocks()[0].get_scope())
                        expression.accept(ASTSymbolTableVisitor())

                        solution_transformed["propagators"][variable_name] = {
                            "ASTVariable": prop_variable, "init_expression": expression, }
                        expression_variable_collector = ASTEnricherInfoCollectorVisitor()
                        expression.accept(expression_variable_collector)

                        neuron_internal_declaration_collector = ASTEnricherInfoCollectorVisitor()
                        neuron.accept(neuron_internal_declaration_collector)

                        for variable in expression_variable_collector.all_variables:
                            for internal_declaration in neuron_internal_declaration_collector.internal_declarations:
                                if variable.get_name() == internal_declaration.get_variables()[0].get_name() \
                                        and internal_declaration.get_expression().is_function_call() \
                                        and internal_declaration.get_expression().get_function_call().callee_name == \
                                        PredefinedFunctions.TIME_RESOLUTION:
                                    mechanism_info["time_resolution_var"] = variable

                    mechanism_info["ODEs"][ode_var_name]["transformed_solutions"].append(solution_transformed)

        neuron.accept(ASTParentVisitor())

        return mechs_info

    @classmethod
    def common_subexpression_elimination(cls, mechs_info):
        for mechanism_name, mechanism_info in mechs_info.items():
            for function in mechanism_info["Functions"]:
                print(function.name)
                function_expression_collector = ASTEnricherInfoExpressionCollectorVisitor()
                function.accept(function_expression_collector)
                for index in range(len(function_expression_collector.expressions)):
                    exp_index = len(function_expression_collector.expressions)-index-1
                    expression = function_expression_collector.expressions[exp_index]
                    expr_str = str(expression)
                    print(expr_str)
                    try:
                        sympy_expr = sympy.parsing.sympy_parser.parse_expr(expr_str)
                        #cse_sympy_expression = sympy.simplify(sympy_expr)
                        cse_sympy_expression = sympy.cse(sympy_expr, optimizations=[])
                        print(str(cse_sympy_expression))
                        cse_expression = ModelParser.parse_expression(str(cse_sympy_expression[1][0]))
                        #cse_expression = ModelParser.parse_expression(str(cse_sympy_expression[0]))
                        cse_expression.update_scope(expression.get_scope())
                        cse_expression.accept(ASTSymbolTableVisitor())
                        function_expression_collector.expressions[
                            exp_index].is_encapsulated = cse_expression.is_encapsulated
                        function_expression_collector.expressions[
                            exp_index].is_logical_not = cse_expression.is_logical_not
                        function_expression_collector.expressions[
                            exp_index].unary_operator = cse_expression.unary_operator
                        function_expression_collector.expressions[
                            exp_index].expression = cse_expression.expression
                        function_expression_collector.expressions[
                            exp_index].lhs = cse_expression.lhs
                        function_expression_collector.expressions[
                            exp_index].binary_operator = cse_expression.binary_operator
                        function_expression_collector.expressions[
                            exp_index].rhs = cse_expression.rhs
                        function_expression_collector.expressions[
                            exp_index].condition = cse_expression.condition
                        function_expression_collector.expressions[
                            exp_index].if_true = cse_expression.if_true
                        function_expression_collector.expressions[
                            exp_index].if_not = cse_expression.if_not
                        function_expression_collector.expressions[
                            exp_index].has_delay = cse_expression.has_delay

                        for substitution in cse_sympy_expression[0][::-1]:
                            substitution_str = str(substitution[0]) + " real = " + str(substitution[1])
                            sub_expression = ModelParser.parse_stmt(substitution_str)
                            sub_expression.update_scope(expression.get_scope())
                            sub_expression.accept(ASTSymbolTableVisitor())
                            function_expression_collector.blocks[exp_index].stmts.insert(0, sub_expression)
                    except:
                        print("expression failed to be simplified")
                function.accept(ASTSymbolTableVisitor())




    @classmethod
    def enrich_mechanism_specific(cls, neuron, mechs_info):
        return mechs_info


class ASTEnricherInfoCollectorVisitor(ASTVisitor):

    def __init__(self):
        super(ASTEnricherInfoCollectorVisitor, self).__init__()
        self.inside_variable = False
        self.inside_block_with_variables = False
        self.all_states = list()
        self.all_parameters = list()
        self.inside_states_block = False
        self.inside_parameters_block = False
        self.all_variables = list()
        self.inside_internals_block = False
        self.inside_declaration = False
        self.internal_declarations = list()

    def visit_block_with_variables(self, node):
        self.inside_block_with_variables = True
        if node.is_state:
            self.inside_states_block = True
        if node.is_parameters:
            self.inside_parameters_block = True
        if node.is_internals:
            self.inside_internals_block = True

    def endvisit_block_with_variables(self, node):
        self.inside_states_block = False
        self.inside_parameters_block = False
        self.inside_block_with_variables = False
        self.inside_internals_block = False

    def visit_variable(self, node):
        self.inside_variable = True
        self.all_variables.append(node.clone())
        if self.inside_states_block:
            self.all_states.append(node.clone())
        if self.inside_parameters_block:
            self.all_parameters.append(node.clone())

    def endvisit_variable(self, node):
        self.inside_variable = False

    def visit_declaration(self, node):
        self.inside_declaration = True
        if self.inside_internals_block:
            self.internal_declarations.append(node)

    def endvisit_declaration(self, node):
        self.inside_declaration = False


class ASTEnricherInfoExpressionCollectorVisitor(ASTVisitor):

    def __init__(self):
        super(ASTEnricherInfoExpressionCollectorVisitor, self).__init__()
        self.expressions = list()
        self.blocks = list()
        self.inside_expression = False
        self.expression_depth = 0
        self.block_traversal_list = list()
        self.inside_block = False

    def visit_expression(self, node):
        self.inside_expression = True
        self.expression_depth += 1
        if self.expression_depth == 1:
            self.expressions.append(node)
            self.blocks.append(self.block_traversal_list[-1])

    def endvisit_expression(self, node):
        self.inside_expression = False
        self.expression_depth -= 1

    def visit_block(self, node):
        self.inside_block = True
        self.block_traversal_list.append(node)

    def endvisit_block(self, node):
        self.inside_block = False
        self.block_traversal_list.pop()<|MERGE_RESOLUTION|>--- conflicted
+++ resolved
@@ -19,24 +19,25 @@
 # You should have received a copy of the GNU General Public License
 # along with NEST.  If not, see <http://www.gnu.org/licenses/>.
 
-<<<<<<< HEAD
-from pynestml.meta_model.ast_neuron import ASTNeuron
-from pynestml.meta_model.ast_declaration import ASTDeclaration
-from pynestml.meta_model.ast_small_stmt import ASTSmallStmt
-from pynestml.meta_model.ast_compound_stmt import ASTCompoundStmt
-from pynestml.meta_model.ast_stmt import ASTStmt
-=======
 from collections import defaultdict
 
 from pynestml.meta_model.ast_model import ASTModel
 from pynestml.symbols.predefined_functions import PredefinedFunctions
 from pynestml.symbols.symbol import SymbolKind
 from pynestml.utils.ast_utils import ASTUtils
->>>>>>> fef2d710
+from pynestml.meta_model.ast_neuron import ASTNeuron
+from pynestml.meta_model.ast_declaration import ASTDeclaration
+from pynestml.meta_model.ast_small_stmt import ASTSmallStmt
+from pynestml.meta_model.ast_compound_stmt import ASTCompoundStmt
+from pynestml.meta_model.ast_stmt import ASTStmt
 from pynestml.utils.model_parser import ModelParser
 from pynestml.visitors.ast_parent_visitor import ASTParentVisitor
 from pynestml.visitors.ast_symbol_table_visitor import ASTSymbolTableVisitor
+from pynestml.symbols.symbol import SymbolKind
 from pynestml.visitors.ast_visitor import ASTVisitor
+from pynestml.symbols.predefined_functions import PredefinedFunctions
+from collections import defaultdict
+from pynestml.utils.ast_utils import ASTUtils
 
 import sympy
 
@@ -53,7 +54,6 @@
     @classmethod
     def enrich_with_additional_info(cls, neuron: ASTModel, mechs_info: dict):
         mechs_info = cls.transform_ode_solutions(neuron, mechs_info)
-        #cls.common_subexpression_elimination(mechs_info)
         mechs_info = cls.enrich_mechanism_specific(neuron, mechs_info)
         return mechs_info
 
@@ -136,63 +136,6 @@
         return mechs_info
 
     @classmethod
-    def common_subexpression_elimination(cls, mechs_info):
-        for mechanism_name, mechanism_info in mechs_info.items():
-            for function in mechanism_info["Functions"]:
-                print(function.name)
-                function_expression_collector = ASTEnricherInfoExpressionCollectorVisitor()
-                function.accept(function_expression_collector)
-                for index in range(len(function_expression_collector.expressions)):
-                    exp_index = len(function_expression_collector.expressions)-index-1
-                    expression = function_expression_collector.expressions[exp_index]
-                    expr_str = str(expression)
-                    print(expr_str)
-                    try:
-                        sympy_expr = sympy.parsing.sympy_parser.parse_expr(expr_str)
-                        #cse_sympy_expression = sympy.simplify(sympy_expr)
-                        cse_sympy_expression = sympy.cse(sympy_expr, optimizations=[])
-                        print(str(cse_sympy_expression))
-                        cse_expression = ModelParser.parse_expression(str(cse_sympy_expression[1][0]))
-                        #cse_expression = ModelParser.parse_expression(str(cse_sympy_expression[0]))
-                        cse_expression.update_scope(expression.get_scope())
-                        cse_expression.accept(ASTSymbolTableVisitor())
-                        function_expression_collector.expressions[
-                            exp_index].is_encapsulated = cse_expression.is_encapsulated
-                        function_expression_collector.expressions[
-                            exp_index].is_logical_not = cse_expression.is_logical_not
-                        function_expression_collector.expressions[
-                            exp_index].unary_operator = cse_expression.unary_operator
-                        function_expression_collector.expressions[
-                            exp_index].expression = cse_expression.expression
-                        function_expression_collector.expressions[
-                            exp_index].lhs = cse_expression.lhs
-                        function_expression_collector.expressions[
-                            exp_index].binary_operator = cse_expression.binary_operator
-                        function_expression_collector.expressions[
-                            exp_index].rhs = cse_expression.rhs
-                        function_expression_collector.expressions[
-                            exp_index].condition = cse_expression.condition
-                        function_expression_collector.expressions[
-                            exp_index].if_true = cse_expression.if_true
-                        function_expression_collector.expressions[
-                            exp_index].if_not = cse_expression.if_not
-                        function_expression_collector.expressions[
-                            exp_index].has_delay = cse_expression.has_delay
-
-                        for substitution in cse_sympy_expression[0][::-1]:
-                            substitution_str = str(substitution[0]) + " real = " + str(substitution[1])
-                            sub_expression = ModelParser.parse_stmt(substitution_str)
-                            sub_expression.update_scope(expression.get_scope())
-                            sub_expression.accept(ASTSymbolTableVisitor())
-                            function_expression_collector.blocks[exp_index].stmts.insert(0, sub_expression)
-                    except:
-                        print("expression failed to be simplified")
-                function.accept(ASTSymbolTableVisitor())
-
-
-
-
-    @classmethod
     def enrich_mechanism_specific(cls, neuron, mechs_info):
         return mechs_info
 
@@ -244,35 +187,4 @@
             self.internal_declarations.append(node)
 
     def endvisit_declaration(self, node):
-        self.inside_declaration = False
-
-
-class ASTEnricherInfoExpressionCollectorVisitor(ASTVisitor):
-
-    def __init__(self):
-        super(ASTEnricherInfoExpressionCollectorVisitor, self).__init__()
-        self.expressions = list()
-        self.blocks = list()
-        self.inside_expression = False
-        self.expression_depth = 0
-        self.block_traversal_list = list()
-        self.inside_block = False
-
-    def visit_expression(self, node):
-        self.inside_expression = True
-        self.expression_depth += 1
-        if self.expression_depth == 1:
-            self.expressions.append(node)
-            self.blocks.append(self.block_traversal_list[-1])
-
-    def endvisit_expression(self, node):
-        self.inside_expression = False
-        self.expression_depth -= 1
-
-    def visit_block(self, node):
-        self.inside_block = True
-        self.block_traversal_list.append(node)
-
-    def endvisit_block(self, node):
-        self.inside_block = False
-        self.block_traversal_list.pop()+        self.inside_declaration = False