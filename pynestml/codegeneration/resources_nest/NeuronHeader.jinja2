--- conflicted
+++ resolved
@@ -1,4 +1,3 @@
-
 {#
 /*
 *  NeuronHeader.jinja2
@@ -78,6 +77,7 @@
 {% endif %}
 
 // Includes from nestkernel:
+#include "archiving_node.h"
 #include "structural_plasticity_node.h"
 #include "connection.h"
 #include "event.h"
@@ -158,11 +158,7 @@
 
   Receives: {% if is_spike_input %}Spike, {% endif %}{% if is_current_input %}Current,{% endif %} DataLoggingRequest
 */
-<<<<<<< HEAD
-class {{neuronName}} : public nest::StructuralPlasticityNode{
-=======
 class {{neuronName}} : public nest::{{neuron_parent_class}}{
->>>>>>> 5b154026
 public:
   /**
   * The constructor is only used to create the model prototype in the model manager.
@@ -706,11 +702,7 @@
   {%- endwith %}
   {%- endfor %}
 
-<<<<<<< HEAD
-  StructuralPlasticityNode::get_status( __d );
-=======
   {{neuron_parent_class}}::get_status( __d );
->>>>>>> 5b154026
 
   {% if (neuron.get_multiple_receptors())|length > 1 -%}
   DictionaryDatum __receptor_type = new Dictionary();
@@ -764,11 +756,7 @@
   // write them back to (P_, S_) before we are also sure that
   // the properties to be set in the parent class are internally
   // consistent.
-<<<<<<< HEAD
-  StructuralPlasticityNode::set_status(__d);
-=======
   {{neuron_parent_class}}::set_status(__d);
->>>>>>> 5b154026
 
   // if we get here, temporaries contain consistent set of properties
   {%- for parameter in neuron.get_parameter_symbols() -%}
