// #define DEBUG 1
{#
NeuronClass.jinja2

This file is part of NEST.

Copyright (C) 2004 The NEST Initiative

NEST is free software: you can redistribute it and/or modify
it under the terms of the GNU General Public License as published by
the Free Software Foundation, either version 2 of the License, or
(at your option) any later version.

NEST is distributed in the hope that it will be useful,
but WITHOUT ANY WARRANTY; without even the implied warranty of
MERCHANTABILITY or FITNESS FOR A PARTICULAR PURPOSE.  See the
GNU General Public License for more details.

You should have received a copy of the GNU General Public License
along with NEST.  If not, see <http://www.gnu.org/licenses/>.
#}
{%- import 'directives/BufferInitialization.jinja2' as buffer_initialization with context %}
{%- import 'directives/FunctionDeclaration.jinja2' as function_declaration with context %}
{%- import 'directives/VectorSizeParameter.jinja2' as vector_size_parameter with context %}
{%- import 'directives/RportToBufferIndexEntry.jinja2' as rport_to_port_map_entry with context %}

{%- if tracing %}/* generated by {{self._TemplateReference__context.name}} */{% endif -%}
/*
 *  {{neuronName}}.cpp
 *
 *  This file is part of NEST.
 *
 *  Copyright (C) 2004 The NEST Initiative
 *
 *  NEST is free software: you can redistribute it and/or modify
 *  it under the terms of the GNU General Public License as published by
 *  the Free Software Foundation, either version 2 of the License, or
 *  (at your option) any later version.
 *
 *  NEST is distributed in the hope that it will be useful,
 *  but WITHOUT ANY WARRANTY; without even the implied warranty of
 *  MERCHANTABILITY or FITNESS FOR A PARTICULAR PURPOSE.  See the
 *  GNU General Public License for more details.
 *
 *  You should have received a copy of the GNU General Public License
 *  along with NEST.  If not, see <http://www.gnu.org/licenses/>.
 *
 *  Generated from NESTML at time: {{now}}
**/

// C++ includes:
#include <limits>

// Includes from libnestutil:
#include "numerics.h"

// Includes from nestkernel:
#include "exceptions.h"
#include "kernel_manager.h"
#include "universal_data_logger_impl.h"

// Includes from sli:
#include "dict.h"
#include "dictutils.h"
#include "doubledatum.h"
#include "integerdatum.h"
#include "lockptrdatum.h"

#include "{{neuronName}}.h"

// ---------------------------------------------------------------------------
//   Recordables map
// ---------------------------------------------------------------------------
{%- if not has_state_vectors %}
nest::RecordablesMap<{{neuronName}}> {{neuronName}}::recordablesMap_;
{%- endif %}
namespace nest
{

  // Override the create() method with one call to RecordablesMap::insert_()
  // for each quantity to be recorded.
{%- if has_state_vectors %}
template <> void DynamicRecordablesMap<{{neuronName}}>::create({{neuronName}}& host)
{%- else %}
template <> void RecordablesMap<{{neuronName}}>::create()
{%- endif %}
  {

{%- if recordable_state_variables|length > 0 %}
{%- if has_state_vectors %}
{%-   for variable in recordable_state_variables %}
{%-     if not variable.has_vector_parameter() %}
    insert("{{variable.get_complete_name()}}", host.get_data_access_functor( {{neuronName}}::State_::{{ printer_no_origin.print(utils.get_state_variable_by_name(astnode, variable.get_complete_name())).upper() }} ));
{%-     endif %}
{%-   endfor %}
{%- else %}
    // add state variables to recordables map
{%-   for variable in recordable_state_variables %}
   insert_({{names_namespace}}::_{{ variable.get_complete_name() }}, &{{ neuronName }}::get_{{ printer_no_origin.print(variable) }});
{%-   endfor %}
{%- endif %}
{%- endif %}

{%- if recordable_inline_expressions|length > 0 %}
    // add recordable inline expressions to recordables map
{%- for variable_symbol in recordable_inline_expressions %}
{%-     set variable = utils.get_variable_by_name(astnode, variable_symbol.get_symbol_name()) %}
	insert_({{ names_namespace }}::_{{ variable_symbol.get_symbol_name() }}, &{{ neuronName }}::{{ printer_no_origin.print(variable)[:-2] }});
{%- endfor %}
{%- endif %}

    // Add vector variables
{%- filter indent(2,True) %}
{%- if has_state_vectors %}
    host.insert_recordables();
{%- endif %}
{%- endfilter %}
  }
}

{%- if neuron.get_spike_input_ports()|length > 1 or neuron.is_multisynapse_spikes() %}
std::vector< std::tuple< int, int > > {{neuronName}}::rport_to_nestml_buffer_idx =
{
{%-   for key, ports in utils.get_spike_input_ports_in_pairs(neuron).items() %}
{%-   set ns = namespace(rport=key) %}
{%-     if ports[0].has_vector_parameter() %}
{%-     set size = utils.get_numeric_vector_size(ports[0]) %}
{%-         for i in range(size) %}
  {{ rport_to_port_map_entry.RportToBufferIndexEntry(ports, ns.rport, index=i+1) }}
{%-         set ns.rport = ns.rport + 1 %}
{%-         endfor %}
{%-     else %}
  {{ rport_to_port_map_entry.RportToBufferIndexEntry(ports, ns.rport) }}
{%-     endif %}
{%-   endfor %}
};
{%- endif %}

{%- if has_state_vectors %}
  std::string {{neuronName}}::get_var_name(size_t elem, std::string var_name)
  {
    std::stringstream n;
    n << var_name << elem + 1;
    return n.str();
  }

  void {{neuronName}}::insert_recordables(size_t first)
  {
{%- for variable in neuron.get_vector_state_symbols() %}
{%-   set node = utils.get_state_variable_by_name(astnode, variable.get_symbol_name()) %}
      for (size_t i = 0; i < {{vector_size_parameter.VectorSizeParameter(variable, true)}}; i++)
      {
        size_t elem = {{neuronName}}::State_::{{ printer_no_origin.print(node).upper() }} + i;
        recordablesMap_.insert(get_var_name(i, "{{ printer_no_origin.print(node).upper() }}_"), this->get_data_access_functor(elem));
      }
{%- endfor %}
  }

  nest::DataAccessFunctor< {{neuronName}} >
  {{neuronName}}::get_data_access_functor( size_t elem )
  {
    return nest::DataAccessFunctor< {{neuronName}} >( *this, elem );
  }
{%- endif %}

// ---------------------------------------------------------------------------
//   Default constructors defining default parameters and state
//   Note: the implementation is empty. The initialization is of variables
//   is a part of {{neuronName}}'s constructor.
// ---------------------------------------------------------------------------

{{neuronName}}::Parameters_::Parameters_()
{
}

{{neuronName}}::State_::State_()
{
}

// ---------------------------------------------------------------------------
//   Parameter and state extractions and manipulation functions
// ---------------------------------------------------------------------------

{{neuronName}}::Buffers_::Buffers_({{neuronName}} &n):
  logger_(n)
{%- if neuron.get_spike_input_ports()|length > 0 %}
  , spike_inputs_( std::vector< nest::RingBuffer >( NUM_SPIKE_RECEPTORS ) )
  , spike_inputs_grid_sum_( std::vector< double >( NUM_SPIKE_RECEPTORS ) )
{%- endif %}
{%- if uses_numeric_solver %}
  , __s( nullptr ), __c( nullptr ), __e( nullptr )
{%- endif %}
{
  // Initialization of the remaining members is deferred to init_buffers_().
}

{{neuronName}}::Buffers_::Buffers_(const Buffers_ &, {{neuronName}} &n):
  logger_(n)
{%- if neuron.get_spike_input_ports()|length > 0 %}
  , spike_inputs_( std::vector< nest::RingBuffer >( NUM_SPIKE_RECEPTORS ) )
  , spike_inputs_grid_sum_( std::vector< double >( NUM_SPIKE_RECEPTORS ) )
{%- endif %}
{%- if uses_numeric_solver %}
  , __s( nullptr ), __c( nullptr ), __e( nullptr )
{%- endif %}
{
  // Initialization of the remaining members is deferred to init_buffers_().
}

// ---------------------------------------------------------------------------
//   Default constructor for node
// ---------------------------------------------------------------------------

{{neuronName}}::{{neuronName}}():{{neuron_parent_class}}(), P_(), S_(), B_(*this)
{
  const double __resolution = nest::Time::get_resolution().get_ms();  // do not remove, this is necessary for the resolution() function
{%- if nest_version.startswith("v2") or nest_version.startswith("v3.0") or nest_version.startswith("v3.1") or nest_version.startswith("v3.2") or nest_version.startswith("v3.3") %}
  calibrate();
{%- else %}
  pre_run_hook();
{%- endif %}

{%- if uses_numeric_solver %}

  // use a default "good enough" value for the absolute error. It can be adjusted via `node.set()`
  P_.__gsl_error_tol = 1e-3;
{%- endif %}

{%- if parameter_vars_with_iv|length > 0 %}
  // initial values for parameters
{%- filter indent(2) %}
{%- for variable in parameter_vars_with_iv %}
{%-     set variable_symbol = variable.get_scope().resolve_to_symbol(variable.get_complete_name(), SymbolKind.VARIABLE) %}
{%-     include "directives/MemberInitialization.jinja2" %}
{%- endfor %}
{%- endfilter %}
{%- endif %}

{%- if neuron.get_state_symbols()|length > 0 %}
  // initial values for state variables
{%- filter indent(2) %}
{%- for variable_symbol in neuron.get_state_symbols() %}
{%-     set variable = utils.get_state_variable_by_name(astnode, variable_symbol.get_symbol_name()) %}
{%-     include "directives/MemberInitialization.jinja2" %}
{%- endfor %}
{%- endfilter %}
{%- endif %}

{%- if has_state_vectors %}
  recordablesMap_.create(*this);
{%- else %}
  recordablesMap_.create();
{%- endif %}


{%- if paired_synapse is defined %}
  // state variables for archiving state for paired synapse
  n_incoming_ = 0;
  max_delay_ = 0;
  last_spike_ = -1.;

  // cache initial values
{%- for var_name in transferred_variables %}
{%-     set var = utils.get_variable_by_name(astnode, var_name) %}
{%-     set variable_symbol = transferred_variables_syms[var_name] %}
{%-     if not var_name == variable_symbol.get_symbol_name() %}
{{ raise('Error in resolving variable to symbol') }}
{%-     endif %}
  {{var_name}}__iv = {{printer.print(var)}};
{%- endfor %}
{%- endif %}
}

// ---------------------------------------------------------------------------
//   Copy constructor for node
// ---------------------------------------------------------------------------

{{neuronName}}::{{neuronName}}(const {{neuronName}}& __n):
  {{neuron_parent_class}}(), P_(__n.P_), S_(__n.S_), B_(__n.B_, *this) {

  // copy parameter struct P_
{%- for parameter in neuron.get_parameter_symbols() %}
{%-   set node = utils.get_parameter_variable_by_name(astnode, parameter.get_symbol_name()) %}
  P_.{{ printer_no_origin.print(node) }} = __n.P_.{{ printer_no_origin.print(node) }};
{%- endfor %}

  // copy state struct S_
{%- for init in neuron.get_state_symbols() %}
{%-   if not is_delta_kernel(neuron.get_kernel_by_name(init.name)) %}
{%-   set node = utils.get_state_variable_by_name(astnode, init.get_symbol_name()) %}
  {{ nest_codegen_utils.print_symbol_origin(init, numerical_state_symbols=numerical_state_symbols) % printer_no_origin.print(node) }} = __n.{{ nest_codegen_utils.print_symbol_origin(init, numerical_state_symbols=numerical_state_symbols) % printer_no_origin.print(node) }};
{%-   endif %}
{%- endfor %}

  // copy internals V_
{%- for internal in neuron.get_internal_symbols() %}
{%-   set node = utils.get_internal_variable_by_name(astnode, internal.get_symbol_name()) %}
  V_.{{ printer_no_origin.print(node) }} = __n.V_.{{ printer_no_origin.print(node) }};
{%- endfor %}

{%- if has_state_vectors %}
  recordablesMap_.create(*this);
{%- endif %}
{%- if paired_synapse is defined %}
  n_incoming_ = __n.n_incoming_;
  max_delay_ = __n.max_delay_;
  last_spike_ = __n.last_spike_;

  // cache initial values
{%- for var_name in transferred_variables %}
{%-     set var = utils.get_variable_by_name(astnode, var_name) %}
{%-     set variable_symbol = transferred_variables_syms[var_name] %}
{%-     if not var_name == variable_symbol.get_symbol_name() %}
{{ raise('Error in resolving variable to symbol') }}
{%-     endif %}
  {{var_name}}__iv = {{printer.print(var)}};
{%- endfor %}
{%- endif %}
}

// ---------------------------------------------------------------------------
//   Destructor for node
// ---------------------------------------------------------------------------

{{neuronName}}::~{{neuronName}}()
{
{%- if uses_numeric_solver %}
  // GSL structs may not have been allocated, so we need to protect destruction

  if (B_.__s)
  {
    gsl_odeiv_step_free( B_.__s );
  }

  if (B_.__c)
  {
    gsl_odeiv_control_free( B_.__c );
  }

  if (B_.__e)
  {
    gsl_odeiv_evolve_free( B_.__e );
  }
{%- endif %}
}

// ---------------------------------------------------------------------------
//   Node initialization functions
// ---------------------------------------------------------------------------

{%- if nest_version.startswith("v2") %}
void {{neuronName}}::init_state_(const Node& proto)
{
  const {{neuronName}}& pr = downcast<{{neuronName}}>(proto);
  S_ = pr.S_;
}
{%- endif %}

void {{neuronName}}::init_buffers_()
{
<<<<<<< HEAD
{%- if (neuron.get_spike_input_ports())|length > 0 %}
=======
{%- if neuron.get_spike_input_ports() | length > 0 %}
  // spike input buffers
>>>>>>> 45c4cf69
  get_spike_inputs_().clear();
  get_spike_inputs_grid_sum_().clear();
{% endif %}
{% if neuron.get_continuous_input_ports() | length > 0 %}
{%-   filter indent(4,True) %}
{%-     for inputPort in neuron.get_continuous_input_ports() %}
{{ buffer_initialization.BufferInitialization(inputPort) }}
{%-     endfor %}
{%-   endfilter %}
{%- endif %}
<<<<<<< HEAD
=======
{%- if neuron.get_continuous_input_ports() | length > 0 %}

  // continuous time input buffers
{%-   filter indent(2,True) %}
{%-     for inputPort in neuron.get_continuous_input_ports() %}
{{ buffer_initialization.BufferInitialization(inputPort) }}
{%-     endfor %}
{%-   endfilter %}
{%- endif %}
>>>>>>> 45c4cf69

  B_.logger_.reset();

{% if has_delay_variables %}

  // Initialize helper variables for delay-based variables
{%-   for variable in neuron.get_state_symbols() %}
{%-     if variable.has_delay_parameter() %}
{%-       include "directives/DelayVariablesInitialization.jinja2" %}
{%-     endif %}
{%-   endfor %}
{%- endif %}
{%- if paired_neuron is defined %}

  clear_history();
{%- endif %}
{%- if uses_numeric_solver %}

  if ( not B_.__s )
  {
    B_.__s = gsl_odeiv_step_alloc( gsl_odeiv_step_rkf45, State_::STATE_VEC_SIZE );
  }
  else
  {
    gsl_odeiv_step_reset( B_.__s );
  }

  if ( not B_.__c )
  {
    B_.__c = gsl_odeiv_control_y_new( P_.__gsl_error_tol, 0.0 );
  }
  else
  {
    gsl_odeiv_control_init( B_.__c, P_.__gsl_error_tol, 0.0, 1.0, 0.0 );
  }

  if ( not B_.__e )
  {
    B_.__e = gsl_odeiv_evolve_alloc( State_::STATE_VEC_SIZE );
  }
  else
  {
    gsl_odeiv_evolve_reset( B_.__e );
  }

  B_.__sys.function = {{neuronName}}_dynamics;
  B_.__sys.jacobian = nullptr;
  B_.__sys.dimension = State_::STATE_VEC_SIZE;
  B_.__sys.params = reinterpret_cast< void* >( this );
  B_.__step = nest::Time::get_resolution().get_ms();
  B_.__integration_step = nest::Time::get_resolution().get_ms();
{%- endif %}
}

void {{neuronName}}::recompute_internal_variables(bool exclude_timestep) {
  const double __resolution = nest::Time::get_resolution().get_ms();  // do not remove, this is necessary for the resolution() function

  if (exclude_timestep) {
{%- filter indent(4,True) %}
{%- for internals_block in neuron.get_internals_blocks() %}
{%-     for decl in internals_block.get_declarations() %}
{%-         for variable in decl.get_variables() %}
{%-             if variable.get_complete_name() != "__h" %}
{%-                 set variable_symbol = variable.get_scope().resolve_to_symbol(variable.get_complete_name(), SymbolKind.VARIABLE) %}
{%-                 include "directives/MemberInitialization.jinja2" %}
{%-             endif %}
{%-         endfor %}
{%-     endfor %}
{%- endfor %}
{%- endfilter %}
  }
  else {
{%- filter indent(4,True) %}
{%- for internals_block in neuron.get_internals_blocks() %}
{%-     for decl in internals_block.get_declarations() %}
{%-         for variable in decl.get_variables() %}
{%-             set variable_symbol = variable.get_scope().resolve_to_symbol(variable.get_complete_name(), SymbolKind.VARIABLE) %}
{%-             include "directives/MemberInitialization.jinja2" %}
{%-         endfor %}
{%-     endfor %}
{%- endfor %}
{%- endfilter %}
  }
}

{%- if nest_version.startswith("v2") or nest_version.startswith("v3.0") or nest_version.startswith("v3.1") or nest_version.startswith("v3.2") or nest_version.startswith("v3.3") %}
void {{neuronName}}::calibrate() {
{%- else %}
void {{neuronName}}::pre_run_hook() {
{%- endif %}
  B_.logger_.init();

  recompute_internal_variables();

  // buffers B_
{%- if ((neuron.get_spike_input_ports())|length > 0) %}
  B_.spike_inputs_.resize(NUM_SPIKE_RECEPTORS);
  B_.spike_inputs_grid_sum_.resize(NUM_SPIKE_RECEPTORS);
{%-   endif %}
}
{%- if neuron.get_functions()|length > 0 %}

// ---------------------------------------------------------------------------
//   Functions defined in the NESTML model
// ---------------------------------------------------------------------------

{%- for function in neuron.get_functions() %}
{{ function_declaration.FunctionDeclaration(function, neuronName + "::") }}
{
{%-   filter indent(2,True) %}
{%-   with ast = function.get_block() %}
{%-     include "directives/Block.jinja2" %}
{%-   endwith %}
{%-   endfilter %}
}
{%- endfor %}
{%- endif %}

// ---------------------------------------------------------------------------
//   Update and spike handling functions
// ---------------------------------------------------------------------------

{% if uses_numeric_solver %}
{%- include "directives/GSLDifferentiationFunction.jinja2" %}
{% endif %}

{%- if has_delay_variables %}
void {{neuronName}}::update_delay_variables()
{
{%-   for variable_symbol in neuron.get_state_symbols() %}
{%-     if variable_symbol.has_delay_parameter() %}
{%-       set variable = utils.get_variable_by_name(astnode, variable_symbol.get_symbol_name()) %}
{%-       include "directives/UpdateDelayVariables.jinja2" %}
{%-     endif %}
{%-   endfor %}
}

{%-   for variable in neuron.get_state_symbols() %}
{%-     if variable.has_delay_parameter() %}
double {{neuronName}}::get_delayed_{{variable.get_symbol_name()}}() const
{
    return DV_.delayed_{{variable.get_symbol_name()}}[ DV_.delayed_{{variable.get_symbol_name()}}_idx ];
}
{%-     endif %}
{%-   endfor %}

{%- endif %}

void {{neuronName}}::update(nest::Time const & origin,const long from, const long to)
{
  const double __resolution = nest::Time::get_resolution().get_ms();  // do not remove, this is necessary for the resolution() function

  for ( long lag = from ; lag < to ; ++lag )
  {
{% if propagators_are_state_dependent %}
  // the propagators are state dependent; update them!
  recompute_internal_variables();

{% endif %}
    // buffer spikes from input ports
    for (long i = 0; i < NUM_SPIKE_RECEPTORS; ++i)
    {
      get_spike_inputs_grid_sum_()[i] = get_spike_inputs_()[i].get_value(lag);
    }

{%- if has_delay_variables %}
    // delay variables

    update_delay_variables();
{%- endif %}

    // NESTML generated code for the update block

{%- if neuron.get_update_blocks() %}
{%-     filter indent(2) %}
{%-         for block in neuron.get_update_blocks() %}
{%-             set ast = block.get_block() %}
{%-             if ast.print_comment('*')|length > 1 %}
/*
 {{ast.print_comment('*')}}
 */
{%-             endif %}
{%-             include "directives/Block.jinja2" %}
{%-         endfor %}
{%-     endfilter %}
{%- endif %}

    // voltage logging
    B_.logger_.record_data(origin.get_steps() + lag);
  }
}

// Do not move this function as inline to h-file. It depends on
// universal_data_logger_impl.h being included here.
void {{neuronName}}::handle(nest::DataLoggingRequest& e)
{
  B_.logger_.handle(e);
}
{% if has_spike_input %}
void {{neuronName}}::handle(nest::SpikeEvent &e)
{
  assert(e.get_delay_steps() > 0);
  assert( e.get_rport() < static_cast< int >( B_.spike_inputs_.size() ) );

  double weight = e.get_weight();
  size_t nestml_buffer_idx = 0;
{%- if neuron.get_spike_input_ports()|length > 1 or neuron.is_multisynapse_spikes() %}
  if ( weight >= 0.0 )
  {
    nestml_buffer_idx = std::get<0>(rport_to_nestml_buffer_idx[e.get_rport()]);
  }
  else
  {
    nestml_buffer_idx = std::get<1>(rport_to_nestml_buffer_idx[e.get_rport()]);
    weight = -weight;
  }
{%- endif %}
  B_.spike_inputs_[ nestml_buffer_idx - MIN_SPIKE_RECEPTOR ].add_value(
    e.get_rel_delivery_steps( nest::kernel().simulation_manager.get_slice_origin() ),
    weight * e.get_multiplicity() );
}
{%- endif %}

{%- if has_continuous_input %}

void {{neuronName}}::handle(nest::CurrentEvent& e)
{
  assert(e.get_delay_steps() > 0);

  const double current = e.get_current();     // we assume that in NEST, this returns a current in pA
  const double weight = e.get_weight();

{%- for port in neuron.get_continuous_input_ports() %}
  get_{{port.get_symbol_name()}}().add_value(
               e.get_rel_delivery_steps( nest::kernel().simulation_manager.get_slice_origin()),
               weight * current );
{%- endfor %}
}
{%- endif %}



{%- if paired_synapse is defined %}


inline double
{{neuronName}}::get_spiketime_ms() const
{
  return last_spike_;
}


void
{{neuronName}}::register_stdp_connection( double t_first_read, double delay )
{
  // Mark all entries in the deque, which we will not read in future as read by
  // this input input, so that we safely increment the incoming number of
  // connections afterwards without leaving spikes in the history.
  // For details see bug #218. MH 08-04-22

  for ( std::deque< histentry__{{neuronName}} >::iterator runner = history_.begin();
        runner != history_.end() and ( t_first_read - runner->t_ > -1.0 * nest::kernel().connection_manager.get_stdp_eps() );
        ++runner )
  {
    ( runner->access_counter_ )++;
  }

  n_incoming_++;

  max_delay_ = std::max( delay, max_delay_ );
}


void
{{neuronName}}::get_history__( double t1,
  double t2,
  std::deque< histentry__{{neuronName}} >::iterator* start,
  std::deque< histentry__{{neuronName}} >::iterator* finish )
{
  *finish = history_.end();
  if ( history_.empty() )
  {
    *start = *finish;
    return;
  }
  std::deque< histentry__{{neuronName}} >::reverse_iterator runner = history_.rbegin();
  const double t2_lim = t2 + nest::kernel().connection_manager.get_stdp_eps();
  const double t1_lim = t1 + nest::kernel().connection_manager.get_stdp_eps();
  while ( runner != history_.rend() and runner->t_ >= t2_lim )
  {
    ++runner;
  }
  *finish = runner.base();
  while ( runner != history_.rend() and runner->t_ >= t1_lim )
  {
    runner->access_counter_++;
    ++runner;
  }
  *start = runner.base();
}

void
{{neuronName}}::set_spiketime( nest::Time const& t_sp, double offset )
{
    {{neuron_parent_class}}::set_spiketime( t_sp, offset );

    unsigned int num_transferred_variables = 0;
{%- for var in transferred_variables %}
    ++num_transferred_variables;
{%- endfor %}

    const double t_sp_ms = t_sp.get_ms() - offset;

    if ( n_incoming_ )
    {
        // prune all spikes from history which are no longer needed
        // only remove a spike if:
        // - its access counter indicates it has been read out by all connected
        //     STDP synapses, and
        // - there is another, later spike, that is strictly more than
        //     (max_delay_ + eps) away from the new spike (at t_sp_ms)
        while ( history_.size() > 1 )
        {
            const double next_t_sp = history_[ 1 ].t_;
            if ( history_.front().access_counter_ >= n_incoming_ * num_transferred_variables
                and t_sp_ms - next_t_sp > max_delay_ + nest::kernel().connection_manager.get_stdp_eps() )
            {
                history_.pop_front();
            }
            else
            {
                break;
            }
        }

        if (history_.size() > 0) {
            assert(history_.back().t_ == last_spike_);

{%- for var in purely_numeric_state_variables_moved|sort %}
            {{ printer.print(utils.get_state_variable_by_name(astnode, var)) }} = history_.back().{{var}}_;
{%- endfor %}
{%- for var in analytic_state_variables_moved|sort %}
            {{ printer.print(utils.get_state_variable_by_name(astnode, var)) }} = history_.back().{{var}}_;
{%- endfor %}
        }
        else {
{%- for var in purely_numeric_state_variables_moved|sort %}
            {{ printer.print(utils.get_state_variable_by_name(astnode, var)) }} = 0.; // initial value for convolution is always 0
{%- endfor %}
{%- for var in analytic_state_variables_moved|sort %}
            {{ printer.print(utils.get_state_variable_by_name(astnode, var)) }} = 0.; // initial value for convolution is always 0
{%- endfor %}
        }


        /**
         * update state variables transferred from synapse from `last_spike_` to `t_sp_ms`
        **/

        const double old___h = V_.__h;
        V_.__h = t_sp_ms - last_spike_;
        if (V_.__h > 1E-12) {
          recompute_internal_variables(true);
{#
  Generates a series of C++ statements which perform one integration step of all ODEs that are solved by the analytic integrator.
#}

{%- filter indent(6, True) %}
{%- with analytic_state_variables_ = analytic_state_variables_moved|sort %}
{%-     include "directives/AnalyticIntegrationStep_begin.jinja2" %}
{%- endwith %}

{%- if uses_numeric_solver %}
// update only synapse->neuron moved variables; back-up and restore the rest
double ode_state_bak[State_::STATE_VEC_SIZE];

{%-   for variable_name in numeric_state_variables %}
  ode_state_bak[State_::{{variable_name}}] = S_.ode_state[State_::{{variable_name}}];
{%-     endfor %}

{%- if uses_numeric_solver %}
{%-     include "directives/GSLIntegrationStep.jinja2" %}
{%- endif %}

// restore non-synapse->neuron-moved variables
{%-   for variable_name in numeric_state_variables %}
S_.ode_state[State_::{{variable_name}}] = ode_state_bak[State_::{{variable_name}}];
{%-     endfor %}

// restore variables solved analytically
{%-   for variable_name in numeric_state_variables %}
S_.ode_state[State_::{{variable_name}}] = ode_state_bak[State_::{{variable_name}}];
{%-     endfor %}
{%- endif %}

{%- with analytic_state_variables_ = analytic_state_variables_moved|sort %}
{%-     include "directives/AnalyticIntegrationStep_end.jinja2" %}
{%- endwith %}

{%- endfilter %}
        V_.__h = old___h;
        recompute_internal_variables(true);
      }

        /**
         * apply spike updates
        **/

{%- for stmt in spike_update_stmts %}
        {{printer.print(stmt)}};
{%- endfor %}

{%- for _, spike_update in post_spike_updates.items() %}
        {{ printer.print(utils.get_variable_by_name(astnode, spike_update.get_variable().get_complete_name())) }} += 1.;
{%- endfor %}

    last_spike_ = t_sp_ms;
    history_.push_back( histentry__{{neuronName}}( last_spike_
{%- for var in purely_numeric_state_variables_moved|sort %}
    , get_{{var}}()
{%- endfor %}
{%- for var in analytic_state_variables_moved|sort %}
    , get_{{var}}()
{%- endfor %}
, 0
 ) );
  }
  else
  {
    last_spike_ = t_sp_ms;
  }
}


void
{{neuronName}}::clear_history()
{
  last_spike_ = -1.0;
  history_.clear();
}


{#
	generate getter functions for the transferred variables
#}

{%- for var in transferred_variables %}
{%- with variable_symbol = transferred_variables_syms[var] %}

{%- if not var == variable_symbol.get_symbol_name() %}
{{ raise('Error in resolving variable to symbol') }}
{%- endif %}

double
{{neuronName}}::get_{{var}}( double t, const bool before_increment )
{
#ifdef DEBUG
  std::cout << "{{neuronName}}::get_{{var}}: getting value at t = " << t << std::endl;
#endif

  // case when the neuron has not yet spiked
  if ( history_.empty() )
  {
#ifdef DEBUG
    std::cout << "{{neuronName}}::get_{{var}}: \thistory empty, returning initial value = " << {{var}}__iv << std::endl;
#endif
    // return initial value
    return {{var}}__iv;
  }

  // search for the latest post spike in the history buffer that came strictly before `t`
  int i = history_.size() - 1;
  double eps = 0.;
  if ( before_increment ) {
   eps = nest::kernel().connection_manager.get_stdp_eps();
  }
  while ( i >= 0 )
  {
    if ( t - history_[ i ].t_ >= eps )
    {
#ifdef DEBUG
      std::cout<<"{{neuronName}}::get_{{var}}: \tspike occurred at history[i].t_ = " << history_[i].t_ << std::endl;
#endif

{%- for var_ in purely_numeric_state_variables_moved %}
      {{ printer.print(utils.get_variable_by_name(astnode, var_)) }} = history_[ i ].{{var_}}_;
{%- endfor %}
{%- for var_ in analytic_state_variables_moved %}
      {{ printer.print(utils.get_variable_by_name(astnode, var_)) }} = history_[ i ].{{var_}}_;
{%- endfor %}

      /**
       * update state variables transferred from synapse from `history[i].t_` to `t`
      **/

      if ( t - history_[ i ].t_ >= nest::kernel().connection_manager.get_stdp_eps() )
      {
        const double old___h = V_.__h;
        V_.__h = t - history_[i].t_;
        assert(V_.__h > 0);
        recompute_internal_variables(true);
{#
  Generates a series of C++ statements which perform one integration step of all ODEs that are solved by the analytic integrator.
#}

{%- filter indent(6, True) %}
{%- with analytic_state_variables_ = analytic_state_variables_moved|sort %}
{%-     include "directives/AnalyticIntegrationStep_begin.jinja2" %}
{%- endwith %}

{%- if purely_numeric_state_variables_moved|length > 0 %}
double ode_state_tmp[STATE_VEC_SIZE];

for (int i = 0; i < STATE_VEC_SIZE; ++i) {
  ode_state_tmp[i] = S_.ode_state[i];
}

{%- if uses_numeric_solver %}
{%-     include "directives/GSLIntegrationStep.jinja2" %}
{%- endif %}

{%- for variable_name in numeric_state_variables_moved|sort %}
{%- if not variable_name in analytic_state_variables_moved %}
S_.ode_state[State_::{{variable_name}}] = ode_state_tmp[State_::{{variable_name}}];
{%- endif %}
{%- endfor %}
{%- endif %}

{%- with analytic_state_variables_ = analytic_state_variables_moved|sort %}
{%-     include "directives/AnalyticIntegrationStep_end.jinja2" %}
{%- endwith %}
{%- endfilter %}

        V_.__h = old___h;
        recompute_internal_variables(true);
      }

#ifdef DEBUG
      std::cout << "{{neuronName}}::get_{{var}}: \treturning " << get_{{ printer.print(utils.get_variable_by_name(astnode, var)) }}() << std::endl;
#endif
      return {{ printer.print(utils.get_variable_by_name(astnode, var)) }};       // type: {{declarations.print_variable_type(variable_symbol)}}
    }
    --i;
  }

  // this case occurs when the trace was requested at a time precisely at that of the first spike in the history
  if ( (!before_increment) and t == history_[ 0 ].t_)
  {
{%- for var_ in purely_numeric_state_variables_moved %}
    {{ printer.print(utils.get_state_variable_by_name(astnode, var_)) }} = history_[ 0 ].{{var_}}_;
{%- endfor %}
{%- for var_ in analytic_state_variables_moved %}
    {{ printer.print(utils.get_state_variable_by_name(astnode, var_)) }} = history_[ 0 ].{{var_}}_;
{%- endfor %}

#ifdef DEBUG
    std::cout << "{{neuronName}}::get_{{var}}: \ttrace requested at exact time of history entry 0, returning " << get_{{printer.print(utils.get_variable_by_name(astnode, variable_symbol.get_symbol_name())) }}() << std::endl;
#endif
    return {{ printer.print(utils.get_variable_by_name(astnode, variable_symbol.get_symbol_name())) }};
  }

  // this case occurs when the trace was requested at a time before the first spike in the history
  // return initial value propagated in time
#ifdef DEBUG
  std::cout << "{{neuronName}}::get_{{var}}: \tfall-through, returning initial value = " << {{var}}__iv << std::endl;
#endif

  if (t == 0.) {
    return 0.;  // initial value for convolution is always 0
  }

  // set to initial value
{%- for var_ in purely_numeric_state_variables_moved %}
  {{ printer.print(utils.get_state_variable_by_name(astnode, var_)) }} = 0.;  // initial value for convolution is always 0
{%- endfor %}
{%- for var_ in analytic_state_variables_moved %}
  {{ printer.print(utils.get_state_variable_by_name(astnode, var_)) }} = 0.;  // initial value for convolution is always 0
{%- endfor %}

  // propagate in time
  const double old___h = V_.__h;
  V_.__h = t;   // from time 0 to the requested time
  assert(V_.__h > 0);
  recompute_internal_variables(true);
{#
  Generates a series of C++ statements which perform one integration step of all ODEs that are solved by the analytic integrator.
#}
{%- filter indent(2, True) %}
{%- with analytic_state_variables_ = analytic_state_variables_moved|sort %}
{%-     include "directives/AnalyticIntegrationStep_begin.jinja2" %}
{%- endwith %}

{%- if purely_numeric_state_variables_moved|length > 0 %}
double ode_state_tmp[STATE_VEC_SIZE];

for (int i = 0; i < STATE_VEC_SIZE; ++i) {
    ode_state_tmp[i] = S_.ode_state[i];
}

{%- if uses_numeric_solver %}
{%-     include "directives/GSLIntegrationStep.jinja2" %}
{%- endif %}

{%- for variable_name in numeric_state_variables_moved|sort %}
{%- if not variable_name in analytic_state_variables_moved %}
  S_.ode_state[State_::{{variable_name}}] = ode_state_tmp[State_::{{variable_name}}];
{%- endif %}
{%- endfor %}
{%- endif %}

{%- with analytic_state_variables_ = analytic_state_variables_moved|sort %}
{%-     include "directives/AnalyticIntegrationStep_end.jinja2" %}
{%- endwith %}

{%- endfilter %}
  V_.__h = old___h;
  recompute_internal_variables(true);

  return {{ printer.print(utils.get_variable_by_name(astnode, var)) }};
}
{%- endwith -%}
{%- endfor %}

{%- endif %}
{# leave this comment here to ensure newline is generated at end of file -#}<|MERGE_RESOLUTION|>--- conflicted
+++ resolved
@@ -358,24 +358,11 @@
 
 void {{neuronName}}::init_buffers_()
 {
-<<<<<<< HEAD
-{%- if (neuron.get_spike_input_ports())|length > 0 %}
-=======
 {%- if neuron.get_spike_input_ports() | length > 0 %}
   // spike input buffers
->>>>>>> 45c4cf69
   get_spike_inputs_().clear();
   get_spike_inputs_grid_sum_().clear();
 {% endif %}
-{% if neuron.get_continuous_input_ports() | length > 0 %}
-{%-   filter indent(4,True) %}
-{%-     for inputPort in neuron.get_continuous_input_ports() %}
-{{ buffer_initialization.BufferInitialization(inputPort) }}
-{%-     endfor %}
-{%-   endfilter %}
-{%- endif %}
-<<<<<<< HEAD
-=======
 {%- if neuron.get_continuous_input_ports() | length > 0 %}
 
   // continuous time input buffers
@@ -385,7 +372,6 @@
 {%-     endfor %}
 {%-   endfilter %}
 {%- endif %}
->>>>>>> 45c4cf69
 
   B_.logger_.reset();
 
