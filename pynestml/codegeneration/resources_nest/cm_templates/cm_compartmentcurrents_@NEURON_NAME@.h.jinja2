#ifndef SYNAPSES_NEAT_H_{{cm_unique_suffix | upper }}
#define SYNAPSES_NEAT_H_{{cm_unique_suffix | upper }}

#include <stdlib.h>

#include "ring_buffer.h"

{% macro render_variable_type(variable) -%}
{%- with -%}
    {%- set symbol = variable.get_scope().resolve_to_symbol(variable.name, SymbolKind.VARIABLE) -%}
    {{ types_printer.convert(symbol.type_symbol) }}
{%- endwith -%}
{%- endmacro %}

namespace nest
{

{%- with %}
{%- for ion_channel_name, channel_info in chan_info.items() %}

class {{ion_channel_name}}{
private:
// user-defined parameters {{ion_channel_name}} channel (maximal conductance, reversal potential)
    {%- for pure_variable_name, variable_info in channel_info["gating_variables"].items() %}
    // state variable {{pure_variable_name -}}
        {%- set variable = variable_info["state_variable"] %}
        {%- set rhs_expression = variable_info["rhs_expression"] %}
    {{render_variable_type(variable)}} {{ variable.name}} = {{printer.print_expression(rhs_expression, with_origins = False) -}};
    {%- endfor %}
// state variables {{ion_channel_name}} channel
    {%- for variable_type, variable_info in channel_info["channel_parameters"].items() %}
    // parameter {{variable_type -}}
        {%- set variable = variable_info["parameter_block_variable"] %}
        {%- set rhs_expression = variable_info["rhs_expression"] %}
    {{render_variable_type(variable)}} {{ variable.name}} = {{printer.print_expression(rhs_expression, with_origins = False) -}};
    {%- endfor %}

public:
    // constructor, destructor
    {{ion_channel_name}}();
    {{ion_channel_name}}(const DictionaryDatum& channel_params);
    ~{{ion_channel_name}}(){};

    // initialization channel
    void calibrate(){
    {%- for pure_variable_name, variable_info in channel_info["gating_variables"].items() -%}
        {%- set variable = variable_info["state_variable"] -%}
        {%- set rhs_expression = variable_info["rhs_expression"] -%}
        {{ variable.name}} = {{printer.print_expression(rhs_expression, with_origins = False) }};
    {%- endfor -%}
    };
    void append_recordables(std::map< Name, double* >* recordables,
                            const long compartment_idx);

    // numerical integration step
    std::pair< double, double > f_numstep( const double v_comp );

    // function declarations
{%- for pure_variable_name, state_variable_info in channel_info["gating_variables"].items() %}
{% for function_type, function_info in state_variable_info["expected_functions"].items() %}
    {{printer.print_function_declaration(function_info["ASTFunction"]) -}};
{% endfor %}
{%- endfor %}

};
{% endfor -%}
{% endwith -%}


////////////////////////////////////////////////// synapses

{% macro render_time_resolution_variable(synapse_info) -%}
{# we assume here that there is only one such variable ! #}
{%- with %}
{%- for analytic_helper_name, analytic_helper_info in synapse_info["analytic_helpers"].items() -%}
{%- if analytic_helper_info["is_time_resolution"] -%}
    {{ analytic_helper_name }}
{%- endif -%}
{%- endfor -%}
{% endwith %}
{%- endmacro %}

{%- with %}
{%- for synapse_name, synapse_info in syns_info.items() %}

class {{synapse_name}}{
private:
  // global synapse index
  long syn_idx = 0;

  // propagators, initialized via calibrate() to 0, refreshed in numstep
  {%- for convolution, convolution_info in synapse_info["convolutions"].items() %}
  {%- for state_variable_name, state_variable_info in convolution_info["analytic_solution"]["propagators"].items()%}
  double {{state_variable_name}};
  {%- endfor %}
  {%- endfor %}

  // kernel state variables, initialized via calibrate()
  {%- for convolution, convolution_info in synapse_info["convolutions"].items() %}
  {%- for state_variable_name, state_variable_info in convolution_info["analytic_solution"]["kernel_states"].items()%}
  double {{state_variable_name}};
  {%- endfor %}
  {%- endfor %}

  // user defined parameters, initialized via calibrate()
  {%- for param_name, param_declaration in synapse_info["parameters_used"].items() %}
  double {{param_name}};
  {%- endfor %}

  // user declared internals in order they were declared, initialized via calibrate()
  {%- for internal_name, internal_declaration in synapse_info["internals_used_declared"] %}
  double {{internal_name}};
  {%- endfor %}

  // spike buffer
  RingBuffer* {{synapse_info["buffer_name"]}}_;

public:
  // constructor, destructor
  {{synapse_name}}( const long syn_index);
  {{synapse_name}}( const long syn_index, const DictionaryDatum& receptor_params);
  ~{{synapse_name}}(){};

  long
  get_syn_idx()
  {
    return syn_idx;
  };

  // numerical integration step
  std::pair< double, double > f_numstep( const double v_comp, const long lag );

  // calibration
  void calibrate();
  void append_recordables(std::map< Name, double* >* recordables);
  void set_buffer_ptr( std::vector< RingBuffer >& syn_buffers )
  {
    {{synapse_info["buffer_name"]}}_ = &syn_buffers[ syn_idx ];
  };

  // function declarations
  {% for function in neuron.get_functions() %}
  {{printer.print_function_declaration(function)}};
  {% endfor %}
};


{% endfor -%}
{% endwith -%}

///////////////////////////////////////////// currents

{%- set channel_suffix = "_chan_" %}

class CompartmentCurrents{{cm_unique_suffix}} {
private:
  // ion channels
{% with %}
  {%- for ion_channel_name, channel_info in chan_info.items() %}
  {{ion_channel_name}} {{ion_channel_name}}{{channel_suffix}};
  {% endfor -%}
{% endwith %}

  // synapses
  {%- with %}
  {%- for synapse_name, synapse_info in syns_info.items() %}
  std::vector < {{synapse_name}} > {{synapse_name}}_syns_;
  {% endfor -%}
  {% endwith -%}

public:
  CompartmentCurrents{{cm_unique_suffix}}(){};
  explicit CompartmentCurrents{{cm_unique_suffix}}(const DictionaryDatum& channel_params)
  {
  {%- with %}
    {%- for ion_channel_name, channel_info in chan_info.items() %}
    {{ion_channel_name}}{{channel_suffix}} = {{ion_channel_name}}( channel_params );
    {% endfor -%}
  {% endwith -%}
  };
  ~CompartmentCurrents{{cm_unique_suffix}}(){};

  void calibrate(){
    // initialization of the ion channels
  {%- with %}
    {%- for ion_channel_name, channel_info in chan_info.items() %}
    {{ion_channel_name}}{{channel_suffix}}.calibrate();
    {% endfor -%}
  {% endwith -%}

    // initialization of synapses
  {%- with %}
  {%- for synapse_name, synapse_info in syns_info.items() %}
    // initialization of {{synapse_name}} synapses
    for( auto syn_it = {{synapse_name}}_syns_.begin();
         syn_it != {{synapse_name}}_syns_.end();
         ++syn_it )
    {
      syn_it->calibrate();
    }
  {% endfor -%}
  {% endwith -%}
  };

  void add_synapse( const std::string& type, const long syn_idx )
  {
  {%- with %}
  {%- for synapse_name, synapse_info in syns_info.items() %}
    {% if not loop.first %}else{% endif %} if ( type == "{{synapse_name}}" )
    {
      {{synapse_name}}_syns_.push_back( {{synapse_name}}( syn_idx ) );
    }
  {% endfor -%}
  {% endwith -%}
    else
    {
      assert( false );
    }
  };
  void add_synapse( const std::string& type, const long syn_idx, const DictionaryDatum& receptor_params )
  {
  {%- with %}
  {%- for synapse_name, synapse_info in syns_info.items() %}
    {% if not loop.first %}else{% endif %} if ( type == "{{synapse_name}}" )
    {
      {{synapse_name}}_syns_.push_back( {{synapse_name}}( syn_idx, receptor_params ) );
    }
  {% endfor -%}
  {% endwith -%}
    else
    {
      assert( false );
    }
  };

  void
  add_receptor_info( ArrayDatum& ad, const long compartment_index )
  {

    {%- with %}
    {%- for synapse_name, synapse_info in syns_info.items() %}
    for( auto syn_it = {{synapse_name}}_syns_.begin(); syn_it != {{synapse_name}}_syns_.end(); syn_it++)
    {
      DictionaryDatum dd = DictionaryDatum( new Dictionary );
      def< long >( dd, names::receptor_idx, syn_it->get_syn_idx() );
      def< long >( dd, names::comp_idx, compartment_index );
      def< std::string >( dd, names::receptor_type, "{{synapse_name}}" );
      ad.push_back( dd );
    }
    {% endfor -%}
    {% endwith -%}
  };

  void
  set_syn_buffers( std::vector< RingBuffer >& syn_buffers )
  {
    // spike buffers for synapses
    {%- with %}
    {%- for synapse_name, synapse_info in syns_info.items() %}
    for( auto syn_it = {{synapse_name}}_syns_.begin(); syn_it != {{synapse_name}}_syns_.end(); syn_it++)
      syn_it->set_buffer_ptr( syn_buffers );
    {% endfor -%}
    {% endwith -%}
  };

  std::map< Name, double* >
  get_recordables( const long compartment_idx )
  {
    std::map< Name, double* > recordables;

    // append ion channel state variables to recordables
    {%- with %}
    {%- for ion_channel_name, channel_info in chan_info.items() %}
    {{ion_channel_name}}{{channel_suffix}}.append_recordables( &recordables, compartment_idx );
    {% endfor -%}
    {% endwith -%}

    // append synapse state variables to recordables
    {%- with %}
    {%- for synapse_name, synapse_info in syns_info.items() %}
    for( auto syn_it = {{synapse_name}}_syns_.begin(); syn_it != {{synapse_name}}_syns_.end(); syn_it++)
      syn_it->append_recordables( &recordables );
    {% endfor -%}
    {% endwith -%}

    return recordables;
  };

  std::pair< double, double >
  f_numstep( const double v_comp, const long lag )
  {
    std::pair< double, double > gi(0., 0.);
    double g_val = 0.;
    double i_val = 0.;

  {%- with %}
    {%- for ion_channel_name, channel_info in chan_info.items() %}
    // contribution of {{ion_channel_name}} channel
    gi = {{ion_channel_name}}{{channel_suffix}}.f_numstep( v_comp );

    g_val += gi.first;
    i_val += gi.second;

    {% endfor -%}
  {% endwith -%}

  {%- with %}
  {%- for synapse_name, synapse_info in syns_info.items() %}
    // contribution of {{synapse_name}} synapses
    for( auto syn_it = {{synapse_name}}_syns_.begin();
         syn_it != {{synapse_name}}_syns_.end();
         ++syn_it )
    {
      gi = syn_it->f_numstep( v_comp, lag );

      g_val += gi.first;
      i_val += gi.second;
    }
  {% endfor -%}
  {% endwith -%}

    return std::make_pair(g_val, i_val);
<<<<<<< HEAD
  }
=======
  };
>>>>>>> 1f42cee9
};

} // namespace

#endif /* #ifndef SYNAPSES_NEAT_H_{{cm_unique_suffix | upper }} */<|MERGE_RESOLUTION|>--- conflicted
+++ resolved
@@ -320,11 +320,7 @@
   {% endwith -%}
 
     return std::make_pair(g_val, i_val);
-<<<<<<< HEAD
-  }
-=======
-  };
->>>>>>> 1f42cee9
+  };
 };
 
 } // namespace
