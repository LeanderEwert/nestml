# -*- coding: utf-8 -*-
#
# code_generator.py
#
# This file is part of NEST.
#
# Copyright (C) 2004 The NEST Initiative
#
# NEST is free software: you can redistribute it and/or modify
# it under the terms of the GNU General Public License as published by
# the Free Software Foundation, either version 2 of the License, or
# (at your option) any later version.
#
# NEST is distributed in the hope that it will be useful,
# but WITHOUT ANY WARRANTY; without even the implied warranty of
# MERCHANTABILITY or FITNESS FOR A PARTICULAR PURPOSE.  See the
# GNU General Public License for more details.
#
# You should have received a copy of the GNU General Public License
# along with NEST.  If not, see <http://www.gnu.org/licenses/>.

from __future__ import annotations

import glob
from abc import abstractmethod

from typing import Any, Dict, Mapping, List, Optional, Sequence, Union

import os

from jinja2 import Template, Environment, FileSystemLoader

from pynestml.exceptions.invalid_path_exception import InvalidPathException
from pynestml.exceptions.invalid_target_exception import InvalidTargetException
from pynestml.frontend.frontend_configuration import FrontendConfiguration
from pynestml.meta_model.ast_neuron import ASTNeuron
from pynestml.meta_model.ast_synapse import ASTSynapse
from pynestml.utils.ast_utils import ASTUtils
from pynestml.utils.logger import Logger
from pynestml.utils.logger import LoggingLevel
from pynestml.utils.messages import Messages
from pynestml.utils.with_options import WithOptions


class CodeGenerator(WithOptions):
    _default_options: Mapping[str, Any] = {}
    _model_templates = dict()
    _module_templates = list()

    def __init__(self, target, options: Optional[Mapping[str, Any]] = None):
        from pynestml.frontend.pynestml_frontend import get_known_targets

        if not target.upper() in get_known_targets():
            code, msg = Messages.get_unknown_target(target)
            Logger.log_message(message=msg, code=code, log_level=LoggingLevel.ERROR)
            self._target = ""
            raise InvalidTargetException()

        self._target = target
        super(CodeGenerator, self).__init__(options)

    def setup_template_env(self):
        """
        Setup the Jinja2 template environment
        """
        # Get templates path
        templates_root_dir = self.get_option("templates")["path"]
        if not os.path.isabs(templates_root_dir):
            # Prefix the default templates location
            resources_dir = "resources_" + self._target.lower()
            templates_root_dir = os.path.join(os.path.dirname(__file__), resources_dir, templates_root_dir)
            code, message = Messages.get_template_root_path_created(templates_root_dir)
            Logger.log_message(None, code, message, None, LoggingLevel.INFO)
        if not os.path.isdir(templates_root_dir):
            raise InvalidPathException("Templates path (" + templates_root_dir + ")  is not a directory")

        # Setup neuron template environment
        if "neuron" in self.get_option("templates")["model_templates"]:
            neuron_model_templates = self.get_option("templates")["model_templates"]["neuron"]
            if not neuron_model_templates:
                raise Exception("A list of neuron model template files/directories is missing.")
            self._model_templates["neuron"] = list()
            self._model_templates["neuron"].extend(
                self.__setup_template_env(neuron_model_templates, templates_root_dir))

        # Setup synapse template environment
        if "synapse" in self.get_option("templates")["model_templates"]:
            synapse_model_templates = self.get_option("templates")["model_templates"]["synapse"]
            if synapse_model_templates:
                self._model_templates["synapse"] = list()
                self._model_templates["synapse"].extend(
                    self.__setup_template_env(synapse_model_templates, templates_root_dir))

        # Setup modules template environment
        if "module_templates" in self.get_option("templates"):
            module_templates = self.get_option("templates")["module_templates"]
            if not module_templates:
                raise Exception("A list of module template files/directories is missing.")
            self._module_templates.extend(self.__setup_template_env(module_templates, templates_root_dir))

    def __setup_template_env(self, template_files: List[str], templates_root_dir: str) -> List[Template]:
        """
        A helper function to set up the jinja2 template environment
        :param template_files: A list of template file names or a directory (relative to ``templates_root_dir``)
        containing the templates
        :param templates_root_dir: path of the root directory containing all the jinja2 templates
        :return: A list of jinja2 template objects
        """
        _template_files = self._get_abs_template_paths(template_files, templates_root_dir)
        _template_dirs = set([os.path.dirname(_file) for _file in _template_files])

        # Environment for neuron templates
        env = Environment(loader=FileSystemLoader(_template_dirs))
        env.globals["raise"] = self.raise_helper
        env.globals["is_delta_kernel"] = ASTUtils.is_delta_kernel

        # Load all the templates
        _templates = list()
        for _templ_file in _template_files:
            _templates.append(env.get_template(os.path.basename(_templ_file)))

        return _templates

    def _get_abs_template_paths(self, template_files: List[str], templates_root_dir: str) -> List[str]:
        """
        Resolve the directory paths and get the absolute paths of the jinja templates.
        :param template_files: A list of template file names or a directory (relative to ``templates_root_dir``)
        containing the templates
        :param templates_root_dir: path of the root directory containing all the jinja2 templates
        :return: A list of absolute paths of the ``template_files``
        """
        _abs_template_paths = list()
        for _path in template_files:
            # Convert from relative to absolute path
            _path = os.path.join(templates_root_dir, _path)
            if os.path.isdir(_path):
                for file in glob.glob(os.path.join(_path, "*.jinja2")):
                    _abs_template_paths.append(os.path.join(_path, file))
            else:
                _abs_template_paths.append(_path)

        return _abs_template_paths

    @abstractmethod
    def generate_code(self, models: Sequence[Union[ASTNeuron, ASTSynapse]]) -> None:
        """the base class CodeGenerator does not generate any code"""
        pass

    def generate_neurons(self, neurons: Sequence[ASTNeuron]) -> None:
        """
        Generate code for the given neurons.

        :param neurons: a list of neurons.
        """
        from pynestml.frontend.frontend_configuration import FrontendConfiguration

        for neuron in neurons:
            self.generate_neuron_code(neuron)
            if not Logger.has_errors(neuron):
                code, message = Messages.get_code_generated(neuron.get_name(), FrontendConfiguration.get_target_path())
                Logger.log_message(neuron, code, message, neuron.get_source_position(), LoggingLevel.INFO)

    def generate_synapses(self, synapses: Sequence[ASTSynapse]) -> None:
        """
        Generates code for a list of synapses.
        :param synapses: a list of synapses.
        """
        from pynestml.frontend.frontend_configuration import FrontendConfiguration

        for synapse in synapses:
            if Logger.logging_level == LoggingLevel.INFO:
                print("Generating code for the synapse {}.".format(synapse.get_name()))
            self.generate_synapse_code(synapse)
            code, message = Messages.get_code_generated(synapse.get_name(), FrontendConfiguration.get_target_path())
            Logger.log_message(synapse, code, message, synapse.get_source_position(), LoggingLevel.INFO)

    def generate_model_code(self,
                            model: Union[ASTNeuron, ASTSynapse],
                            model_templates: List[Template],
                            template_namespace: Dict[str, Any],
                            model_name_escape_string: str = "@MODEL_NAME@") -> None:
        """
        For a handed over model, this method generates the corresponding header and implementation file.
        :param model_name: name of the neuron or synapse model
        :param model_templates: list of neuron or synapse model templates
        :param template_namespace: namespace for the template
        :param model_name_escape_string: escape string where the model name is replaced
        """
        if not os.path.isdir(FrontendConfiguration.get_target_path()):
            os.makedirs(FrontendConfiguration.get_target_path())

        for _model_templ in model_templates:
            if not len(_model_templ.filename.split("/")[-1].split(".")) == 3:
                raise Exception("Template file name should be of the form: "
                                "\"PREFIX@NEURON_NAME@SUFFIX.FILE_EXTENSION.jinja2\"")
            templ_file_name = os.path.basename(_model_templ.filename)
            if not len(templ_file_name.split(".")) == 3:
                raise Exception("Template file name \"" + templ_file_name + "\" should be of the form \"PREFIX@NEURON_NAME@SUFFIX.FILE_EXTENSION.jinja2\"")
<<<<<<< HEAD
            templ_file_name = templ_file_name.split(".")[0]   # for example, "cm_main_@NEURON_NAME@"
            templ_file_name = templ_file_name.replace(model_name_escape_string, model.get_name())
            file_extension = _model_templ.filename.split(".")[-2]   # for example, "cpp"
=======
            templ_file_name = templ_file_name.split(".")[0]  # for example, "cm_main_@NEURON_NAME@"
            templ_file_name = templ_file_name.replace(model_name_escape_string, model_name)
            file_extension = _model_templ.filename.split(".")[-2]  # for example, "cpp"
>>>>>>> fe026d9e
            rendered_templ_file_name = os.path.join(FrontendConfiguration.get_target_path(),
                                                    templ_file_name + "." + file_extension)
            _file = _model_templ.render(template_namespace)
            Logger.log_message(message="Rendering template " + rendered_templ_file_name,
                               log_level=LoggingLevel.INFO)
            with open(rendered_templ_file_name, "w+") as f:
                f.write(str(_file))

    def generate_neuron_code(self, neuron: ASTNeuron) -> None:
        self.generate_model_code(neuron,
                                 model_templates=self._model_templates["neuron"],
                                 template_namespace=self._get_neuron_model_namespace(neuron),
                                 model_name_escape_string="@NEURON_NAME@")

    def generate_synapse_code(self, synapse: ASTNeuron) -> None:
        self.generate_model_code(synapse,
                                 model_templates=self._model_templates["synapse"],
                                 template_namespace=self._get_synapse_model_namespace(synapse),
                                 model_name_escape_string="@SYNAPSE_NAME@")

    def generate_module_code(self, neurons: Sequence[ASTNeuron], synapses: Sequence[ASTSynapse]) -> None:
        self.generate_model_code(FrontendConfiguration.get_module_name(),
                                 model_templates=self._module_templates,
                                 template_namespace=self._get_module_namespace(neurons, synapses),
                                 model_name_escape_string="@MODULE_NAME@")
        code, message = Messages.get_module_generated(FrontendConfiguration.get_target_path())
        Logger.log_message(None, code, message, None, LoggingLevel.INFO)<|MERGE_RESOLUTION|>--- conflicted
+++ resolved
@@ -196,15 +196,9 @@
             templ_file_name = os.path.basename(_model_templ.filename)
             if not len(templ_file_name.split(".")) == 3:
                 raise Exception("Template file name \"" + templ_file_name + "\" should be of the form \"PREFIX@NEURON_NAME@SUFFIX.FILE_EXTENSION.jinja2\"")
-<<<<<<< HEAD
-            templ_file_name = templ_file_name.split(".")[0]   # for example, "cm_main_@NEURON_NAME@"
+            templ_file_name = templ_file_name.split(".")[0]  # for example, "cm_main_@NEURON_NAME@"
             templ_file_name = templ_file_name.replace(model_name_escape_string, model.get_name())
-            file_extension = _model_templ.filename.split(".")[-2]   # for example, "cpp"
-=======
-            templ_file_name = templ_file_name.split(".")[0]  # for example, "cm_main_@NEURON_NAME@"
-            templ_file_name = templ_file_name.replace(model_name_escape_string, model_name)
             file_extension = _model_templ.filename.split(".")[-2]  # for example, "cpp"
->>>>>>> fe026d9e
             rendered_templ_file_name = os.path.join(FrontendConfiguration.get_target_path(),
                                                     templ_file_name + "." + file_extension)
             _file = _model_templ.render(template_namespace)
