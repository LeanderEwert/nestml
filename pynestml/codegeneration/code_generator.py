# -*- coding: utf-8 -*-
#
# code_generator.py
#
# This file is part of NEST.
#
# Copyright (C) 2004 The NEST Initiative
#
# NEST is free software: you can redistribute it and/or modify
# it under the terms of the GNU General Public License as published by
# the Free Software Foundation, either version 2 of the License, or
# (at your option) any later version.
#
# NEST is distributed in the hope that it will be useful,
# but WITHOUT ANY WARRANTY; without even the implied warranty of
# MERCHANTABILITY or FITNESS FOR A PARTICULAR PURPOSE.  See the
# GNU General Public License for more details.
#
# You should have received a copy of the GNU General Public License
# along with NEST.  If not, see <http://www.gnu.org/licenses/>.

from __future__ import annotations
from abc import abstractmethod

from typing import Any, Dict, Mapping, List, Optional, Sequence, Union

import os

from jinja2 import Template

from pynestml.exceptions.invalid_target_exception import InvalidTargetException
from pynestml.frontend.frontend_configuration import FrontendConfiguration
from pynestml.meta_model.ast_neuron import ASTNeuron
from pynestml.meta_model.ast_synapse import ASTSynapse
from pynestml.utils.logger import Logger
from pynestml.utils.logger import LoggingLevel
from pynestml.utils.messages import Messages
from pynestml.utils.with_options import WithOptions


class CodeGenerator(WithOptions):

    _default_options: Mapping[str, Any] = {}

    def __init__(self, target, options: Optional[Mapping[str, Any]] = None):
        super(CodeGenerator, self).__init__(options)
        from pynestml.frontend.pynestml_frontend import get_known_targets

        if not target.upper() in get_known_targets():
            code, msg = Messages.get_unknown_target(target)
            Logger.log_message(message=msg, code=code, log_level=LoggingLevel.ERROR)
            self._target = ""
            raise InvalidTargetException()

        self._target = target

    @abstractmethod
    def generate_code(self, neurons: Sequence[ASTNeuron], synapses: Sequence[ASTSynapse]) -> None:
        """the base class CodeGenerator does not generate any code"""
        pass

    def generate_neurons(self, neurons: Sequence[ASTNeuron]) -> None:
        """
        Generate code for the given neurons.

        :param neurons: a list of neurons.
        """
        from pynestml.frontend.frontend_configuration import FrontendConfiguration

        for neuron in neurons:
            self.generate_neuron_code(neuron)
            if not Logger.has_errors(neuron):
                code, message = Messages.get_code_generated(neuron.get_name(), FrontendConfiguration.get_target_path())
                Logger.log_message(neuron, code, message, neuron.get_source_position(), LoggingLevel.INFO)

    def generate_synapses(self, synapses: Sequence[ASTSynapse]) -> None:
        """
        Generates code for a list of synapses.
        :param synapses: a list of synapses.
        """
        from pynestml.frontend.frontend_configuration import FrontendConfiguration

        for synapse in synapses:
            if Logger.logging_level == LoggingLevel.INFO:
                print("Generating code for the synapse {}.".format(synapse.get_name()))
            self.generate_synapse_code(synapse)
            code, message = Messages.get_code_generated(synapse.get_name(), FrontendConfiguration.get_target_path())
            Logger.log_message(synapse, code, message, synapse.get_source_position(), LoggingLevel.INFO)

    def generate_model_code(self,
<<<<<<< HEAD
                            model: Union[ASTNeuron, ASTSynapse],
=======
                            model_name: str,
>>>>>>> 71d92964
                            model_templates: List[Template],
                            template_namespace: Dict[str, Any],
                            model_name_escape_string: str="@MODEL_NAME@") -> None:
        """
        For a handed over model, this method generates the corresponding header and implementation file.
        :param model: a single neuron or synapse
        """
        if not os.path.isdir(FrontendConfiguration.get_target_path()):
            os.makedirs(FrontendConfiguration.get_target_path())

        for _model_templ in model_templates:
<<<<<<< HEAD
            if not len(_model_templ.filename.split(".")) == 3:
                raise Exception("Template file name should be of the form: \"PREFIX@NEURON_NAME@SUFFIX.FILE_EXTENSION.jinja2\"")
            templ_file_name = os.path.basename(_model_templ.filename)
            templ_file_name = templ_file_name.split(".")[0]   # for example, "cm_main_@NEURON_NAME@"
            templ_file_name = templ_file_name.replace(model_name_escape_string, model.get_name())
=======
            templ_file_name = os.path.basename(_model_templ.filename)
            if not len(templ_file_name.split(".")) == 3:
                raise Exception("Template file name \"" + templ_file_name + "\" should be of the form \"PREFIX@NEURON_NAME@SUFFIX.FILE_EXTENSION.jinja2\"")
            templ_file_name = templ_file_name.split(".")[0]   # for example, "cm_main_@NEURON_NAME@"
            templ_file_name = templ_file_name.replace(model_name_escape_string, model_name)
>>>>>>> 71d92964
            file_extension = _model_templ.filename.split(".")[-2]   # for example, "cpp"
            rendered_templ_file_name = os.path.join(FrontendConfiguration.get_target_path(),
                                                    templ_file_name + "." + file_extension)
            _file = _model_templ.render(template_namespace)
            Logger.log_message(message="Rendering template " + rendered_templ_file_name,
                               log_level=LoggingLevel.INFO)
            with open(rendered_templ_file_name, "w+") as f:
                f.write(str(_file))

    def generate_neuron_code(self, neuron: ASTNeuron) -> None:
<<<<<<< HEAD
        self.generate_model_code(neuron,
=======
        self.generate_model_code(neuron.get_name(),
>>>>>>> 71d92964
                                 model_templates=self._model_templates["neuron"],
                                 template_namespace=self._get_neuron_model_namespace(neuron),
                                 model_name_escape_string="@NEURON_NAME@")

    def generate_synapse_code(self, synapse: ASTNeuron) -> None:
<<<<<<< HEAD
        self.generate_model_code(synapse,
                                 model_templates=self._model_templates["synapse"],
                                 template_namespace=self._get_synapse_model_namespace(synapse),
                                 model_name_escape_string="@SYNAPSE_NAME@")
=======
        self.generate_model_code(synapse.get_name(),
                                 model_templates=self._model_templates["synapse"],
                                 template_namespace=self._get_synapse_model_namespace(synapse),
                                 model_name_escape_string="@SYNAPSE_NAME@")

    def generate_module_code(self, neurons: Sequence[ASTNeuron], synapses: Sequence[ASTSynapse]) -> None:
        self.generate_model_code(FrontendConfiguration.get_module_name(),
                                 model_templates=self._module_templates,
                                 template_namespace=self._get_module_namespace(neurons, synapses),
                                 model_name_escape_string="@MODULE_NAME@")
        code, message = Messages.get_module_generated(FrontendConfiguration.get_target_path())
        Logger.log_message(None, code, message, None, LoggingLevel.INFO)
>>>>>>> 71d92964
<|MERGE_RESOLUTION|>--- conflicted
+++ resolved
@@ -88,11 +88,7 @@
             Logger.log_message(synapse, code, message, synapse.get_source_position(), LoggingLevel.INFO)
 
     def generate_model_code(self,
-<<<<<<< HEAD
                             model: Union[ASTNeuron, ASTSynapse],
-=======
-                            model_name: str,
->>>>>>> 71d92964
                             model_templates: List[Template],
                             template_namespace: Dict[str, Any],
                             model_name_escape_string: str="@MODEL_NAME@") -> None:
@@ -104,19 +100,11 @@
             os.makedirs(FrontendConfiguration.get_target_path())
 
         for _model_templ in model_templates:
-<<<<<<< HEAD
-            if not len(_model_templ.filename.split(".")) == 3:
-                raise Exception("Template file name should be of the form: \"PREFIX@NEURON_NAME@SUFFIX.FILE_EXTENSION.jinja2\"")
-            templ_file_name = os.path.basename(_model_templ.filename)
-            templ_file_name = templ_file_name.split(".")[0]   # for example, "cm_main_@NEURON_NAME@"
-            templ_file_name = templ_file_name.replace(model_name_escape_string, model.get_name())
-=======
             templ_file_name = os.path.basename(_model_templ.filename)
             if not len(templ_file_name.split(".")) == 3:
                 raise Exception("Template file name \"" + templ_file_name + "\" should be of the form \"PREFIX@NEURON_NAME@SUFFIX.FILE_EXTENSION.jinja2\"")
             templ_file_name = templ_file_name.split(".")[0]   # for example, "cm_main_@NEURON_NAME@"
             templ_file_name = templ_file_name.replace(model_name_escape_string, model_name)
->>>>>>> 71d92964
             file_extension = _model_templ.filename.split(".")[-2]   # for example, "cpp"
             rendered_templ_file_name = os.path.join(FrontendConfiguration.get_target_path(),
                                                     templ_file_name + "." + file_extension)
@@ -127,23 +115,13 @@
                 f.write(str(_file))
 
     def generate_neuron_code(self, neuron: ASTNeuron) -> None:
-<<<<<<< HEAD
         self.generate_model_code(neuron,
-=======
-        self.generate_model_code(neuron.get_name(),
->>>>>>> 71d92964
                                  model_templates=self._model_templates["neuron"],
                                  template_namespace=self._get_neuron_model_namespace(neuron),
                                  model_name_escape_string="@NEURON_NAME@")
 
     def generate_synapse_code(self, synapse: ASTNeuron) -> None:
-<<<<<<< HEAD
         self.generate_model_code(synapse,
-                                 model_templates=self._model_templates["synapse"],
-                                 template_namespace=self._get_synapse_model_namespace(synapse),
-                                 model_name_escape_string="@SYNAPSE_NAME@")
-=======
-        self.generate_model_code(synapse.get_name(),
                                  model_templates=self._model_templates["synapse"],
                                  template_namespace=self._get_synapse_model_namespace(synapse),
                                  model_name_escape_string="@SYNAPSE_NAME@")
@@ -154,5 +132,4 @@
                                  template_namespace=self._get_module_namespace(neurons, synapses),
                                  model_name_escape_string="@MODULE_NAME@")
         code, message = Messages.get_module_generated(FrontendConfiguration.get_target_path())
-        Logger.log_message(None, code, message, None, LoggingLevel.INFO)
->>>>>>> 71d92964
+        Logger.log_message(None, code, message, None, LoggingLevel.INFO)