--- conflicted
+++ resolved
@@ -19,7 +19,7 @@
 # You should have received a copy of the GNU General Public License
 # along with NEST.  If not, see <http://www.gnu.org/licenses/>.
 
-from typing import List
+from typing import List, Sequence
 
 from pynestml.exceptions.invalid_target_exception import InvalidTargetException
 from pynestml.meta_model.ast_node import ASTNode
@@ -30,13 +30,7 @@
 
 class CodeGenerator():
 
-<<<<<<< HEAD
     def __init__(self, target, options=None):
-        assert target in self.get_known_targets()
-        self._target = target
-        self._options = options
-=======
-    def __init__(self, target):
         if not target.upper() in self.get_known_targets():
             code, msg = Messages.get_unknown_target(target)
             Logger.log_message(message=msg, code=code, log_level=LoggingLevel.ERROR)
@@ -44,20 +38,19 @@
             raise InvalidTargetException()
 
         self._target = target
+        self._options = options
 
     @staticmethod
     def get_known_targets():
         targets = ["NEST", "autodoc", ""]     # include the empty string here to represent "no code generated"
         targets = [s.upper() for s in targets]
         return targets
->>>>>>> 9b2f1fde
 
-    def generate_neurons(self, neurons: List[ASTNode]):
+    def generate_neurons(self, neurons: List[ASTNeuron]):
         """
         Generate code for the given neurons.
 
         :param neurons: a list of neurons.
-        :type neurons: List[ASTNode]
         """
         from pynestml.frontend.frontend_configuration import FrontendConfiguration
 
@@ -67,11 +60,9 @@
                 code, message = Messages.get_code_generated(neuron.get_name(), FrontendConfiguration.get_target_path())
                 Logger.log_message(neuron, code, message, neuron.get_source_position(), LoggingLevel.INFO)
 
-<<<<<<< HEAD
-    def generate_synapses(self, synapses):
-        # type: (list(ASTsynapse)) -> None
+    def generate_synapses(self, synapses: Sequence[ASTSynapse]) -> None:
         """
-        Analysis a list of synapses, solves them and generates the corresponding code.
+        Generates code for a list of 
         :param synapses: a list of synapses.
         """
         from pynestml.frontend.frontend_configuration import FrontendConfiguration
@@ -83,36 +74,18 @@
             code, message = Messages.get_code_generated(synapse.get_name(), FrontendConfiguration.get_target_path())
             Logger.log_message(synapse, code, message, synapse.get_source_position(), LoggingLevel.INFO)
 
-    @staticmethod
-    def get_known_targets():
-        return ["NEST", ""]     # include the empty string here to represent "no code generated"
-
+def generate_neurons(self, neurons: Sequence[ASTNeuron]) -> None:
 
     def generate_code(self, neurons, synapses):
         if self._target == "NEST":
             from pynestml.codegeneration.nest_codegenerator import NESTCodeGenerator
             _codeGenerator = NESTCodeGenerator(options=self._options)
             _codeGenerator.generate_code(neurons, synapses)
-        elif self._target == "":
-=======
-    def generate_code(self, neurons):
-        """
-        Generate code for the given neurons and (depending on the target) generate an index page, module entrypoint or
-        similar that incorporates an enumeration of all neurons.
-
-        :param neurons: a list of neurons.
-        :type neurons: List[ASTNode]
-        """
-        if self._target.upper() == "NEST":
-            from pynestml.codegeneration.nest_codegenerator import NESTCodeGenerator
-            _codeGenerator = NESTCodeGenerator()
-            _codeGenerator.generate_code(neurons)
         elif self._target.upper() == "AUTODOC":
             from pynestml.codegeneration.autodoc_codegenerator import AutoDocCodeGenerator
             _codeGenerator = AutoDocCodeGenerator()
             _codeGenerator.generate_code(neurons)
         else:
->>>>>>> 9b2f1fde
             # dummy/null target: user requested to not generate any code
             assert self._target == ""
             code, message = Messages.get_no_code_generated()
