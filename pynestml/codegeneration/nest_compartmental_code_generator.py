# -*- coding: utf-8 -*-
#
# nest_compartmental_code_generator.py
#
# This file is part of NEST.
#
# Copyright (C) 2004 The NEST Initiative
#
# NEST is free software: you can redistribute it and/or modify
# it under the terms of the GNU General Public License as published by
# the Free Software Foundation, either version 2 of the License, or
# (at your option) any later version.
#
# NEST is distributed in the hope that it will be useful,
# but WITHOUT ANY WARRANTY; without even the implied warranty of
# MERCHANTABILITY or FITNESS FOR A PARTICULAR PURPOSE.  See the
# GNU General Public License for more details.
#
# You should have received a copy of the GNU General Public License
# along with NEST.  If not, see <http://www.gnu.org/licenses/>.
import shutil

from typing import Any, Dict, List, Mapping, Optional, Sequence, Tuple, Union

import datetime
import os

from jinja2 import TemplateRuntimeError
import pynestml
from pynestml.codegeneration.code_generator import CodeGenerator
from pynestml.codegeneration.nest_code_generator import NESTCodeGenerator
from pynestml.codegeneration.nest_assignments_helper import NestAssignmentsHelper
from pynestml.codegeneration.nest_declarations_helper import NestDeclarationsHelper
from pynestml.codegeneration.printers.constant_printer import ConstantPrinter
from pynestml.codegeneration.printers.cpp_expression_printer import CppExpressionPrinter
from pynestml.codegeneration.printers.cpp_printer import CppPrinter
from pynestml.codegeneration.printers.cpp_simple_expression_printer import CppSimpleExpressionPrinter
from pynestml.codegeneration.printers.gsl_variable_printer import GSLVariablePrinter
from pynestml.codegeneration.printers.nest_cpp_function_call_printer import NESTCppFunctionCallPrinter
from pynestml.codegeneration.printers.nest_cpp_type_symbol_printer import NESTCppTypeSymbolPrinter
from pynestml.codegeneration.printers.nest_gsl_function_call_printer import NESTGSLFunctionCallPrinter
from pynestml.codegeneration.printers.nest_variable_printer import NESTVariablePrinter
from pynestml.codegeneration.printers.nestml_printer import NESTMLPrinter
from pynestml.codegeneration.printers.ode_toolbox_expression_printer import ODEToolboxExpressionPrinter
from pynestml.codegeneration.printers.ode_toolbox_function_call_printer import ODEToolboxFunctionCallPrinter
from pynestml.codegeneration.printers.ode_toolbox_variable_printer import ODEToolboxVariablePrinter
from pynestml.codegeneration.printers.unitless_cpp_simple_expression_printer import UnitlessCppSimpleExpressionPrinter
from pynestml.frontend.frontend_configuration import FrontendConfiguration
from pynestml.meta_model.ast_assignment import ASTAssignment
from pynestml.meta_model.ast_block_with_variables import ASTBlockWithVariables
from pynestml.meta_model.ast_input_port import ASTInputPort
from pynestml.meta_model.ast_kernel import ASTKernel
from pynestml.meta_model.ast_model import ASTModel
from pynestml.meta_model.ast_node_factory import ASTNodeFactory
from pynestml.meta_model.ast_variable import ASTVariable
from pynestml.symbol_table.symbol_table import SymbolTable
from pynestml.symbols.symbol import SymbolKind
from pynestml.utils.ast_vector_parameter_setter_and_printer import ASTVectorParameterSetterAndPrinter
from pynestml.utils.mechanism_processing import MechanismProcessing
from pynestml.utils.channel_processing import ChannelProcessing
from pynestml.utils.concentration_processing import ConcentrationProcessing
from pynestml.utils.continuous_input_processing import ContinuousInputProcessing
from pynestml.utils.con_in_info_enricher import ConInInfoEnricher
from pynestml.utils.conc_info_enricher import ConcInfoEnricher
from pynestml.utils.ast_utils import ASTUtils
from pynestml.utils.chan_info_enricher import ChanInfoEnricher
from pynestml.utils.logger import Logger
from pynestml.utils.logger import LoggingLevel
from pynestml.utils.messages import Messages
from pynestml.utils.model_parser import ModelParser
from pynestml.utils.syns_info_enricher import SynsInfoEnricher
from pynestml.utils.synapse_processing import SynapseProcessing
from pynestml.visitors.ast_random_number_generator_visitor import ASTRandomNumberGeneratorVisitor
from pynestml.visitors.ast_symbol_table_visitor import ASTSymbolTableVisitor
from odetoolbox import analysis


class NESTCompartmentalCodeGenerator(CodeGenerator):
    r"""
    Code generator for a C++ NEST extension module.

    Options:
    - **neuron_parent_class**: The C++ class from which the generated NESTML neuron class inherits. Examples: ``"ArchivingNode"``, ``"StructuralPlasticityNode"``. Default: ``"ArchivingNode"``.
    - **neuron_parent_class_include**: The C++ header filename to include that contains **neuron_parent_class**. Default: ``"archiving_node.h"``.
    - **preserve_expressions**: Set to True, or a list of strings corresponding to individual variable names, to disable internal rewriting of expressions, and return same output as input expression where possible. Only applies to variables specified as first-order differential equations. (This parameter is passed to ODE-toolbox.)
    - **simplify_expression**: For all expressions ``expr`` that are rewritten by ODE-toolbox: the contents of this parameter string are ``eval()``ed in Python to obtain the final output expression. Override for custom expression simplification steps. Example: ``sympy.simplify(expr)``. Default: ``"sympy.logcombine(sympy.powsimp(sympy.expand(expr)))"``. (This parameter is passed to ODE-toolbox.)
    - **templates**: Path containing jinja templates used to generate code for NEST simulator.
        - **path**: Path containing jinja templates used to generate code for NEST simulator.
        - **model_templates**: A list of the jinja templates or a relative path to a directory containing the templates related to the neuron model(s).
        - **module_templates**: A list of the jinja templates or a relative path to a directory containing the templates related to generating the NEST module.
    - **nest_version**: A string identifying the version of NEST Simulator to generate code for. The string corresponds to the NEST Simulator git repository tag or git branch name, for instance, ``"v2.20.2"`` or ``"master"``. The default is the empty string, which causes the NEST version to be automatically identified from the ``nest`` Python module.
    """

    _default_options = {
        "neuron_parent_class": "ArchivingNode",
        "neuron_parent_class_include": "archiving_node.h",
        "preserve_expressions": True,
        "simplify_expression": "sympy.logcombine(sympy.powsimp(sympy.expand(expr)))",
        "templates": {
            "path": "resources_nest_compartmental/cm_neuron",
            "model_templates": {
                "neuron": [
                    "cm_neuroncurrents_@NEURON_NAME@.cpp.jinja2",
                    "cm_neuroncurrents_@NEURON_NAME@.h.jinja2",
                    "@NEURON_NAME@.cpp.jinja2",
                    "@NEURON_NAME@.h.jinja2",
                    "cm_tree_@NEURON_NAME@.cpp.jinja2",
                    "cm_tree_@NEURON_NAME@.h.jinja2"]},
            "module_templates": ["setup"]},
        "nest_version": "",
        "compartmental_variable_name": "v_comp",
        "fastexp": True,
        "neuron_synapse_pairs": []}

    _variable_matching_template = r"(\b)({})(\b)"
    _model_templates = dict()
    _module_templates = list()

    def __init__(self, options: Optional[Mapping[str, Any]] = None):
        super().__init__("NEST_COMPARTMENTAL", options)

        # auto-detect NEST Simulator installed version
        if not self.option_exists("nest_version") or not self.get_option("nest_version"):
            from pynestml.codegeneration.nest_tools import NESTTools
            nest_version = NESTTools.detect_nest_version()
            self.set_options({"nest_version": nest_version})

        self.analytic_solver = {}
        self.numeric_solver = {}
        # those state variables not defined as an ODE in the equations block
        self.non_equations_state_variables = {}
        self._nest_code_generator = NESTCodeGenerator()

        self.setup_template_env()

        self.setup_printers()

        # maps kernel names to their analytic solutions separately
        # this is needed for the cm_syns case
        self.kernel_name_to_analytic_solver = {}

    def setup_printers(self):
        self._constant_printer = ConstantPrinter()

        # C++/NEST API printers
        self._type_symbol_printer = NESTCppTypeSymbolPrinter()
        self._nest_variable_printer = NESTVariablePrinter(expression_printer=None, with_origin=True,
                                                          with_vector_parameter=True)
        self._nest_function_call_printer = NESTCppFunctionCallPrinter(None)
        self._nest_function_call_printer_no_origin = NESTCppFunctionCallPrinter(None)

        self._printer = CppExpressionPrinter(
            simple_expression_printer=CppSimpleExpressionPrinter(variable_printer=self._nest_variable_printer,
                                                                 constant_printer=self._constant_printer,
                                                                 function_call_printer=self._nest_function_call_printer))
        self._nest_variable_printer._expression_printer = self._printer
        self._nest_function_call_printer._expression_printer = self._printer
        self._nest_printer = CppPrinter(expression_printer=self._printer)

        self._nest_variable_printer_no_origin = NESTVariablePrinter(None, with_origin=False,
                                                                    with_vector_parameter=True,
                                                                    enforce_getter=False)
        self._printer_no_origin = CppExpressionPrinter(
            simple_expression_printer=CppSimpleExpressionPrinter(variable_printer=self._nest_variable_printer_no_origin,
                                                                 constant_printer=self._constant_printer,
                                                                 function_call_printer=self._nest_function_call_printer_no_origin))
        self._nest_variable_printer_no_origin._expression_printer = self._printer_no_origin
        self._nest_function_call_printer_no_origin._expression_printer = self._printer_no_origin

        # GSL printers
        self._gsl_variable_printer = GSLVariablePrinter(None)
        self._gsl_function_call_printer = NESTGSLFunctionCallPrinter(None)

        self._gsl_printer = CppExpressionPrinter(
            simple_expression_printer=UnitlessCppSimpleExpressionPrinter(variable_printer=self._gsl_variable_printer,
                                                                         constant_printer=self._constant_printer,
                                                                         function_call_printer=self._gsl_function_call_printer))
        self._gsl_function_call_printer._expression_printer = self._gsl_printer

        # ODE-toolbox printers
        self._ode_toolbox_variable_printer = ODEToolboxVariablePrinter(None)
        self._ode_toolbox_function_call_printer = ODEToolboxFunctionCallPrinter(None)
        self._ode_toolbox_printer = ODEToolboxExpressionPrinter(
            simple_expression_printer=UnitlessCppSimpleExpressionPrinter(
                variable_printer=self._ode_toolbox_variable_printer,
                constant_printer=self._constant_printer,
                function_call_printer=self._ode_toolbox_function_call_printer))
        self._ode_toolbox_variable_printer._expression_printer = self._ode_toolbox_printer
        self._ode_toolbox_function_call_printer._expression_printer = self._ode_toolbox_printer

    def raise_helper(self, msg):
        raise TemplateRuntimeError(msg)

    def set_options(self, options: Mapping[str, Any]) -> Mapping[str, Any]:
        ret = super().set_options(options)
        self.setup_template_env()

        return ret

<<<<<<< HEAD
    def generate_code(
            self,
            models: Sequence[Union[ASTNeuron, ASTSynapse]]) -> None:
        neurons = [model for model in models if isinstance(model, ASTNeuron)]
        synapses = [model for model in models if isinstance(model, ASTSynapse)]
        self.place_externals()
        self.analyse_transform_neurons(neurons)
        self._nest_code_generator.analyse_transform_synapses(synapses)
        self.generate_neurons(neurons)
        self._nest_code_generator.generate_synapses(synapses)
        #self.generate_synapses(synapses)
        self.generate_module_code(neurons)

    def place_externals(self):
        files = self.get_option("externals")["files"]
        for f in files:
            origin_path = self.get_option("externals")["path"]
            origin_path = os.path.join(origin_path, f)
            abs_origin_path = os.path.join(os.path.dirname(__file__), origin_path)

            target_path = os.path.join(
                FrontendConfiguration.get_target_path(), f)

            os.makedirs(os.path.dirname(target_path), exist_ok=True)
=======
    def generate_code(self, models: List[ASTModel]) -> None:
        self.analyse_transform_neurons(models)
        self.generate_neurons(models)
        self.generate_module_code(models)
>>>>>>> e1ec668f

    def generate_module_code(self, neurons: List[ASTModel]) -> None:
        """t
        Generates code that is necessary to integrate neuron models into the NEST infrastructure.
        :param neurons: a list of neurons
        """
        namespace = self._get_module_namespace(neurons)
        if not os.path.exists(FrontendConfiguration.get_target_path()):
            os.makedirs(FrontendConfiguration.get_target_path())

        for _module_templ in self._module_templates:
            file_name_parts = os.path.basename(
                _module_templ.filename).split(".")
            assert len(
                file_name_parts) >= 3, "Template file name should be in the format: ``<rendered file name>.<rendered file extension>.jinja2``"
            file_extension = file_name_parts[-2]
            if file_extension in ["cpp", "h"]:
                filename = FrontendConfiguration.get_module_name()
            else:
                filename = file_name_parts[0]

            file_path = str(os.path.join(
                FrontendConfiguration.get_target_path(), filename))
            with open(file_path + "." + file_extension, "w+") as f:
                f.write(str(_module_templ.render(namespace)))

        code, message = Messages.get_module_generated(
            FrontendConfiguration.get_target_path())
        Logger.log_message(None, code, message, None, LoggingLevel.INFO)

    def _get_module_namespace(self, neurons: List[ASTModel]) -> Dict:
        """
        Creates a namespace for generating NEST extension module code
        :param neurons: List of neurons
        :return: a context dictionary for rendering templates
        """
        namespace = {"neurons": neurons,
                     "nest_version": self.get_option("nest_version"),
                     "moduleName": FrontendConfiguration.get_module_name(),
                     "now": datetime.datetime.utcnow()}

        # auto-detect NEST Simulator installed version
        if not self.option_exists("nest_version") or not self.get_option("nest_version"):
            from pynestml.codegeneration.nest_tools import NESTTools
            nest_version = NESTTools.detect_nest_version()
            self.set_options({"nest_version": nest_version})

        # neuron specific file names in compartmental case
        neuron_name_to_filename = dict()
        for neuron in neurons:
            neuron_name_to_filename[neuron.get_name()] = {
                "neuroncurrents": self.get_cm_syns_neuroncurrents_file_prefix(neuron),
                "main": self.get_cm_syns_main_file_prefix(neuron),
                "tree": self.get_cm_syns_tree_file_prefix(neuron)
            }
        namespace["perNeuronFileNamesCm"] = neuron_name_to_filename

        # compartmental case files that are not neuron specific - currently
        # empty
        namespace["sharedFileNamesCmSyns"] = {
        }

        return namespace

    def get_cm_syns_compartmentcurrents_file_prefix(self, neuron):
        return "cm_compartmentcurrents_" + neuron.get_name()

    def get_cm_syns_neuroncurrents_file_prefix(self, neuron):
        return "cm_neuroncurrents_" + neuron.get_name()

    def get_cm_syns_main_file_prefix(self, neuron):
        return neuron.get_name()

    def get_cm_syns_tree_file_prefix(self, neuron):
        return "cm_tree_" + neuron.get_name()

    def analyse_transform_neurons(self, neurons: List[ASTModel]) -> None:
        """
        Analyse and transform a list of neurons.
        :param neurons: a list of neurons.
        """
        for neuron in neurons:
            code, message = Messages.get_analysing_transforming_model(
                neuron.get_name())
            Logger.log_message(None, code, message, None, LoggingLevel.INFO)
            spike_updates = self.analyse_neuron(neuron)
            neuron.spike_updates = spike_updates

    def create_ode_indict(self,
                          neuron: ASTModel,
                          parameters_block: ASTBlockWithVariables,
                          kernel_buffers: Mapping[ASTKernel,
                                                  ASTInputPort]):
        odetoolbox_indict = self.transform_ode_and_kernels_to_json(
            neuron, parameters_block, kernel_buffers)
        odetoolbox_indict["options"] = {}
        odetoolbox_indict["options"]["output_timestep_symbol"] = "__h"
        return odetoolbox_indict

    def ode_solve_analytically(self,
                               neuron: ASTModel,
                               parameters_block: ASTBlockWithVariables,
                               kernel_buffers: Mapping[ASTKernel,
                                                       ASTInputPort]):
        odetoolbox_indict = self.create_ode_indict(
            neuron, parameters_block, kernel_buffers)

        full_solver_result = analysis(
            odetoolbox_indict,
            disable_stiffness_check=True,
            preserve_expressions=self.get_option("preserve_expressions"),
            simplify_expression=self.get_option("simplify_expression"),
            log_level=FrontendConfiguration.logging_level)

        analytic_solver = None
        analytic_solvers = [
            x for x in full_solver_result if x["solver"] == "analytical"]
        assert len(
            analytic_solvers) <= 1, "More than one analytic solver not presently supported"
        if len(analytic_solvers) > 0:
            analytic_solver = analytic_solvers[0]

        return full_solver_result, analytic_solver

    def ode_toolbox_analysis(self, neuron: ASTModel,
                             kernel_buffers: Mapping[ASTKernel, ASTInputPort]):
        """
        Prepare data for ODE-toolbox input format, invoke ODE-toolbox analysis via its API, and return the output.
        """
        assert len(neuron.get_equations_blocks()) == 1, "Only one equations block supported for now"
        assert len(neuron.get_parameters_blocks()) == 1, "Only one parameters block supported for now"

        equations_block = neuron.get_equations_blocks()[0]

        if len(equations_block.get_kernels()) == 0 and len(
                equations_block.get_ode_equations()) == 0:
            # no equations defined -> no changes to the neuron
            return None, None

        parameters_block = neuron.get_parameters_blocks()[0]

        solver_result, analytic_solver = self.ode_solve_analytically(
            neuron, parameters_block, kernel_buffers)

        # if numeric solver is required, generate a stepping function that
        # includes each state variable
        numeric_solver = None
        numeric_solvers = [
            x for x in solver_result if x["solver"].startswith("numeric")]

        if numeric_solvers:
            odetoolbox_indict = self.create_ode_indict(
                neuron, parameters_block, kernel_buffers)
            solver_result = analysis(
                odetoolbox_indict,
                disable_stiffness_check=True,
                disable_analytic_solver=True,
                preserve_expressions=self.get_option("preserve_expressions"),
                simplify_expression=self.get_option("simplify_expression"),
                log_level=FrontendConfiguration.logging_level)
            numeric_solvers = [
                x for x in solver_result if x["solver"].startswith("numeric")]
            assert len(
                numeric_solvers) <= 1, "More than one numeric solver not presently supported"
            if len(numeric_solvers) > 0:
                numeric_solver = numeric_solvers[0]

        return analytic_solver, numeric_solver

    def find_non_equations_state_variables(self, neuron: ASTModel):
        assert len(neuron.get_state_blocks()) == 1, "Only one state block supported for now"
        assert len(neuron.get_equations_blocks()) == 1, "Only one equations block supported for now"

        non_equations_state_variables = []
        for decl in neuron.get_state_blocks()[0].get_declarations():
            for var in decl.get_variables():
                # check if this variable is not in equations

                # if there is no equations, all variables are not in equations
                if not neuron.get_equations_blocks():
                    non_equations_state_variables.append(var)
                    continue

                    # check if equation name is also a state variable
                used_in_eq = False
                for ode_eq in neuron.get_equations_blocks()[0].get_ode_equations():
                    if ode_eq.get_lhs().get_name() == var.get_name():
                        used_in_eq = True
                        break

                # check for any state variables being used by a kernel
                for kern in neuron.get_equations_blocks()[0].get_kernels():
                    for kern_var in kern.get_variables():
                        if kern_var.get_name() == var.get_name():
                            used_in_eq = True
                            break

                # if no usage found at this point, we have a non-equation state
                # variable
                if not used_in_eq:
                    non_equations_state_variables.append(var)
        return non_equations_state_variables

    def analyse_neuron(self, neuron: ASTModel) -> List[ASTAssignment]:
        """
        Analyse and transform a single neuron.
        :param neuron: a single neuron.
        :return: spike_updates: list of spike updates, see documentation for get_spike_update_expressions() for more information.
        """
        code, message = Messages.get_start_processing_model(neuron.get_name())
        Logger.log_message(neuron, code, message,
                           neuron.get_source_position(), LoggingLevel.INFO)

        assert len(neuron.get_equations_blocks()) == 1, "Only one equations block supported for now"
        assert len(neuron.get_state_blocks()) == 1, "Only one state block supported for now"

        equations_block = neuron.get_equations_blocks()[0]

        if equations_block is None:
            # add all declared state variables as none of them are used in
            # equations block
            self.non_equations_state_variables[neuron.get_name()] = []
            self.non_equations_state_variables[neuron.get_name()].extend(
                ASTUtils.all_variables_defined_in_block(neuron.get_state_blocks()[0]))

            return []

        # goes through all convolve() inside ode's from equations block
        # if they have delta kernels, use sympy to expand the expression, then
        # find the convolve calls and replace them with constant value 1
        # then return every subexpression that had that convolve() replaced
        delta_factors = ASTUtils.get_delta_factors_(neuron, equations_block)

        # goes through all convolve() inside equations block
        # extracts what kernel is paired with what spike buffer
        # returns pairs (kernel, spike_buffer)
        kernel_buffers = ASTUtils.generate_kernel_buffers(
            neuron, equations_block)

        # replace convolve(g_E, spikes_exc) with g_E__X__spikes_exc[__d]
        # done by searching for every ASTSimpleExpression inside equations_block
        # which is a convolve call and substituting that call with
        # newly created ASTVariable kernel__X__spike_buffer
        ASTUtils.replace_convolve_calls_with_buffers_(neuron, equations_block)

        # substitute inline expressions with each other
        # such that no inline expression references another inline expression
        ASTUtils.make_inline_expressions_self_contained(
            equations_block.get_inline_expressions())

        # dereference inline_expressions inside ode equations
        ASTUtils.replace_inline_expressions_through_defining_expressions(
            equations_block.get_ode_equations(), equations_block.get_inline_expressions())

        # generate update expressions using ode toolbox
        # for each equation in the equation block attempt to solve analytically
        # then attempt to solve numerically
        # "update_expressions" key in those solvers contains a mapping
        # {expression1: update_expression1, expression2: update_expression2}

        analytic_solver, numeric_solver = self.ode_toolbox_analysis(
            neuron, kernel_buffers)

        """
        # separate analytic solutions by kernel
        # this is is needed for the synaptic case
        self.kernel_name_to_analytic_solver[neuron.get_name(
        )] = self.ode_toolbox_anaysis_cm_syns(neuron, kernel_buffers)
        """

        self.analytic_solver[neuron.get_name()] = analytic_solver
        self.numeric_solver[neuron.get_name()] = numeric_solver

        # get all variables from state block that are not found in equations
        self.non_equations_state_variables[neuron.get_name()] = \
            self.find_non_equations_state_variables(neuron)

        # gather all variables used by kernels and delete their declarations
        # they will be inserted later again, but this time with values redefined
        # by odetoolbox, higher order variables don't get deleted here
        ASTUtils.remove_initial_values_for_kernels(neuron)

        # delete all kernels as they are all converted into buffers
        # and corresponding update formulas calculated by odetoolbox
        # Remember them in a variable though
        kernels = ASTUtils.remove_kernel_definitions_from_equations_block(
            neuron)

        # Every ODE variable (a variable of order > 0) is renamed according to ODE-toolbox conventions
        # their initial values are replaced by expressions suggested by ODE-toolbox.
        # Differential order can now be set to 0, becase they can directly represent the value of the derivative now.
        # initial value can be the same value as the originally stated one but
        # it doesn't have to be
        ASTUtils.update_initial_values_for_odes(
            neuron, [analytic_solver, numeric_solver])

        # remove differential equations from equations block
        # those are now resolved into zero order variables and their
        # corresponding updates
        ASTUtils.remove_ode_definitions_from_equations_block(neuron)

        # restore state variables that were referenced by kernels
        # and set their initial values by those suggested by ODE-toolbox
        ASTUtils.create_initial_values_for_kernels(
            neuron, [analytic_solver, numeric_solver], kernels)

        # Inside all remaining expressions, translate all remaining variable names
        # according to the naming conventions of ODE-toolbox.
        ASTUtils.replace_variable_names_in_expressions(
            neuron, [analytic_solver, numeric_solver])

        # find all inline kernels defined as ASTSimpleExpression
        # that have a single kernel convolution aliasing variable ('__X__')
        # translate all remaining variable names according to the naming
        # conventions of ODE-toolbox
        ASTUtils.replace_convolution_aliasing_inlines(neuron)

        # add variable __h to internals block
        ASTUtils.add_timestep_symbol(neuron)

        # add propagator variables calculated by odetoolbox into internal blocks
        if self.analytic_solver[neuron.get_name()] is not None:
            neuron = ASTUtils.add_declarations_to_internals(
                neuron, self.analytic_solver[neuron.get_name()]["propagators"])

        # generate how to calculate the next spike update
        self.update_symbol_table(neuron, kernel_buffers)
        # find any spike update expressions defined by the user
        spike_updates = self.get_spike_update_expressions(
            neuron, kernel_buffers, [analytic_solver, numeric_solver], delta_factors)

        return spike_updates

    def compute_name_of_generated_file(self, jinja_file_name, neuron):
        file_name_no_extension = os.path.basename(
            jinja_file_name).split(".")[0]

        file_name_calculators = {
            "NeuronCurrents": self.get_cm_syns_neuroncurrents_file_prefix,
            "Tree": self.get_cm_syns_tree_file_prefix,
            "Main": self.get_cm_syns_main_file_prefix,
        }

        def compute_prefix(file_name):
            for indication, file_prefix_calculator in file_name_calculators.items():
                if file_name.lower().startswith(indication.lower()):
                    return file_prefix_calculator(neuron)
            return file_name_no_extension.lower() + "_" + neuron.get_name()

        file_extension = ""
        if file_name_no_extension.lower().endswith("class"):
            file_extension = "cpp"
        elif file_name_no_extension.lower().endswith("header"):
            file_extension = "h"
        else:
            file_extension = "unknown"

        return str(
            os.path.join(
                FrontendConfiguration.get_target_path(),
                compute_prefix(file_name_no_extension))) + "." + file_extension

    def getUniqueSuffix(self, neuron: ASTModel) -> str:
        ret = neuron.get_name().capitalize()
        underscore_pos = ret.find("_")
        while underscore_pos != -1:
            ret = ret[:underscore_pos] + ret[underscore_pos + 1:].capitalize()
            underscore_pos = ret.find("_")
        return ret

    def _get_neuron_model_namespace(self, neuron: ASTModel) -> Dict:
        """
        Returns a standard namespace for generating neuron code for NEST
        :param neuron: a single neuron instance
        :return: a context dictionary for rendering templates
        :rtype: dict
        """

        namespace = {}

        namespace["now"] = datetime.datetime.utcnow()
        namespace["tracing"] = FrontendConfiguration.is_dev

        # helper functions
        namespace["ast_node_factory"] = ASTNodeFactory
        namespace["assignments"] = NestAssignmentsHelper()
        namespace["utils"] = ASTUtils
        namespace["declarations"] = NestDeclarationsHelper(self._type_symbol_printer)

        # using random number generators?
        rng_visitor = ASTRandomNumberGeneratorVisitor()
        neuron.accept(rng_visitor)
        namespace["norm_rng"] = rng_visitor._norm_rng_is_used

        # printers
        namespace["printer"] = self._nest_printer
        namespace["printer_no_origin"] = self._printer_no_origin
        namespace["gsl_printer"] = self._gsl_printer
        namespace["nest_printer"] = self._nest_printer
        namespace["nestml_printer"] = NESTMLPrinter()
        namespace["type_symbol_printer"] = self._type_symbol_printer
        namespace["vector_printer"] = ASTVectorParameterSetterAndPrinter(neuron, self._printer_no_origin)

        # NESTML syntax keywords
        namespace["PyNestMLLexer"] = {}
        from pynestml.generated.PyNestMLLexer import PyNestMLLexer
        for kw in dir(PyNestMLLexer):
            if kw.isupper():
                namespace["PyNestMLLexer"][kw] = eval("PyNestMLLexer." + kw)

        namespace["nest_version"] = self.get_option("nest_version")

        namespace["neuronName"] = neuron.get_name()
        namespace["neuron"] = neuron
        namespace["moduleName"] = FrontendConfiguration.get_module_name()
        namespace["has_spike_input"] = ASTUtils.has_spike_input(
            neuron.get_body())
        namespace["has_continuous_input"] = ASTUtils.has_continuous_input(
            neuron.get_body())

        namespace["neuron_parent_class"] = self.get_option(
            "neuron_parent_class")
        namespace["neuron_parent_class_include"] = self.get_option(
            "neuron_parent_class_include")

        namespace["PredefinedUnits"] = pynestml.symbols.predefined_units.PredefinedUnits
        namespace["UnitTypeSymbol"] = pynestml.symbols.unit_type_symbol.UnitTypeSymbol
        namespace["SymbolKind"] = pynestml.symbols.symbol.SymbolKind

        namespace["initial_values"] = {}
        namespace["uses_analytic_solver"] = neuron.get_name() in self.analytic_solver.keys(
        ) and self.analytic_solver[neuron.get_name()] is not None
        if namespace["uses_analytic_solver"]:
            namespace["analytic_state_variables"] = self.analytic_solver[neuron.get_name(
            )]["state_variables"]
            namespace["analytic_variable_symbols"] = {
                sym: neuron.get_equations_blocks()[0].get_scope().resolve_to_symbol(
                    sym, SymbolKind.VARIABLE) for sym in namespace["analytic_state_variables"]}
            namespace["update_expressions"] = {}
            for sym, expr in self.analytic_solver[neuron.get_name(
            )]["initial_values"].items():
                namespace["initial_values"][sym] = expr
            for sym in namespace["analytic_state_variables"]:
                expr_str = self.analytic_solver[neuron.get_name(
                )]["update_expressions"][sym]
                expr_ast = ModelParser.parse_expression(expr_str)
                # pretend that update expressions are in "equations" block,
                # which should always be present, as differential equations
                # must have been defined to get here
                expr_ast.update_scope(
                    neuron.get_equations_blocks()[0].get_scope())
                expr_ast.accept(ASTSymbolTableVisitor())
                namespace["update_expressions"][sym] = expr_ast

            namespace["propagators"] = self.analytic_solver[neuron.get_name()]["propagators"]

        # convert variables from ASTVariable instances to strings
        _names = self.non_equations_state_variables[neuron.get_name()]
        _names = [ASTUtils.to_ode_toolbox_processed_name(
            var.get_complete_name()) for var in _names]
        namespace["non_equations_state_variables"] = _names

        namespace["uses_numeric_solver"] = neuron.get_name() in self.numeric_solver.keys(
        ) and self.numeric_solver[neuron.get_name()] is not None
        if namespace["uses_numeric_solver"]:
            namespace["numeric_state_variables"] = self.numeric_solver[neuron.get_name(
            )]["state_variables"]
            namespace["numeric_variable_symbols"] = {
                sym: neuron.get_equations_blocks()[0].get_scope().resolve_to_symbol(
                    sym, SymbolKind.VARIABLE) for sym in namespace["numeric_state_variables"]}
            assert not any(
                [sym is None for sym in namespace["numeric_variable_symbols"].values()])
            namespace["numeric_update_expressions"] = {}
            for sym, expr in self.numeric_solver[neuron.get_name(
            )]["initial_values"].items():
                namespace["initial_values"][sym] = expr
            for sym in namespace["numeric_state_variables"]:
                expr_str = self.numeric_solver[neuron.get_name(
                )]["update_expressions"][sym]
                expr_ast = ModelParser.parse_expression(expr_str)
                # pretend that update expressions are in "equations" block,
                # which should always be present, as differential equations
                # must have been defined to get here
                expr_ast.update_scope(
                    neuron.get_equations_blocks()[0].get_scope())
                expr_ast.accept(ASTSymbolTableVisitor())
                namespace["numeric_update_expressions"][sym] = expr_ast

        namespace["spike_updates"] = neuron.spike_updates

        namespace["recordable_state_variables"] = [
            sym for sym in neuron.get_state_symbols() if namespace["declarations"].get_domain_from_type(
                sym.get_type_symbol()) == "double" and sym.is_recordable and not ASTUtils.is_delta_kernel(
                neuron.get_kernel_by_name(
                    sym.name))]
        namespace["recordable_inline_expressions"] = [
            sym for sym in neuron.get_inline_expression_symbols() if namespace["declarations"].get_domain_from_type(
                sym.get_type_symbol()) == "double" and sym.is_recordable]

        # parameter symbols with initial values
        namespace["parameter_syms_with_iv"] = [sym for sym in neuron.get_parameter_symbols(
        ) if sym.has_declaring_expression() and (not neuron.get_kernel_by_name(sym.name))]
        namespace["cm_unique_suffix"] = self.getUniqueSuffix(neuron)

        # get the mechanisms info dictionaries and enrich them.
        namespace["chan_info"] = ChannelProcessing.get_mechs_info(neuron)
        namespace["chan_info"] = ChanInfoEnricher.enrich_with_additional_info(neuron, namespace["chan_info"])

        namespace["syns_info"] = SynapseProcessing.get_mechs_info(neuron)
        namespace["syns_info"] = SynsInfoEnricher.enrich_with_additional_info(neuron, namespace["syns_info"])

        namespace["conc_info"] = ConcentrationProcessing.get_mechs_info(neuron)
        namespace["conc_info"] = ConcInfoEnricher.enrich_with_additional_info(neuron, namespace["conc_info"])

        namespace["con_in_info"] = ContinuousInputProcessing.get_mechs_info(neuron)
        namespace["con_in_info"] = ConInInfoEnricher.enrich_with_additional_info(neuron, namespace["con_in_info"])

        chan_info_string = MechanismProcessing.print_dictionary(namespace["chan_info"], 0)
        syns_info_string = MechanismProcessing.print_dictionary(namespace["syns_info"], 0)
        conc_info_string = MechanismProcessing.print_dictionary(namespace["conc_info"], 0)
        con_in_info_string = MechanismProcessing.print_dictionary(namespace["con_in_info"], 0)

        code, message = Messages.get_mechs_dictionary_info(chan_info_string, syns_info_string, conc_info_string, con_in_info_string)
        Logger.log_message(None, code, message, None, LoggingLevel.DEBUG)

        neuron_specific_filenames = {
            "neuroncurrents": self.get_cm_syns_neuroncurrents_file_prefix(neuron),
            "main": self.get_cm_syns_main_file_prefix(neuron),
            "tree": self.get_cm_syns_tree_file_prefix(neuron)}

        namespace["neuronSpecificFileNamesCmSyns"] = neuron_specific_filenames

        # there is no shared files any more
        namespace["sharedFileNamesCmSyns"] = {
        }

        namespace["types_printer"] = self._type_symbol_printer

        return namespace

    def update_symbol_table(self, neuron, kernel_buffers):
        """
        Update symbol table and scope.
        """
        SymbolTable.delete_model_scope(neuron.get_name())
        symbol_table_visitor = ASTSymbolTableVisitor()
        symbol_table_visitor.after_ast_rewrite_ = True
        neuron.accept(symbol_table_visitor)
        SymbolTable.add_model_scope(neuron.get_name(), neuron.get_scope())

    def _get_ast_variable(self, neuron, var_name) -> Optional[ASTVariable]:
        """
        Grab the ASTVariable corresponding to the initial value by this name
        """
        for decl in neuron.get_state_blocks()[0].get_declarations():
            for var in decl.variables:
                if var.get_name() == var_name:
                    return var
        return None

    def create_initial_values_for_ode_toolbox_odes(
            self, neuron, solver_dicts, kernel_buffers, kernels):
        """
        Add the variables used in ODEs from the ode-toolbox result dictionary as ODEs in NESTML AST.
        """
        for solver_dict in solver_dicts:
            if solver_dict is None:
                continue
            for var_name in solver_dict["initial_values"].keys():
                # original initial value expressions should have been removed
                # to make place for ode-toolbox results
                assert not ASTUtils.declaration_in_state_block(
                    neuron, var_name)

        for solver_dict in solver_dicts:
            if solver_dict is None:
                continue

            for var_name, expr in solver_dict["initial_values"].items():
                # here, overwrite is allowed because initial values might be
                # repeated between numeric and analytic solver

                if ASTUtils.variable_in_kernels(var_name, kernels):
                    expr = "0"  # for kernels, "initial value" returned by ode-toolbox is actually the increment value; the actual initial value is assumed to be 0

                if not ASTUtils.declaration_in_state_block(neuron, var_name):
                    ASTUtils.add_declaration_to_state_block(
                        neuron, var_name, expr)

    def get_spike_update_expressions(
            self,
            neuron: ASTModel,
            kernel_buffers,
            solver_dicts,
            delta_factors) -> List[ASTAssignment]:
        """
        Generate the equations that update the dynamical variables when incoming spikes arrive. To be invoked after ode-toolbox.

        For example, a resulting `assignment_str` could be "I_kernel_in += (in_spikes/nS) * 1". The values are taken from the initial values for each corresponding dynamical variable, either from ode-toolbox or directly from user specification in the model.

        Note that for kernels, `initial_values` actually contains the increment upon spike arrival, rather than the initial value of the corresponding ODE dimension.

        XXX: TODO: update this function signature (+ templates) to match NESTCodegenerator::get_spike_update_expressions().


        """
        spike_updates = []

        for kernel, spike_input_port in kernel_buffers:
            if neuron.get_scope().resolve_to_symbol(
                    str(spike_input_port), SymbolKind.VARIABLE) is None:
                continue

            buffer_type = neuron.get_scope().resolve_to_symbol(
                str(spike_input_port), SymbolKind.VARIABLE).get_type_symbol()

            if ASTUtils.is_delta_kernel(kernel):
                continue

            for kernel_var in kernel.get_variables():
                for var_order in range(
                        ASTUtils.get_kernel_var_order_from_ode_toolbox_result(
                            kernel_var.get_name(), solver_dicts)):
                    kernel_spike_buf_name = ASTUtils.construct_kernel_X_spike_buf_name(
                        kernel_var.get_name(), spike_input_port, var_order)
                    expr = ASTUtils.get_initial_value_from_ode_toolbox_result(
                        kernel_spike_buf_name, solver_dicts)
                    assert expr is not None, "Initial value not found for kernel " + kernel_var
                    expr = str(expr)
                    if expr in ["0", "0.", "0.0"]:
                        continue  # skip adding the statement if we're only adding zero

                    assignment_str = kernel_spike_buf_name + " += "
                    assignment_str += "(" + str(spike_input_port) + ")"
                    if expr not in ["1.", "1.0", "1"]:
                        assignment_str += " * (" + expr + ")"

                    if not buffer_type.print_nestml_type() in ["1.", "1.0", "1"]:
                        assignment_str += " / (" + buffer_type.print_nestml_type() + ")"

                    ast_assignment = ModelParser.parse_assignment(
                        assignment_str)
                    ast_assignment.update_scope(neuron.get_scope())
                    ast_assignment.accept(ASTSymbolTableVisitor())

                    spike_updates.append(ast_assignment)

        for k, factor in delta_factors.items():
            var = k[0]
            inport = k[1]
            assignment_str = var.get_name() + "'" * (var.get_differential_order() - 1) + " += "
            if factor not in ["1.", "1.0", "1"]:
                assignment_str += "(" + self._printer.print(ModelParser.parse_expression(factor)) + ") * "
            assignment_str += str(inport)
            ast_assignment = ModelParser.parse_assignment(assignment_str)
            ast_assignment.update_scope(neuron.get_scope())
            ast_assignment.accept(ASTSymbolTableVisitor())

            spike_updates.append(ast_assignment)

        return spike_updates

    def transform_ode_and_kernels_to_json(
            self,
            neuron: ASTModel,
            parameters_block,
            kernel_buffers):
        """
        Converts AST node to a JSON representation suitable for passing to ode-toolbox.

        Each kernel has to be generated for each spike buffer convolve in which it occurs, e.g. if the NESTML model code contains the statements

            convolve(G, ex_spikes)
            convolve(G, in_spikes)

        then `kernel_buffers` will contain the pairs `(G, ex_spikes)` and `(G, in_spikes)`, from which two ODEs will be generated, with dynamical state (variable) names `G__X__ex_spikes` and `G__X__in_spikes`.

        :param parameters_block: ASTBlockWithVariables
        :return: Dict
        """
        odetoolbox_indict = {}
        odetoolbox_indict["dynamics"] = []
        equations_block = neuron.get_equations_blocks()[0]

        for equation in equations_block.get_ode_equations():
            # n.b. includes single quotation marks to indicate differential
            # order
            lhs = ASTUtils.to_ode_toolbox_name(
                equation.get_lhs().get_complete_name())
            rhs = self._ode_toolbox_printer.print(equation.get_rhs())
            entry = {"expression": lhs + " = " + rhs}
            symbol_name = equation.get_lhs().get_name()
            symbol = equations_block.get_scope().resolve_to_symbol(
                symbol_name, SymbolKind.VARIABLE)

            entry["initial_values"] = {}
            symbol_order = equation.get_lhs().get_differential_order()
            for order in range(symbol_order):
                iv_symbol_name = symbol_name + "'" * order
                initial_value_expr = neuron.get_initial_value(iv_symbol_name)
                if initial_value_expr:
                    expr = self._ode_toolbox_printer.print(initial_value_expr)
                    entry["initial_values"][ASTUtils.to_ode_toolbox_name(
                        iv_symbol_name)] = expr
            odetoolbox_indict["dynamics"].append(entry)

        # write a copy for each (kernel, spike buffer) combination
        for kernel, spike_input_port in kernel_buffers:

            if ASTUtils.is_delta_kernel(kernel):
                # delta function -- skip passing this to ode-toolbox
                continue

            for kernel_var in kernel.get_variables():
                expr = ASTUtils.get_expr_from_kernel_var(
                    kernel, kernel_var.get_complete_name())
                kernel_order = kernel_var.get_differential_order()
                kernel_X_spike_buf_name_ticks = ASTUtils.construct_kernel_X_spike_buf_name(
                    kernel_var.get_name(), spike_input_port, kernel_order, diff_order_symbol="'")

                ASTUtils.replace_rhs_variables(expr, kernel_buffers)

                entry = {}
                entry["expression"] = kernel_X_spike_buf_name_ticks + " = " + str(expr)

                # initial values need to be declared for order 1 up to kernel
                # order (e.g. none for kernel function f(t) = ...; 1 for kernel
                # ODE f'(t) = ...; 2 for f''(t) = ... and so on)
                entry["initial_values"] = {}
                for order in range(kernel_order):
                    iv_sym_name_ode_toolbox = ASTUtils.construct_kernel_X_spike_buf_name(
                        kernel_var.get_name(), spike_input_port, order, diff_order_symbol="'")
                    symbol_name_ = kernel_var.get_name() + "'" * order
                    symbol = equations_block.get_scope().resolve_to_symbol(
                        symbol_name_, SymbolKind.VARIABLE)
                    assert symbol is not None, "Could not find initial value for variable " + symbol_name_
                    initial_value_expr = symbol.get_declaring_expression()
                    assert initial_value_expr is not None, "No initial value found for variable name " + symbol_name_
                    entry["initial_values"][iv_sym_name_ode_toolbox] = self._ode_toolbox_printer.print(
                        initial_value_expr)

                odetoolbox_indict["dynamics"].append(entry)

        odetoolbox_indict["parameters"] = {}
        if parameters_block is not None:
            for decl in parameters_block.get_declarations():
                for var in decl.variables:
                    odetoolbox_indict["parameters"][var.get_complete_name(
                    )] = self._ode_toolbox_printer.print(decl.get_expression())

        return odetoolbox_indict<|MERGE_RESOLUTION|>--- conflicted
+++ resolved
@@ -108,9 +108,7 @@
                     "cm_tree_@NEURON_NAME@.h.jinja2"]},
             "module_templates": ["setup"]},
         "nest_version": "",
-        "compartmental_variable_name": "v_comp",
-        "fastexp": True,
-        "neuron_synapse_pairs": []}
+        "compartmental_variable_name": "v_comp"}
 
     _variable_matching_template = r"(\b)({})(\b)"
     _model_templates = dict()
@@ -197,37 +195,12 @@
 
         return ret
 
-<<<<<<< HEAD
-    def generate_code(
-            self,
-            models: Sequence[Union[ASTNeuron, ASTSynapse]]) -> None:
-        neurons = [model for model in models if isinstance(model, ASTNeuron)]
-        synapses = [model for model in models if isinstance(model, ASTSynapse)]
-        self.place_externals()
-        self.analyse_transform_neurons(neurons)
-        self._nest_code_generator.analyse_transform_synapses(synapses)
-        self.generate_neurons(neurons)
-        self._nest_code_generator.generate_synapses(synapses)
-        #self.generate_synapses(synapses)
-        self.generate_module_code(neurons)
-
-    def place_externals(self):
-        files = self.get_option("externals")["files"]
-        for f in files:
-            origin_path = self.get_option("externals")["path"]
-            origin_path = os.path.join(origin_path, f)
-            abs_origin_path = os.path.join(os.path.dirname(__file__), origin_path)
-
-            target_path = os.path.join(
-                FrontendConfiguration.get_target_path(), f)
-
-            os.makedirs(os.path.dirname(target_path), exist_ok=True)
-=======
     def generate_code(self, models: List[ASTModel]) -> None:
         self.analyse_transform_neurons(models)
+        self._nest_code_generator.analyse_transform_synapses(models)
         self.generate_neurons(models)
+        self._nest_code_generator.generate_synapses(models)
         self.generate_module_code(models)
->>>>>>> e1ec668f
 
     def generate_module_code(self, neurons: List[ASTModel]) -> None:
         """t
