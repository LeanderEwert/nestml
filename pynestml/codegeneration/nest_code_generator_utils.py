--- conflicted
+++ resolved
@@ -85,15 +85,7 @@
                 nestml_neuron_model = nestml_model_file.read()
 
         # update neuron model name inside the file
-<<<<<<< HEAD
         neuron_model_name = re.findall(r"model [^:\s]*:", nestml_neuron_model)[0][7:-1]
-        nestml_model = re.sub(r"model [^:\s]*:",
-                              "model " + neuron_model_name + ":", nestml_neuron_model)
-        neuron_fn = neuron_model_name + ".nestml"
-        with open(neuron_fn, "w") as f:
-            print(nestml_model, file=f)
-=======
-        neuron_model_name = re.findall(r"neuron [^:\s]*:", nestml_neuron_model)[0][7:-1]
         neuron_fn = neuron_model_name + ".nestml"
         with open(neuron_fn, "w") as f:
             print(nestml_neuron_model, file=f)
@@ -102,7 +94,6 @@
         codegen_opts = {"neuron_parent_class": "StructuralPlasticityNode",
                         "neuron_parent_class_include": "structural_plasticity_node.h"}
         mangled_neuron_name = neuron_model_name + "_nestml"
->>>>>>> ca6e490d
 
         input_fns = [neuron_fn]
         codegen_opts = {"neuron_parent_class": "StructuralPlasticityNode",
@@ -116,20 +107,10 @@
                     nestml_synapse_model = nestml_model_file.read()
 
             # update synapse model name inside the file
-<<<<<<< HEAD
             synapse_model_name = re.findall(r"model [^:\s]*:", nestml_synapse_model)[0][8:-1]
-            nestml_model = re.sub(r"model [^:\s]*:",
-                                  "model " + synapse_model_name + ":", nestml_synapse_model)
-            synapse_fn = synapse_model_name + ".nestml"
-            with open(synapse_fn, "w") as f:
-                print(nestml_model, file=f)
-=======
-            synapse_model_name = re.findall(r"synapse [^:\s]*:", nestml_synapse_model)[0][8:-1]
             synapse_fn = synapse_model_name + ".nestml"
             with open(synapse_fn, "w") as f:
                 print(nestml_synapse_model, file=f)
->>>>>>> ca6e490d
-
             input_fns += [synapse_fn]
             codegen_opts["neuron_synapse_pairs"] = [{"neuron": neuron_model_name,
                                                      "synapse": synapse_model_name,
@@ -139,13 +120,9 @@
             mangled_synapse_name = synapse_model_name + "_nestml__with_" + neuron_model_name + "_nestml"
 
         if not module_name:
-<<<<<<< HEAD
-            module_name = "nestml_module"
-=======
             # generate unique ID
             uniq_id = str(uuid.uuid4().hex)
             module_name = "nestml_" + uniq_id + "_module"
->>>>>>> ca6e490d
 
         generate_nest_target(input_path=input_fns,
                              install_path=install_path,
