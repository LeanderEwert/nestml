--- conflicted
+++ resolved
@@ -145,11 +145,6 @@
         return self._expression_printer.print(vector_parameter)
 
     def _print(self, variable, symbol, with_origin: bool = True) -> str:
-<<<<<<< HEAD
-        assert all([isinstance(s, str) for s in self._state_symbols])
-
-=======
->>>>>>> b10be5f2
         variable_name = PythonVariablePrinter._print_python_name(variable.get_complete_name())
 
         if symbol.is_local():
