--- conflicted
+++ resolved
@@ -180,7 +180,6 @@
             ret = self.print_stmt(node)
         return ret
 
-<<<<<<< HEAD
     def print_simple_expression(self, node, prefix=""):
         return self.print_expression(node, prefix=prefix)
 
@@ -197,10 +196,6 @@
         symbol = node.get_scope().resolve_to_symbol(node.lhs.get_complete_name(), SymbolKind.VARIABLE)
         symbol.block_type = BlockType.STATE
         ret = self.print_origin(symbol) + self.names_converter.name(symbol) + ' '
-=======
-    def print_assignment(self, node: ASTAssignment, prefix: str = "") -> str:
-        ret = self.print_node(node.lhs) + ' '
->>>>>>> a3a1b0d9
         if node.is_compound_quotient:
             ret += '/='
         elif node.is_compound_product:
