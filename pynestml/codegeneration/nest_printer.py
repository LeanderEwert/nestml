--- conflicted
+++ resolved
@@ -290,10 +290,6 @@
         """
         For the handed over neuron, print its defined output type.
         :param ast_body: a single neuron body
-<<<<<<< HEAD
-        :type ast_body: ASTNeuronBody
-=======
->>>>>>> 9ed41497
         :return: the corresponding representation of the event
         """
         assert (ast_body is not None and isinstance(ast_body, ASTNeuronBody)), \
