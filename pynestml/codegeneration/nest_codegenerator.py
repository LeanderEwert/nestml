--- conflicted
+++ resolved
@@ -389,12 +389,6 @@
         :return: A transformed version of the neuron that can be passed to the GSL.
         """
 
-<<<<<<< HEAD
-        assert isinstance(neuron.get_equations_blocks(), ASTEquationsBlock), "Only one equation block should be present"
-        equations_block = neuron.get_equations_block()
-
-        if len(equations_block.get_ode_shapes()) == 1 and \
-=======
         assert isinstance(neuron.get_equations_blocks(), ASTEquationsBlock), "Precondition violated: only one equation block should be present"
 
         equations_block = neuron.get_equations_block()
@@ -404,7 +398,6 @@
             Logger.log_message(neuron, code, message, neuron.get_source_position(), LoggingLevel.INFO)
             return neuron
         elif len(equations_block.get_ode_shapes()) == 1 and \
->>>>>>> 3fa264a9
                 str(equations_block.get_ode_shapes()[0].get_expression()).strip().startswith(
                     "delta"):  # assume the model is well formed
             shape = equations_block.get_ode_shapes()[0]
@@ -418,30 +411,6 @@
             if solver_result["solver"] is "analytical":
                 neuron = integrate_exact_solution(neuron, solver_result)
                 neuron.remove_equations_block()
-<<<<<<< HEAD
-                return neuron
-            else:
-                assert solver_result["solver"] is "numeric"
-                at_least_one_functional_shape = False
-                for shape in equations_block.get_ode_shapes():
-                    if shape.get_variable().get_differential_order() == 0:
-                        at_least_one_functional_shape = True
-                if at_least_one_functional_shape:
-                    functional_shapes_to_odes(neuron, solver_result)
-                return neuron
-        else:
-            import pdb;pdb.set_trace()
-            code, message = Messages.get_neuron_solved_by_solver(neuron.get_name())
-            Logger.log_message(neuron, code, message, neuron.get_source_position(), LoggingLevel.INFO)
-            at_least_one_functional_shape = False
-            for shape in equations_block.get_ode_shapes():
-                if shape.get_variable().get_differential_order() == 0:
-                    at_least_one_functional_shape = True
-                    break
-            if at_least_one_functional_shape:
-                ode_shapes = self.solve_functional_shapes(equations_block)
-                functional_shapes_to_odes(neuron, ode_shapes)
-=======
             elif (solver_result["solver"] is "numeric"
                   and self.is_functional_shape_present(equations_block.get_ode_shapes())):
                 functional_shapes_to_odes(neuron, solver_result)
@@ -455,7 +424,6 @@
                 ode_shapes = self.solve_functional_shapes(equations_block)
                 functional_shapes_to_odes(neuron, ode_shapes)
 
->>>>>>> 3fa264a9
             return neuron
 
 
