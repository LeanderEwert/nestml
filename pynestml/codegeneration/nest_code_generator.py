# -*- coding: utf-8 -*-
#
# nest_code_generator.py
#
# This file is part of NEST.
#
# Copyright (C) 2004 The NEST Initiative
#
# NEST is free software: you can redistribute it and/or modify
# it under the terms of the GNU General Public License as published by
# the Free Software Foundation, either version 2 of the License, or
# (at your option) any later version.
#
# NEST is distributed in the hope that it will be useful,
# but WITHOUT ANY WARRANTY; without even the implied warranty of
# MERCHANTABILITY or FITNESS FOR A PARTICULAR PURPOSE.  See the
# GNU General Public License for more details.
#
# You should have received a copy of the GNU General Public License
# along with NEST.  If not, see <http://www.gnu.org/licenses/>.

from typing import Any, Dict, List, Mapping, Optional, Sequence, Tuple, Union

import datetime

import odetoolbox
import pynestml

from pynestml.cocos.co_co_nest_delay_decorator_specified import CoCoNESTDelayDecoratorSpecified
from pynestml.codegeneration.code_generator import CodeGenerator
from pynestml.codegeneration.nest_assignments_helper import NestAssignmentsHelper
from pynestml.codegeneration.nest_code_generator_utils import NESTCodeGeneratorUtils
from pynestml.codegeneration.nest_declarations_helper import NestDeclarationsHelper
from pynestml.codegeneration.printers.cpp_simple_expression_printer import CppSimpleExpressionPrinter
from pynestml.codegeneration.printers.nest_cpp_type_symbol_printer import NESTCppTypeSymbolPrinter
from pynestml.codegeneration.printers.constant_printer import ConstantPrinter
from pynestml.codegeneration.printers.cpp_expression_printer import CppExpressionPrinter
from pynestml.codegeneration.printers.cpp_printer import CppPrinter
from pynestml.codegeneration.printers.gsl_variable_printer import GSLVariablePrinter
from pynestml.codegeneration.printers.nestml_printer import NESTMLPrinter
from pynestml.codegeneration.printers.nest_cpp_function_call_printer import NESTCppFunctionCallPrinter
from pynestml.codegeneration.printers.nest_variable_printer import NESTVariablePrinter
from pynestml.codegeneration.printers.nest2_cpp_function_call_printer import NEST2CppFunctionCallPrinter
from pynestml.codegeneration.printers.nest_gsl_function_call_printer import NESTGSLFunctionCallPrinter
from pynestml.codegeneration.printers.nest2_gsl_function_call_printer import NEST2GSLFunctionCallPrinter
from pynestml.codegeneration.printers.ode_toolbox_expression_printer import ODEToolboxExpressionPrinter
from pynestml.codegeneration.printers.ode_toolbox_function_call_printer import ODEToolboxFunctionCallPrinter
from pynestml.codegeneration.printers.ode_toolbox_variable_printer import ODEToolboxVariablePrinter
from pynestml.codegeneration.printers.unitless_cpp_simple_expression_printer import UnitlessCppSimpleExpressionPrinter
from pynestml.frontend.frontend_configuration import FrontendConfiguration
from pynestml.meta_model.ast_assignment import ASTAssignment
from pynestml.meta_model.ast_input_port import ASTInputPort
from pynestml.meta_model.ast_variable import ASTVariable
from pynestml.meta_model.ast_kernel import ASTKernel
from pynestml.meta_model.ast_neuron import ASTNeuron
from pynestml.meta_model.ast_neuron_or_synapse import ASTNeuronOrSynapse
from pynestml.meta_model.ast_node_factory import ASTNodeFactory
from pynestml.meta_model.ast_ode_equation import ASTOdeEquation
from pynestml.meta_model.ast_synapse import ASTSynapse
from pynestml.symbol_table.symbol_table import SymbolTable
from pynestml.symbols.real_type_symbol import RealTypeSymbol
from pynestml.symbols.unit_type_symbol import UnitTypeSymbol
from pynestml.symbols.symbol import SymbolKind
from pynestml.utils.ast_utils import ASTUtils
from pynestml.utils.logger import Logger
from pynestml.utils.logger import LoggingLevel
from pynestml.utils.messages import Messages
from pynestml.utils.model_parser import ModelParser
from pynestml.utils.ode_toolbox_utils import ODEToolboxUtils
from pynestml.visitors.ast_equations_with_delay_vars_visitor import ASTEquationsWithDelayVarsVisitor
from pynestml.visitors.ast_equations_with_vector_variables import ASTEquationsWithVectorVariablesVisitor
from pynestml.visitors.ast_mark_delay_vars_visitor import ASTMarkDelayVarsVisitor
from pynestml.visitors.ast_set_vector_parameter_in_update_expressions import \
    ASTSetVectorParameterInUpdateExpressionVisitor
from pynestml.visitors.ast_symbol_table_visitor import ASTSymbolTableVisitor
from pynestml.visitors.ast_random_number_generator_visitor import ASTRandomNumberGeneratorVisitor
from pynestml.visitors.ast_visitor import ASTVisitor


def find_spiking_post_port(synapse, namespace):
    if "paired_neuron" in dir(synapse):
        for post_port_name in namespace["post_ports"]:
            if ASTUtils.get_input_port_by_name(synapse.get_input_blocks(), post_port_name).is_spike():
                return post_port_name
    return None


class NESTCodeGenerator(CodeGenerator):
    r"""
    Code generator for a NEST Simulator C++ extension module.

    Options:

    - **neuron_parent_class**: The C++ class from which the generated NESTML neuron class inherits. Examples: ``"ArchivingNode"``, ``"StructuralPlasticityNode"``. Default: ``"ArchivingNode"``.
    - **neuron_parent_class_include**: The C++ header filename to include that contains **neuron_parent_class**. Default: ``"archiving_node.h"``.
    - **neuron_synapse_pairs**: List of pairs of (neuron, synapse) model names.
    - **preserve_expressions**: Set to True, or a list of strings corresponding to individual variable names, to disable internal rewriting of expressions, and return same output as input expression where possible. Only applies to variables specified as first-order differential equations. (This parameter is passed to ODE-toolbox.)
    - **simplify_expression**: For all expressions ``expr`` that are rewritten by ODE-toolbox: the contents of this parameter string are ``eval()``ed in Python to obtain the final output expression. Override for custom expression simplification steps. Example: ``sympy.simplify(expr)``. Default: ``"sympy.logcombine(sympy.powsimp(sympy.expand(expr)))"``. (This parameter is passed to ODE-toolbox.)
    - **templates**: Path containing jinja templates used to generate code for NEST simulator.
        - **path**: Path containing jinja templates used to generate code for NEST simulator.
        - **model_templates**: A list of the jinja templates or a relative path to a directory containing the neuron and synapse model templates.
            - **neuron**: A list of neuron model jinja templates.
            - **synapse**: A list of synapse model jinja templates.
        - **module_templates**: A list of the jinja templates or a relative path to a directory containing the templates related to generating the NEST module.
    - **nest_version**: A string identifying the version of NEST Simulator to generate code for. The string corresponds to the NEST Simulator git repository tag or git branch name, for instance, ``"v2.20.2"`` or ``"master"``. The default is the empty string, which causes the NEST version to be automatically identified from the ``nest`` Python module.
    - **solver**: A string identifying the preferred ODE solver. ``"analytic"`` for propagator solver preferred; fallback to numeric solver in case ODEs are not analytically solvable. Use ``"numeric"`` to disable analytic solver.
    - **redirect_build_output**: An optional boolean key for redirecting the build output. Setting the key to ``True``, two files will be created for redirecting the ``stdout`` and the ``stderr`. The ``target_path`` will be used as the default location for creating the two files.
    - **build_output_dir**: An optional string key representing the new path where the files corresponding to the output of the build phase will be created. This key requires that the ``redirect_build_output`` is set to ``True``.

    """

    _default_options = {
        "neuron_parent_class": "ArchivingNode",
        "neuron_parent_class_include": "archiving_node.h",
        "neuron_synapse_pairs": [],
        "preserve_expressions": True,
        "simplify_expression": "sympy.logcombine(sympy.powsimp(sympy.expand(expr)))",
        "templates": {
            "path": "point_neuron",
            "model_templates": {
                "neuron": ["@NEURON_NAME@.cpp.jinja2", "@NEURON_NAME@.h.jinja2"],
                "synapse": ["@SYNAPSE_NAME@.h.jinja2"]
            },
            "module_templates": ["setup"]
        },
        "nest_version": "",
        "solver": "analytic"
    }

    def __init__(self, options: Optional[Mapping[str, Any]] = None):
        super().__init__("NEST", options)

        # auto-detect NEST Simulator installed version
        if not self.option_exists("nest_version") or not self.get_option("nest_version"):
            from pynestml.codegeneration.nest_tools import NESTTools
            nest_version = NESTTools.detect_nest_version()
            self.set_options({"nest_version": nest_version})

        # insist on using the old Archiving_Node class for NEST 2
        if self.get_option("nest_version").startswith("v2"):
            self.set_options({"neuron_parent_class": "Archiving_Node",
                              "neuron_parent_class_include": "archiving_node.h"})

        self.analytic_solver = {}
        self.numeric_solver = {}
        self.non_equations_state_variables = {}  # those state variables not defined as an ODE in the equations block

        self.setup_template_env()
        self.setup_printers()

    def setup_printers(self):
        self._constant_printer = ConstantPrinter()

        # C++/NEST API printers
        self._type_symbol_printer = NESTCppTypeSymbolPrinter()
        self._nest_variable_printer = NESTVariablePrinter(expression_printer=None, with_origin=True, with_vector_parameter=True)
        if self.option_exists("nest_version") and (self.get_option("nest_version").startswith("2") or self.get_option("nest_version").startswith("v2")):
            self._nest_function_call_printer = NEST2CppFunctionCallPrinter(None)
            self._nest_function_call_printer_no_origin = NEST2CppFunctionCallPrinter(None)
        else:
            self._nest_function_call_printer = NESTCppFunctionCallPrinter(None)
            self._nest_function_call_printer_no_origin = NESTCppFunctionCallPrinter(None)

        self._printer = CppExpressionPrinter(simple_expression_printer=CppSimpleExpressionPrinter(variable_printer=self._nest_variable_printer,
                                                                                                  constant_printer=self._constant_printer,
                                                                                                  function_call_printer=self._nest_function_call_printer))
        self._nest_variable_printer._expression_printer = self._printer
        self._nest_function_call_printer._expression_printer = self._printer
        self._nest_printer = CppPrinter(expression_printer=self._printer)

        self._nest_variable_printer_no_origin = NESTVariablePrinter(None, with_origin=False, with_vector_parameter=False)
        self._printer_no_origin = CppExpressionPrinter(simple_expression_printer=CppSimpleExpressionPrinter(variable_printer=self._nest_variable_printer_no_origin,
                                                                                                            constant_printer=self._constant_printer,
                                                                                                            function_call_printer=self._nest_function_call_printer_no_origin))
        self._nest_variable_printer_no_origin._expression_printer = self._printer_no_origin
        self._nest_function_call_printer_no_origin._expression_printer = self._printer_no_origin

        # GSL printers
        self._gsl_variable_printer = GSLVariablePrinter(None)
        if self.option_exists("nest_version") and (self.get_option("nest_version").startswith("2") or self.get_option("nest_version").startswith("v2")):
            self._gsl_function_call_printer = NEST2GSLFunctionCallPrinter(None)
        else:
            self._gsl_function_call_printer = NESTGSLFunctionCallPrinter(None)

        self._gsl_printer = CppExpressionPrinter(simple_expression_printer=UnitlessCppSimpleExpressionPrinter(variable_printer=self._gsl_variable_printer,
                                                                                                              constant_printer=self._constant_printer,
                                                                                                              function_call_printer=self._gsl_function_call_printer))
        self._gsl_function_call_printer._expression_printer = self._gsl_printer

        # ODE-toolbox printers
        self._ode_toolbox_variable_printer = ODEToolboxVariablePrinter(None)
        self._ode_toolbox_function_call_printer = ODEToolboxFunctionCallPrinter(None)
        self._ode_toolbox_printer = ODEToolboxExpressionPrinter(simple_expression_printer=UnitlessCppSimpleExpressionPrinter(variable_printer=self._ode_toolbox_variable_printer,
                                                                                                                             constant_printer=self._constant_printer,
                                                                                                                             function_call_printer=self._ode_toolbox_function_call_printer))
        self._ode_toolbox_variable_printer._expression_printer = self._ode_toolbox_printer
        self._ode_toolbox_function_call_printer._expression_printer = self._ode_toolbox_printer

    def set_options(self, options: Mapping[str, Any]) -> Mapping[str, Any]:
        # insist on using the old Archiving_Node class for NEST 2
        if self.option_exists("nest_version") and self.get_option("nest_version").startswith("v2"):
            Logger.log_message(None, -1, "Overriding parent class for NEST 2 compatibility", None, LoggingLevel.WARNING)
            options["neuron_parent_class"] = "Archiving_Node"
            options["neuron_parent_class_include"] = "archiving_node.h"

        ret = super().set_options(options)
        self.setup_template_env()

        return ret

    def run_nest_target_specific_cocos(self, neurons: Sequence[ASTNeuron], synapses: Sequence[ASTSynapse]):
        for synapse in synapses:
            CoCoNESTDelayDecoratorSpecified.check_co_co(synapse)
            if Logger.has_errors(synapse):
                raise Exception("Error(s) occurred during code generation")

    def generate_code(self, models: Sequence[Union[ASTNeuron, ASTSynapse]]) -> None:
        neurons = [model for model in models if isinstance(model, ASTNeuron)]
        synapses = [model for model in models if isinstance(model, ASTSynapse)]
        self.run_nest_target_specific_cocos(neurons, synapses)
        self.analyse_transform_neurons(neurons)
        self.analyse_transform_synapses(synapses)
        self.generate_neurons(neurons)
        self.generate_synapses(synapses)
        self.generate_module_code(neurons, synapses)

        for astnode in neurons + synapses:
            if Logger.has_errors(astnode):
                raise Exception("Error(s) occurred during code generation")

    def _get_module_namespace(self, neurons: List[ASTNeuron], synapses: List[ASTSynapse]) -> Dict:
        """
        Creates a namespace for generating NEST extension module code
        :param neurons: List of neurons
        :return: a context dictionary for rendering templates
        """
        namespace = {"neurons": neurons,
                     "synapses": synapses,
                     "moduleName": FrontendConfiguration.get_module_name(),
                     "now": datetime.datetime.utcnow()}
        return namespace

    def analyse_transform_neurons(self, neurons: List[ASTNeuron]) -> None:
        """
        Analyse and transform a list of neurons.
        :param neurons: a list of neurons.
        """
        for neuron in neurons:
            code, message = Messages.get_analysing_transforming_neuron(neuron.get_name())
            Logger.log_message(None, code, message, None, LoggingLevel.INFO)
            spike_updates, post_spike_updates, equations_with_delay_vars, equations_with_vector_vars = self.analyse_neuron(neuron)
            neuron.spike_updates = spike_updates
            neuron.post_spike_updates = post_spike_updates
            neuron.equations_with_delay_vars = equations_with_delay_vars
            neuron.equations_with_vector_vars = equations_with_vector_vars

    def analyse_transform_synapses(self, synapses: List[ASTSynapse]) -> None:
        """
        Analyse and transform a list of synapses.
        :param synapses: a list of synapses.
        """
        for synapse in synapses:
            Logger.log_message(None, None, "Analysing/transforming synapse {}.".format(synapse.get_name()), None, LoggingLevel.INFO)
            spike_updates = self.analyse_synapse(synapse)
            synapse.spike_updates = spike_updates

<<<<<<< HEAD
    def analyse_neuron(self, neuron: ASTNeuron) -> Tuple[Dict[str, ASTAssignment], Dict[str, ASTAssignment],
                                                         List[ASTOdeEquation], List[ASTOdeEquation]]:
=======
    def analyse_neuron(self, neuron: ASTNeuron) -> Tuple[Dict[str, ASTAssignment], Dict[str, ASTAssignment], List[ASTOdeEquation], List[ASTOdeEquation]]:
>>>>>>> 0504e02c
        """
        Analyse and transform a single neuron.
        :param neuron: a single neuron.
        :return: see documentation for get_spike_update_expressions() for more information.
        :return: post_spike_updates: list of post-synaptic spike update expressions
        :return: equations_with_delay_vars: list of equations containing delay variables
        :return: equations_with_vector_vars: list of equations containing delay variables
        """
        code, message = Messages.get_start_processing_model(neuron.get_name())
        Logger.log_message(neuron, code, message, neuron.get_source_position(), LoggingLevel.INFO)

        if not neuron.get_equations_blocks():
            # add all declared state variables as none of them are used in equations block
            self.non_equations_state_variables[neuron.get_name()] = []
            self.non_equations_state_variables[neuron.get_name()].extend(
                ASTUtils.all_variables_defined_in_block(neuron.get_state_blocks()))

            return {}, {}, [], []

        if len(neuron.get_equations_blocks()) > 1:
            raise Exception("Only one equations block per model supported for now")

        equations_block = neuron.get_equations_blocks()[0]

        delta_factors = ASTUtils.get_delta_factors_(neuron, equations_block)
        kernel_buffers = ASTUtils.generate_kernel_buffers_(neuron, equations_block)
        ASTUtils.replace_convolve_calls_with_buffers_(neuron, equations_block)
        ASTUtils.make_inline_expressions_self_contained(equations_block.get_inline_expressions())
        ASTUtils.replace_inline_expressions_through_defining_expressions(
            equations_block.get_ode_equations(), equations_block.get_inline_expressions())

        # Collect all equations with delay variables and replace ASTFunctionCall to ASTVariable wherever necessary
        equations_with_delay_vars_visitor = ASTEquationsWithDelayVarsVisitor()
        neuron.accept(equations_with_delay_vars_visitor)
        equations_with_delay_vars = equations_with_delay_vars_visitor.equations

        # Collect all the equations with vector variables
        eqns_with_vector_vars_visitor = ASTEquationsWithVectorVariablesVisitor()
        neuron.accept(eqns_with_vector_vars_visitor)
        equations_with_vector_vars = eqns_with_vector_vars_visitor.equations

        analytic_solver, numeric_solver = self.ode_toolbox_analysis(neuron, kernel_buffers)
        self.analytic_solver[neuron.get_name()] = analytic_solver
        self.numeric_solver[neuron.get_name()] = numeric_solver

        self.non_equations_state_variables[neuron.get_name()] = []
        for block in neuron.get_state_blocks():
            for decl in block.get_declarations():
                for var in decl.get_variables():
                    used_in_eq = False
                    for equations_block in neuron.get_equations_blocks():
                        for ode_eq in equations_block.get_ode_equations():
                            if ode_eq.get_lhs().get_name() == var.get_name():
                                used_in_eq = True
                                break
                        for kern in equations_block.get_kernels():
                            for kern_var in kern.get_variables():
                                if kern_var.get_name() == var.get_name():
                                    used_in_eq = True
                                    break

                    if not used_in_eq:
                        self.non_equations_state_variables[neuron.get_name()].append(var)

        ASTUtils.remove_initial_values_for_kernels(neuron)
        kernels = ASTUtils.remove_kernel_definitions_from_equations_block(neuron)
        ASTUtils.update_initial_values_for_odes(neuron, [analytic_solver, numeric_solver])
        ASTUtils.remove_ode_definitions_from_equations_block(neuron)
        ASTUtils.create_initial_values_for_kernels(neuron, [analytic_solver, numeric_solver], kernels)
        ASTUtils.replace_variable_names_in_expressions(neuron, [analytic_solver, numeric_solver])
        ASTUtils.replace_convolution_aliasing_inlines(neuron)
        ASTUtils.add_timestep_symbol(neuron)

        if self.analytic_solver[neuron.get_name()] is not None:
            neuron = ASTUtils.add_declarations_to_internals(
                neuron, self.analytic_solver[neuron.get_name()]["propagators"])

        state_vars_before_update = neuron.get_state_symbols()
        self.update_symbol_table(neuron)

        # Update the delay parameter parameters after symbol table update
        ASTUtils.update_delay_parameter_in_state_vars(neuron, state_vars_before_update)

        spike_updates, post_spike_updates = self.get_spike_update_expressions(
            neuron, kernel_buffers, [analytic_solver, numeric_solver], delta_factors)

        return spike_updates, post_spike_updates, equations_with_delay_vars, equations_with_vector_vars

    def analyse_synapse(self, synapse: ASTSynapse) -> Dict[str, ASTAssignment]:
        """
        Analyse and transform a single synapse.
        :param synapse: a single synapse.
        """
        code, message = Messages.get_start_processing_model(synapse.get_name())
        Logger.log_message(synapse, code, message, synapse.get_source_position(), LoggingLevel.INFO)

        spike_updates = {}
        if synapse.get_equations_blocks():
            if len(synapse.get_equations_blocks()) > 1:
                raise Exception("Only one equations block per model supported for now")

            equations_block = synapse.get_equations_blocks()[0]

            delta_factors = ASTUtils.get_delta_factors_(synapse, equations_block)
            kernel_buffers = ASTUtils.generate_kernel_buffers_(synapse, equations_block)
            ASTUtils.replace_convolve_calls_with_buffers_(synapse, equations_block)
            ASTUtils.make_inline_expressions_self_contained(equations_block.get_inline_expressions())
            ASTUtils.replace_inline_expressions_through_defining_expressions(
                equations_block.get_ode_equations(), equations_block.get_inline_expressions())

            analytic_solver, numeric_solver = self.ode_toolbox_analysis(synapse, kernel_buffers)
            self.analytic_solver[synapse.get_name()] = analytic_solver
            self.numeric_solver[synapse.get_name()] = numeric_solver

            ASTUtils.remove_initial_values_for_kernels(synapse)
            kernels = ASTUtils.remove_kernel_definitions_from_equations_block(synapse)
            ASTUtils.update_initial_values_for_odes(synapse, [analytic_solver, numeric_solver])
            ASTUtils.remove_ode_definitions_from_equations_block(synapse)
            ASTUtils.create_initial_values_for_kernels(synapse, [analytic_solver, numeric_solver], kernels)
            ASTUtils.replace_variable_names_in_expressions(synapse, [analytic_solver, numeric_solver])
            ASTUtils.add_timestep_symbol(synapse)
            self.update_symbol_table(synapse)

            if not self.analytic_solver[synapse.get_name()] is None:
                synapse = ASTUtils.add_declarations_to_internals(
                    synapse, self.analytic_solver[synapse.get_name()]["propagators"])

            self.update_symbol_table(synapse)
            spike_updates, _ = self.get_spike_update_expressions(
                synapse, kernel_buffers, [analytic_solver, numeric_solver], delta_factors)
        else:
            ASTUtils.add_timestep_symbol(synapse)

        ASTUtils.update_blocktype_for_common_parameters(synapse)

        return spike_updates

    def _get_model_namespace(self, astnode: ASTNeuronOrSynapse) -> Dict:

        namespace = {}

        namespace["now"] = datetime.datetime.utcnow()
        namespace["tracing"] = FrontendConfiguration.is_dev

        # NEST version
        if self.option_exists("nest_version"):
            namespace["nest_version"] = self.get_option("nest_version")

        # helper functions
        namespace["ast_node_factory"] = ASTNodeFactory
        namespace["assignments"] = NestAssignmentsHelper()
        namespace["utils"] = ASTUtils
        namespace["nest_codegen_utils"] = NESTCodeGeneratorUtils
        namespace["declarations"] = NestDeclarationsHelper(self._type_symbol_printer)

        # using random number generators?
        rng_visitor = ASTRandomNumberGeneratorVisitor()
        astnode.accept(rng_visitor)
        namespace["norm_rng"] = rng_visitor._norm_rng_is_used

        # printers
        namespace["printer"] = self._nest_printer
        namespace["printer_no_origin"] = self._printer_no_origin
        namespace["gsl_printer"] = self._gsl_printer
        namespace["nestml_printer"] = NESTMLPrinter()
        namespace["type_symbol_printer"] = self._type_symbol_printer

        # NESTML syntax keywords
        namespace["PyNestMLLexer"] = {}
        from pynestml.generated.PyNestMLLexer import PyNestMLLexer
        for kw in dir(PyNestMLLexer):
            if kw.isupper():
                namespace["PyNestMLLexer"][kw] = eval("PyNestMLLexer." + kw)

        namespace["PredefinedUnits"] = pynestml.symbols.predefined_units.PredefinedUnits
        namespace["PredefinedFunctions"] = pynestml.symbols.predefined_functions.PredefinedFunctions

        return namespace

    def _get_synapse_model_namespace(self, synapse: ASTSynapse) -> Dict:
        """
        Returns a standard namespace with often required functionality.
        :param synapse: a single synapse instance
        :return: a map from name to functionality.
        """
        namespace = self._get_model_namespace(synapse)

        namespace["nest_version"] = self.get_option("nest_version")

        all_input_port_names = []
        for input_block in synapse.get_input_blocks():
            all_input_port_names.extend([p.name for p in input_block.get_input_ports()])

        if "paired_neuron" in dir(synapse):
            # synapse is being co-generated with neuron
            namespace["paired_neuron"] = synapse.paired_neuron.get_name()
            namespace["post_ports"] = synapse.post_port_names
            namespace["spiking_post_ports"] = synapse.spiking_post_port_names
            namespace["vt_ports"] = synapse.vt_port_names
            namespace["pre_ports"] = list(set(all_input_port_names)
                                          - set(namespace["post_ports"]) - set(namespace["vt_ports"]))
        else:
            # separate (not neuron+synapse co-generated)
            namespace["pre_ports"] = all_input_port_names

        assert len(namespace["pre_ports"]) <= 1, "Synapses only support one spiking input port"

        namespace["synapseName"] = synapse.get_name()
        namespace["synapse"] = synapse
        namespace["astnode"] = synapse
        namespace["moduleName"] = FrontendConfiguration.get_module_name()
        namespace["assignments"] = NestAssignmentsHelper()

        namespace["has_state_vectors"] = False
        namespace["vector_symbols"] = []
        namespace['has_delay_variables'] = synapse.has_delay_variables()
        namespace['names_namespace'] = synapse.get_name() + "_names"

        # event handlers priority
        # XXX: this should be refactored in case we have additional modulatory (3rd-factor) spiking input ports in the synapse
        namespace["pre_before_post_update"] = 0   # C++-compatible boolean...
        spiking_post_port = find_spiking_post_port(synapse, namespace)
        if spiking_post_port:
            post_spike_port_priority = None
            if "priority" in synapse.get_on_receive_block(spiking_post_port).get_const_parameters().keys():
                post_spike_port_priority = int(synapse.get_on_receive_block(
                    spiking_post_port).get_const_parameters()["priority"])

            if post_spike_port_priority \
                    and len(namespace["pre_ports"]) and len(namespace["post_ports"]) \
                    and "priority" in synapse.get_on_receive_block(namespace["pre_ports"][0]).get_const_parameters().keys() \
                    and int(synapse.get_on_receive_block(namespace["pre_ports"][0]).get_const_parameters()["priority"]) < post_spike_port_priority:
                namespace["pre_before_post_update"] = 1   # C++-compatible boolean...

        namespace["UnitTypeSymbol"] = pynestml.symbols.unit_type_symbol.UnitTypeSymbol
        namespace["SymbolKind"] = pynestml.symbols.symbol.SymbolKind

        namespace["initial_values"] = {}
        namespace["variable_symbols"] = {}
        namespace["uses_analytic_solver"] = synapse.get_name() in self.analytic_solver.keys() \
            and self.analytic_solver[synapse.get_name()] is not None
        if namespace["uses_analytic_solver"]:
            namespace["analytic_state_variables"] = self.analytic_solver[synapse.get_name()]["state_variables"]
            namespace["variable_symbols"].update({sym: synapse.get_equations_blocks()[0].get_scope().resolve_to_symbol(
                sym, SymbolKind.VARIABLE) for sym in namespace["analytic_state_variables"]})
            namespace["update_expressions"] = {}
            for sym, expr in self.analytic_solver[synapse.get_name()]["initial_values"].items():
                namespace["initial_values"][sym] = expr
            for sym in namespace["analytic_state_variables"]:
                expr_str = self.analytic_solver[synapse.get_name()]["update_expressions"][sym]
                expr_str = ODEToolboxUtils._rewrite_piecewise_into_ternary(expr_str)
                expr_ast = ModelParser.parse_expression(expr_str)
                # pretend that update expressions are in "equations" block, which should always be present,
                # as differential equations must have been defined to get here
                expr_ast.update_scope(synapse.get_equations_blocks()[0].get_scope())
                expr_ast.accept(ASTSymbolTableVisitor())
                namespace["update_expressions"][sym] = expr_ast
            namespace["analytic_state_variables_except_convolutions"] = []
            namespace["analytic_state_variables_from_convolutions"] = []
            for sym in namespace["analytic_state_variables"]:
                if "__X__" in sym:
                    namespace["analytic_state_variables_from_convolutions"].append(sym)
                else:
                    namespace["analytic_state_variables_except_convolutions"].append(sym)
            namespace["propagators"] = self.analytic_solver[synapse.get_name()]["propagators"]

        namespace["uses_numeric_solver"] = synapse.get_name() in self.numeric_solver.keys() \
            and self.numeric_solver[synapse.get_name()] is not None
        if namespace["uses_numeric_solver"]:
            namespace["numeric_state_variables"] = self.numeric_solver[synapse.get_name()]["state_variables"]
            namespace["variable_symbols"].update({sym: synapse.get_equations_blocks()[0].get_scope().resolve_to_symbol(
                sym, SymbolKind.VARIABLE) for sym in namespace["numeric_state_variables"]})
            assert not any([sym is None for sym in namespace["variable_symbols"].values()])
            namespace["numeric_update_expressions"] = {}
            for sym, expr in self.numeric_solver[synapse.get_name()]["initial_values"].items():
                namespace["initial_values"][sym] = expr
            for sym in namespace["numeric_state_variables"]:
                expr_str = self.numeric_solver[synapse.get_name()]["update_expressions"][sym]
                expr_str = ODEToolboxUtils._rewrite_piecewise_into_ternary(expr_str)
                expr_ast = ModelParser.parse_expression(expr_str)
                # pretend that update expressions are in "equations" block, which should always be present,
                # as differential equations must have been defined to get here
                expr_ast.update_scope(synapse.get_equations_blocks()[0].get_scope())
                expr_ast.accept(ASTSymbolTableVisitor())
                namespace["numeric_update_expressions"][sym] = expr_ast

        namespace["spike_updates"] = synapse.spike_updates

        return namespace

    def _get_neuron_model_namespace(self, neuron: ASTNeuron) -> Dict:
        """
        Returns a standard namespace with often required functionality.
        :param neuron: a single neuron instance
        :return: a map from name to functionality.
        """
        namespace = self._get_model_namespace(neuron)

        if "paired_synapse" in dir(neuron):
            namespace["paired_synapse"] = neuron.paired_synapse.get_name()
            namespace["post_spike_updates"] = neuron.post_spike_updates
            if "moved_spike_updates" in dir(neuron):
                namespace["spike_update_stmts"] = neuron.moved_spike_updates
            else:
                namespace["spike_update_stmts"] = []
            namespace["transferred_variables"] = neuron._transferred_variables
            namespace["transferred_variables_syms"] = {var_name: neuron.scope.resolve_to_symbol(
                var_name, SymbolKind.VARIABLE) for var_name in namespace["transferred_variables"]}
            assert not any([v is None for v in namespace["transferred_variables_syms"].values()])
            # {var_name: ASTUtils.get_declaration_by_name(neuron.get_initial_values_blocks(), var_name) for var_name in namespace["transferred_variables"]}

        namespace["neuronName"] = neuron.get_name()
        namespace["neuron"] = neuron
        namespace["astnode"] = neuron
        namespace["moduleName"] = FrontendConfiguration.get_module_name()
        namespace["has_spike_input"] = ASTUtils.has_spike_input(neuron.get_body())
        namespace["has_continuous_input"] = ASTUtils.has_continuous_input(neuron.get_body())
        namespace["has_state_vectors"] = neuron.has_state_vectors()
        namespace["vector_symbols"] = neuron.get_vector_symbols()
        namespace["has_delay_variables"] = neuron.has_delay_variables()
        namespace["names_namespace"] = neuron.get_name() + "_names"
        namespace["has_multiple_synapses"] = len(neuron.get_multiple_receptors()) > 1 or len(neuron.get_single_receptors()) > 2 or neuron.is_multisynapse_spikes()

        if self.option_exists("neuron_parent_class"):
            namespace["neuron_parent_class"] = self.get_option("neuron_parent_class")
            namespace["neuron_parent_class_include"] = self.get_option("neuron_parent_class_include")

        namespace["UnitTypeSymbol"] = pynestml.symbols.unit_type_symbol.UnitTypeSymbol
        namespace["SymbolKind"] = pynestml.symbols.symbol.SymbolKind

        namespace["initial_values"] = {}
        namespace["variable_symbols"] = {}

        namespace["uses_analytic_solver"] = neuron.get_name() in self.analytic_solver.keys() \
            and self.analytic_solver[neuron.get_name()] is not None
        if namespace["uses_analytic_solver"]:
            namespace["analytic_state_variables_moved"] = []
            if "paired_synapse" in dir(neuron):
                namespace["analytic_state_variables"] = []
                for sv in self.analytic_solver[neuron.get_name()]["state_variables"]:
                    moved = False
                    for mv in neuron.recursive_vars_used:
                        name_snip = mv + "__"
                        if name_snip == sv[:len(name_snip)]:
                            # this variable was moved from synapse to neuron
                            if not sv in namespace["analytic_state_variables_moved"]:
                                namespace["analytic_state_variables_moved"].append(sv)
                                moved = True
                    if not moved:
                        namespace["analytic_state_variables"].append(sv)
                namespace["variable_symbols"].update({sym: neuron.get_equations_blocks()[0].get_scope().resolve_to_symbol(
                    sym, SymbolKind.VARIABLE) for sym in namespace["analytic_state_variables_moved"]})
            else:
                namespace["analytic_state_variables"] = self.analytic_solver[neuron.get_name()]["state_variables"]

<<<<<<< HEAD
            namespace["analytic_state_variables_except_convolutions"] = []
            namespace["analytic_state_variables_from_convolutions"] = []
            for sym in namespace["analytic_state_variables"]:
                if "__X__" in sym:
                    namespace["analytic_state_variables_from_convolutions"].append(sym)
                else:
                    namespace["analytic_state_variables_except_convolutions"].append(sym)

            namespace["update_expressions"] = {}
=======
            namespace["variable_symbols"].update({sym: neuron.get_equations_blocks()[0].get_scope().resolve_to_symbol(sym, SymbolKind.VARIABLE) for sym in namespace["analytic_state_variables"]})

>>>>>>> 0504e02c
            for sym, expr in self.analytic_solver[neuron.get_name()]["initial_values"].items():
                namespace["initial_values"][sym] = expr

            namespace["update_expressions"] = {}
            for sym in namespace["analytic_state_variables"] + namespace["analytic_state_variables_moved"]:
                expr_str = self.analytic_solver[neuron.get_name()]["update_expressions"][sym]
                expr_str = ODEToolboxUtils._rewrite_piecewise_into_ternary(expr_str)
                expr_ast = ModelParser.parse_expression(expr_str)
                # pretend that update expressions are in "equations" block, which should always be present, as differential equations must have been defined to get here
                expr_ast.update_scope(neuron.get_equations_blocks()[0].get_scope())
                expr_ast.accept(ASTSymbolTableVisitor())
                namespace["update_expressions"][sym] = expr_ast

                # Check if the update expression has delay variables
                if ASTUtils.has_equation_with_delay_variable(neuron.equations_with_delay_vars, sym):
                    marks_delay_vars_visitor = ASTMarkDelayVarsVisitor()
                    expr_ast.accept(marks_delay_vars_visitor)

                # Check if the update expressions have vector variables and update the vector parameters
                for eqn in neuron.equations_with_vector_vars:
                    for var in eqn.rhs.get_variables():
                        sets_vector_param_in_update_expr_visitor = ASTSetVectorParameterInUpdateExpressionVisitor(var)
                        expr_ast.accept(sets_vector_param_in_update_expr_visitor)

            namespace["propagators"] = self.analytic_solver[neuron.get_name()]["propagators"]

            namespace["propagators_are_state_dependent"] = False
            for prop_name, prop_expr in namespace["propagators"].items():
                prop_expr_ast = ModelParser.parse_expression(prop_expr)

                for var_sym in neuron.get_state_symbols():
                    if var_sym.get_symbol_name() in [var.get_name() for var in prop_expr_ast.get_variables()]:
                        namespace["propagators_are_state_dependent"] = True

        # convert variables from ASTVariable instances to strings
        _names = self.non_equations_state_variables[neuron.get_name()]
        _names = [ASTUtils.to_ode_toolbox_processed_name(var.get_complete_name()) for var in _names]
        namespace["non_equations_state_variables"] = _names

        namespace["uses_numeric_solver"] = neuron.get_name() in self.numeric_solver.keys() \
            and self.numeric_solver[neuron.get_name()] is not None
        if namespace["uses_numeric_solver"]:
            namespace["numeric_state_variables_moved"] = []
            if "paired_synapse" in dir(neuron):
                namespace["numeric_state_variables"] = []
                for sv in self.numeric_solver[neuron.get_name()]["state_variables"]:
                    moved = False
                    for mv in neuron.recursive_vars_used:
                        name_snip = mv + "__"
                        if name_snip == sv[:len(name_snip)]:
                            # this variable was moved from synapse to neuron
                            if not sv in namespace["numeric_state_variables_moved"]:
                                namespace["numeric_state_variables_moved"].append(sv)
                                moved = True
                    if not moved:
                        namespace["numeric_state_variables"].append(sv)
                namespace["variable_symbols"].update({sym: neuron.get_equations_blocks()[0].get_scope().resolve_to_symbol(
                    sym, SymbolKind.VARIABLE) for sym in namespace["numeric_state_variables_moved"]})
            else:
                namespace["numeric_state_variables"] = self.numeric_solver[neuron.get_name()]["state_variables"]

            for var_name in namespace["numeric_state_variables"]:
                for equations_block in neuron.get_equations_blocks():
                    sym = equations_block.get_scope().resolve_to_symbol(var_name, SymbolKind.VARIABLE)
                    if sym:
                        namespace["variable_symbols"].update({var_name: sym})
                        break

            assert not any([sym is None for sym in namespace["variable_symbols"].values()])
            for sym, expr in self.numeric_solver[neuron.get_name()]["initial_values"].items():
                namespace["initial_values"][sym] = expr

            if namespace["uses_numeric_solver"]:
                if "analytic_state_variables_moved" in namespace.keys():
                    namespace["purely_numeric_state_variables_moved"] = list(
                        set(namespace["numeric_state_variables_moved"]) - set(namespace["analytic_state_variables_moved"]))

                else:
                    namespace["purely_numeric_state_variables_moved"] = namespace["numeric_state_variables_moved"]

            namespace["numeric_update_expressions"] = {}
            for sym in namespace["numeric_state_variables"] + namespace["numeric_state_variables_moved"]:
                expr_str = self.numeric_solver[neuron.get_name()]["update_expressions"][sym]
                expr_str = ODEToolboxUtils._rewrite_piecewise_into_ternary(expr_str)
                expr_ast = ModelParser.parse_expression(expr_str)
                # pretend that update expressions are in "equations" block, which should always be present, as differential equations must have been defined to get here
                expr_ast.update_scope(neuron.get_equations_blocks()[0].get_scope())
                expr_ast.accept(ASTSymbolTableVisitor())
                namespace["numeric_update_expressions"][sym] = expr_ast

                # Check if the update expression has delay variables
                if ASTUtils.has_equation_with_delay_variable(neuron.equations_with_delay_vars, sym):
                    marks_delay_vars_visitor = ASTMarkDelayVarsVisitor()
                    expr_ast.accept(marks_delay_vars_visitor)

            # for each ASTVariable: set its origin (if numeric in ode_state[], otherwise in S_)
            numeric_state_variable_names = namespace["numeric_state_variables"] + namespace["purely_numeric_state_variables_moved"]
            if "analytic_state_variables_moved" in namespace.keys():
                numeric_state_variable_names.extend(namespace["analytic_state_variables_moved"])
            namespace["numerical_state_symbols"] = numeric_state_variable_names
            ASTUtils.assign_numeric_non_numeric_state_variables(neuron, numeric_state_variable_names, namespace["numeric_update_expressions"] if "numeric_update_expressions" in namespace.keys() else None, namespace["update_expressions"] if "update_expressions" in namespace.keys() else None)

        namespace["spike_updates"] = neuron.spike_updates

        namespace["recordable_state_variables"] = []
        for state_block in neuron.get_state_blocks():
            for decl in state_block.get_declarations():
                for var in decl.get_variables():
                    sym = var.get_scope().resolve_to_symbol(var.get_complete_name(), SymbolKind.VARIABLE)

                    if isinstance(sym.get_type_symbol(), (UnitTypeSymbol, RealTypeSymbol)) \
                       and sym.is_recordable \
                       and not ASTUtils.is_delta_kernel(neuron.get_kernel_by_name(sym.name)):
                        namespace["recordable_state_variables"].append(var)

        namespace["parameter_vars_with_iv"] = []
        for parameters_block in neuron.get_parameters_blocks():
            for decl in parameters_block.get_declarations():
                for var in decl.get_variables():
                    sym = var.get_scope().resolve_to_symbol(var.get_complete_name(), SymbolKind.VARIABLE)

                    if sym.has_declaring_expression() and (not neuron.get_kernel_by_name(sym.name)):
                        namespace["parameter_vars_with_iv"].append(var)

        namespace["recordable_inline_expressions"] = [sym for sym in neuron.get_inline_expression_symbols()
                                                      if isinstance(sym.get_type_symbol(), (UnitTypeSymbol, RealTypeSymbol))
                                                      and sym.is_recordable]

        return namespace

    def ode_toolbox_analysis(self, neuron: ASTNeuron, kernel_buffers: Mapping[ASTKernel, ASTInputPort]):
        """
        Prepare data for ODE-toolbox input format, invoke ODE-toolbox analysis via its API, and return the output.
        """
        assert len(neuron.get_equations_blocks()) <= 1, "Only one equations block supported for now."
        assert len(neuron.get_parameters_blocks()) <= 1, "Only one parameters block supported for now."

        equations_block = neuron.get_equations_blocks()[0]

        if len(equations_block.get_kernels()) == 0 and len(equations_block.get_ode_equations()) == 0:
            # no equations defined -> no changes to the neuron
            return None, None

        odetoolbox_indict = ASTUtils.transform_ode_and_kernels_to_json(neuron, neuron.get_parameters_blocks(), kernel_buffers, printer=self._ode_toolbox_printer)
        odetoolbox_indict["options"] = {}
        odetoolbox_indict["options"]["output_timestep_symbol"] = "__h"
        disable_analytic_solver = self.get_option("solver") != "analytic"
        solver_result = odetoolbox.analysis(odetoolbox_indict,
                                            disable_stiffness_check=True,
                                            disable_analytic_solver=disable_analytic_solver,
                                            preserve_expressions=self.get_option("preserve_expressions"),
                                            simplify_expression=self.get_option("simplify_expression"),
                                            log_level=FrontendConfiguration.logging_level)
        analytic_solver = None
        analytic_solvers = [x for x in solver_result if x["solver"] == "analytical"]
        assert len(analytic_solvers) <= 1, "More than one analytic solver not presently supported"
        if len(analytic_solvers) > 0:
            analytic_solver = analytic_solvers[0]

        # if numeric solver is required, generate a stepping function that includes each state variable, including the analytic ones
        numeric_solver = None
        numeric_solvers = [x for x in solver_result if x["solver"].startswith("numeric")]
        if numeric_solvers:
            if analytic_solver:
                # previous solver_result contains both analytic and numeric solver; re-run ODE-toolbox generating only numeric solver
                solver_result = odetoolbox.analysis(odetoolbox_indict,
                                                    disable_stiffness_check=True,
                                                    disable_analytic_solver=True,
                                                    preserve_expressions=self.get_option("preserve_expressions"),
                                                    simplify_expression=self.get_option("simplify_expression"),
                                                    log_level=FrontendConfiguration.logging_level)
            numeric_solvers = [x for x in solver_result if x["solver"].startswith("numeric")]
            assert len(numeric_solvers) <= 1, "More than one numeric solver not presently supported"
            if len(numeric_solvers) > 0:
                numeric_solver = numeric_solvers[0]

        return analytic_solver, numeric_solver

    def update_symbol_table(self, neuron) -> None:
        """
        Update symbol table and scope.
        """
        SymbolTable.delete_neuron_scope(neuron.get_name())
        symbol_table_visitor = ASTSymbolTableVisitor()
        symbol_table_visitor.after_ast_rewrite_ = True
        neuron.accept(symbol_table_visitor)
        SymbolTable.add_neuron_scope(neuron.get_name(), neuron.get_scope())

    def get_spike_update_expressions(self, neuron: ASTNeuron, kernel_buffers, solver_dicts, delta_factors) -> Tuple[Dict[str, ASTAssignment], Dict[str, ASTAssignment]]:
        r"""
        Generate the equations that update the dynamical variables when incoming spikes arrive. To be invoked after ODE-toolbox.

        For example, a resulting ``assignment_str`` could be "I_kernel_in += (inh_spikes/nS) * 1". The values are taken from the initial values for each corresponding dynamical variable, either from ode-toolbox or directly from user specification in the model.

        Note that for kernels, ``initial_values`` actually contains the increment upon spike arrival, rather than the initial value of the corresponding ODE dimension.

        ``spike_updates`` is a mapping from input port name (as a string) to update expressions.

        ``post_spike_updates`` is a mapping from kernel name (as a string) to update expressions.
        """
        spike_updates = {}
        post_spike_updates = {}

        for kernel, spike_input_port in kernel_buffers:
            if ASTUtils.is_delta_kernel(kernel):
                continue

            spike_input_port_name = spike_input_port.get_variable().get_name()

            if not spike_input_port_name in spike_updates.keys():
                spike_updates[str(spike_input_port)] = []

            if "_is_post_port" in dir(spike_input_port.get_variable()) \
               and spike_input_port.get_variable()._is_post_port:
                # it's a port in the neuron that receives post spikes
                orig_port_name = spike_input_port_name[:spike_input_port_name.index("__for_")]
                buffer_type = neuron.paired_synapse.get_scope().resolve_to_symbol(orig_port_name, SymbolKind.VARIABLE).get_type_symbol()
            else:
                buffer_type = neuron.get_scope().resolve_to_symbol(spike_input_port_name, SymbolKind.VARIABLE).get_type_symbol()

            assert not buffer_type is None

            for kernel_var in kernel.get_variables():
                for var_order in range(ASTUtils.get_kernel_var_order_from_ode_toolbox_result(kernel_var.get_name(), solver_dicts)):
                    kernel_spike_buf_name = ASTUtils.construct_kernel_X_spike_buf_name(
                        kernel_var.get_name(), spike_input_port, var_order)
                    expr = ASTUtils.get_initial_value_from_ode_toolbox_result(
                        kernel_spike_buf_name, solver_dicts)
                    assert expr is not None, "Initial value not found for kernel " + kernel_var
                    expr = str(expr)
                    if expr in ["0", "0.", "0.0"]:
                        continue    # skip adding the statement if we are only adding zero

                    assignment_str = kernel_spike_buf_name + " += "
                    if "_is_post_port" in dir(spike_input_port.get_variable()) \
                       and spike_input_port.get_variable()._is_post_port:
                        assignment_str += "1."
                    else:
                        assignment_str += "(" + str(spike_input_port) + ")"
                    if not expr in ["1.", "1.0", "1"]:
                        assignment_str += " * (" + expr + ")"

                    if not buffer_type.print_nestml_type() in ["1.", "1.0", "1", "real", "integer"]:
                        assignment_str += " / (" + buffer_type.print_nestml_type() + ")"

                    ast_assignment = ModelParser.parse_assignment(assignment_str)
                    ast_assignment.update_scope(neuron.get_scope())
                    ast_assignment.accept(ASTSymbolTableVisitor())

                    if neuron.get_scope().resolve_to_symbol(spike_input_port_name, SymbolKind.VARIABLE) is None:
                        # this case covers variables that were moved from synapse to the neuron
                        post_spike_updates[kernel_var.get_name()] = ast_assignment
                    elif "_is_post_port" in dir(spike_input_port.get_variable()) and spike_input_port.get_variable()._is_post_port:
                        Logger.log_message(None, None, "Adding post assignment string: " + str(ast_assignment), None, LoggingLevel.INFO)
                        spike_updates[str(spike_input_port)].append(ast_assignment)
                    else:
                        spike_updates[str(spike_input_port)].append(ast_assignment)

        for k, factor in delta_factors.items():
            var = k[0]
            inport = k[1]
            assignment_str = var.get_name() + "'" * (var.get_differential_order() - 1) + " += "
            if not factor in ["1.", "1.0", "1"]:
                factor_expr = ModelParser.parse_expression(factor)
                factor_expr.update_scope(neuron.get_scope())
                factor_expr.accept(ASTSymbolTableVisitor())
                assignment_str += "(" + self._printer_no_origin.print_expression(factor_expr) + ") * "

            assignment_str += str(inport)
            ast_assignment = ModelParser.parse_assignment(assignment_str)
            ast_assignment.update_scope(neuron.get_scope())
            ast_assignment.accept(ASTSymbolTableVisitor())

            inport_name = inport.get_name()
            if inport.has_vector_parameter():
                inport_name += "_" + str(ASTUtils.get_numeric_vector_size(inport))
            if not inport_name in spike_updates.keys():
                spike_updates[inport_name] = []

            spike_updates[inport_name].append(ast_assignment)

        return spike_updates, post_spike_updates<|MERGE_RESOLUTION|>--- conflicted
+++ resolved
@@ -264,12 +264,7 @@
             spike_updates = self.analyse_synapse(synapse)
             synapse.spike_updates = spike_updates
 
-<<<<<<< HEAD
-    def analyse_neuron(self, neuron: ASTNeuron) -> Tuple[Dict[str, ASTAssignment], Dict[str, ASTAssignment],
-                                                         List[ASTOdeEquation], List[ASTOdeEquation]]:
-=======
     def analyse_neuron(self, neuron: ASTNeuron) -> Tuple[Dict[str, ASTAssignment], Dict[str, ASTAssignment], List[ASTOdeEquation], List[ASTOdeEquation]]:
->>>>>>> 0504e02c
         """
         Analyse and transform a single neuron.
         :param neuron: a single neuron.
@@ -625,7 +620,8 @@
             else:
                 namespace["analytic_state_variables"] = self.analytic_solver[neuron.get_name()]["state_variables"]
 
-<<<<<<< HEAD
+            namespace["variable_symbols"].update({sym: neuron.get_equations_blocks()[0].get_scope().resolve_to_symbol(sym, SymbolKind.VARIABLE) for sym in namespace["analytic_state_variables"]})
+
             namespace["analytic_state_variables_except_convolutions"] = []
             namespace["analytic_state_variables_from_convolutions"] = []
             for sym in namespace["analytic_state_variables"]:
@@ -634,11 +630,6 @@
                 else:
                     namespace["analytic_state_variables_except_convolutions"].append(sym)
 
-            namespace["update_expressions"] = {}
-=======
-            namespace["variable_symbols"].update({sym: neuron.get_equations_blocks()[0].get_scope().resolve_to_symbol(sym, SymbolKind.VARIABLE) for sym in namespace["analytic_state_variables"]})
-
->>>>>>> 0504e02c
             for sym, expr in self.analytic_solver[neuron.get_name()]["initial_values"].items():
                 namespace["initial_values"][sym] = expr
 
