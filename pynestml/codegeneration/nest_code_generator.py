--- conflicted
+++ resolved
@@ -143,515 +143,9 @@
 
         return ret
 
-<<<<<<< HEAD
-    def update_blocktype_for_common_parameters(self, node):
-        """Change the BlockType for all homogeneous parameters to BlockType.COMMON_PARAMETER"""
-        # get all homogeneous parameters
-        all_homogeneous_parameters = []
-        for parameter in node.get_parameter_symbols():
-            is_homogeneous = PyNestMLLexer.DECORATOR_HOMOGENEOUS in parameter.get_decorators()
-            if is_homogeneous:
-                all_homogeneous_parameters.append(parameter.name)
-
-        # change the block type
-        class ASTHomogeneousParametersBlockTypeChangeVisitor(ASTVisitor):
-            def __init__(self, all_homogeneous_parameters):
-                super(ASTHomogeneousParametersBlockTypeChangeVisitor, self).__init__()
-                self._all_homogeneous_parameters = all_homogeneous_parameters
-
-            def visit_variable(self, node: ASTNode):
-                if node.get_name() in self._all_homogeneous_parameters:
-                    symbol = node.get_scope().resolve_to_symbol(node.get_complete_name(),
-                                                                SymbolKind.VARIABLE)
-                    if symbol is None:
-                        code, message = Messages.get_variable_not_defined(node.get_variable().get_complete_name())
-                        Logger.log_message(code=code, message=message, error_position=node.get_source_position(),
-                                           log_level=LoggingLevel.ERROR, node=node)
-                        return
-
-                    assert symbol.block_type in [BlockType.PARAMETERS, BlockType.COMMON_PARAMETERS]
-                    symbol.block_type = BlockType.COMMON_PARAMETERS
-                    Logger.log_message(None, -1, "Changing block type of variable " + str(node.get_complete_name()),
-                                       None, LoggingLevel.INFO)
-
-        if node is None:
-            return
-
-        visitor = ASTHomogeneousParametersBlockTypeChangeVisitor(all_homogeneous_parameters)
-        node.accept(visitor)
-
-    def is_continuous_port(self, port_name: str, parent_node: ASTNeuronOrSynapse):
-        for port in parent_node.get_input_blocks().get_input_ports():
-            if port.is_continuous() and port_name == port.get_name():
-                return True
-        return False
-
-    def is_special_port(self, special_type: str, port_name: str, neuron_name: str, synapse_name: str) -> bool:
-        """
-        Check if a port by the given name is specified as connecting to the postsynaptic neuron. Only makes sense
-        for synapses.
-        """
-        assert special_type in ["post", "vt"]
-        if not "neuron_synapse_pairs" in self._options.keys():
-            return False
-
-        for neuron_synapse_pair in self._options["neuron_synapse_pairs"]:
-            if not (neuron_name in [neuron_synapse_pair["neuron"], neuron_synapse_pair["neuron"] + FrontendConfiguration.suffix]
-                    and synapse_name in [neuron_synapse_pair["synapse"], neuron_synapse_pair["synapse"] + FrontendConfiguration.suffix]):
-                continue
-
-            if not special_type + "_ports" in neuron_synapse_pair.keys():
-                return False
-
-            post_ports = neuron_synapse_pair[special_type + "_ports"]
-            if not isinstance(post_ports, list):
-                # only one port name given, not a list
-                return port_name == post_ports
-
-            for post_port in post_ports:
-                if type(post_port) is not str and len(post_port) == 2:  # (syn_port_name, neuron_port_name) tuple
-                    post_port = post_port[0]
-                if type(post_port) is not str and len(post_port) == 1:  # (syn_port_name)
-                    return post_port[0] == port_name
-                if port_name == post_port:
-                    return True
-        return False
-
-    def is_post_port(self, port_name: str, neuron_name: str, synapse_name: str) -> bool:
-        return self.is_special_port("post", port_name, neuron_name, synapse_name)
-
-    def is_vt_port(self, port_name: str, neuron_name: str, synapse_name: str) -> bool:
-        return self.is_special_port("vt", port_name, neuron_name, synapse_name)
-
-    def get_spiking_post_port_names(self, synapse, neuron_name: str, synapse_name: str):
-        post_port_names = []
-        for port in synapse.get_input_blocks().get_input_ports():
-            if self.is_post_port(port.name, neuron_name, synapse_name) and port.is_spike():
-                post_port_names.append(port.get_name())
-        return post_port_names
-
-    def get_post_port_names(self, synapse, neuron_name: str, synapse_name: str):
-        post_port_names = []
-        for port in synapse.get_input_blocks().get_input_ports():
-            if self.is_post_port(port.name, neuron_name, synapse_name):
-                post_port_names.append(port.get_name())
-        return post_port_names
-
-    def get_vt_port_names(self, synapse, neuron_name: str, synapse_name: str):
-        post_port_names = []
-        for port in synapse.get_input_blocks().get_input_ports():
-            if self.is_vt_port(port.name, neuron_name, synapse_name):
-                post_port_names.append(port.get_name())
-        return post_port_names
-
-    def get_neuron_var_name_from_syn_port_name(self, port_name: str, neuron_name: str, synapse_name: str) -> Optional[str]:
-        """
-        Check if a port by the given name is specified as connecting to the postsynaptic neuron. Only makes sense for synapses.
-        """
-        if not "neuron_synapse_pairs" in self._options.keys():
-            return False
-
-        for neuron_synapse_pair in self._options["neuron_synapse_pairs"]:
-            if not (neuron_name in [neuron_synapse_pair["neuron"], neuron_synapse_pair["neuron"] + FrontendConfiguration.suffix]
-                    and synapse_name in [neuron_synapse_pair["synapse"], neuron_synapse_pair["synapse"] + FrontendConfiguration.suffix]):
-                continue
-
-            if not "post_ports" in neuron_synapse_pair.keys():
-                return None
-
-            post_ports = neuron_synapse_pair["post_ports"]
-
-            for post_port in post_ports:
-                if type(post_port) is not str and len(post_port) == 2:  # (syn_port_name, neuron_var_name) tuple
-                    if port_name == post_port[0]:
-                        return post_port[1]
-
-            return None
-
-        return None
-
-    def get_all_variables_assigned_to(self, node):
-        class ASTAssignedToVariablesFinderVisitor(ASTVisitor):
-            _variables = []
-
-            def __init__(self, synapse):
-                super(ASTAssignedToVariablesFinderVisitor, self).__init__()
-                self.synapse = synapse
-
-            def visit_assignment(self, node):
-                symbol = node.get_scope().resolve_to_symbol(node.get_variable().get_complete_name(), SymbolKind.VARIABLE)
-                assert symbol is not None  # should have been checked in a CoCo before
-                self._variables.append(symbol)
-
-        if node is None:
-            return []
-
-        visitor = ASTAssignedToVariablesFinderVisitor(node)
-        node.accept(visitor)
-
-        return [v.name for v in visitor._variables]
-
-    def get_convolve_with_not_post_vars(self, node, neuron_name, synapse_name, parent_node):
-        class ASTVariablesUsedInConvolutionVisitor(ASTVisitor):
-            _variables = []
-
-            def __init__(self, node: ASTNode, parent_node: ASTNode, codegen_class):
-                super(ASTVariablesUsedInConvolutionVisitor, self).__init__()
-                self.node = node
-                self.parent_node = parent_node
-                self.codegen_class = codegen_class
-
-            def visit_function_call(self, node):
-                func_name = node.get_name()
-                if func_name == "convolve":
-                    symbol_buffer = node.get_scope().resolve_to_symbol(str(node.get_args()[1]),
-                                                                       SymbolKind.VARIABLE)
-                    input_port = ASTTransformers.get_input_port_by_name(
-                        self.parent_node.get_input_blocks(), symbol_buffer.name)
-                    if input_port and not self.codegen_class.is_post_port(input_port.name, neuron_name, synapse_name):
-                        kernel_name = node.get_args()[0].get_variable().name
-                        self._variables.append(kernel_name)
-
-                        found_parent_assignment = False
-                        node_ = node
-                        while not found_parent_assignment:
-                            node_ = self.parent_node.get_parent(node_)
-                            # XXX TODO also needs to accept normal ASTExpression, ASTAssignment?
-                            if isinstance(node_, ASTInlineExpression):
-                                found_parent_assignment = True
-                        var_name = node_.get_variable_name()
-                        self._variables.append(var_name)
-
-        if node is None:
-            return []
-
-        visitor = ASTVariablesUsedInConvolutionVisitor(node, parent_node, self)
-        node.accept(visitor)
-        return visitor._variables
-
-    def analyse_transform_neuron_synapse_pairs(self, neurons, synapses):
-        r"""
-        "Co-generation" or in-tandem generation of neuron and synapse code.
-
-        Does not modify existing neurons or synapses, but returns lists with additional elements representing new pair neuron and synapse
-        """
-        from pynestml.utils.ast_utils import ASTUtils
-        if not "neuron_synapse_pairs" in self._options:
-            return neurons, synapses
-
-        paired_synapses = []
-        for neuron_synapse_pair in self._options["neuron_synapse_pairs"]:
-            neuron_name = neuron_synapse_pair["neuron"]
-            neuron_names = [neuron.get_name() for neuron in neurons]
-            if not neuron_name + FrontendConfiguration.suffix in neuron_names:
-                raise Exception("Neuron name used in pair ("" + neuron_name + "") not found")  # XXX: log error
-                return neurons, synapses
-            neuron = neurons[neuron_names.index(neuron_name + FrontendConfiguration.suffix)]
-            new_neuron = neuron.clone()
-
-            synapse_name = neuron_synapse_pair["synapse"]
-            synapse_names = [synapse.get_name() for synapse in synapses]
-            if not synapse_name + FrontendConfiguration.suffix in synapse_names:
-                raise Exception("Synapse name used in pair ("" + synapse_name + "") not found")  # XXX: log error
-                return neurons, synapses
-            synapse = synapses[synapse_names.index(synapse_name + FrontendConfiguration.suffix)]
-            paired_synapses.append(synapse)
-            new_synapse = synapse.clone()
-
-            #
-            #   suffix for variables that will be transferred to neuron
-            #
-
-            var_name_suffix = "__for_" + synapse.get_name()
-
-            #
-            #   determine which variables and dynamics in synapse can be transferred to neuron
-            #
-
-            all_state_vars = ASTUtils.all_variables_defined_in_block(synapse.get_state_blocks())
-            all_state_vars = [var.get_complete_name() for var in all_state_vars]
-
-            # add names of convolutions
-            all_state_vars += ASTUtils.get_all_variables_used_in_convolutions(synapse.get_equations_blocks(), synapse)
-
-            # add names of kernels
-            kernel_buffers = ASTTransformers.generate_kernel_buffers_(synapse, synapse.get_equations_blocks())
-            all_state_vars += [var.name for k in kernel_buffers for var in k[0].variables]
-
-            # if any variable is assigned to in any block that is not connected to a postsynaptic port
-            strictly_synaptic_vars = []
-            for port in new_synapse.get_input_blocks().get_input_ports():
-                if not self.is_post_port(port.name, neuron.name, synapse.name):
-                    strictly_synaptic_vars += self.get_all_variables_assigned_to(
-                        synapse.get_on_receive_block(port.name))
-            strictly_synaptic_vars += self.get_all_variables_assigned_to(synapse.get_update_blocks())
-
-            convolve_with_not_post_vars = self.get_convolve_with_not_post_vars(
-                synapse.get_equations_blocks(), neuron.name, synapse.name, synapse)
-
-            syn_to_neuron_state_vars = list(set(all_state_vars) - (set(strictly_synaptic_vars) | set(convolve_with_not_post_vars)))
-            Logger.log_message(None, -1, "State variables that will be moved from synapse to neuron: " + str(syn_to_neuron_state_vars),
-                               None, LoggingLevel.INFO)
-
-            #
-            #   collect all the variable/parameter/kernel/function/etc. names used in defining expressions of `syn_to_neuron_state_vars`
-            #
-
-            recursive_vars_used = ASTTransformers.recursive_dependent_variables_search(syn_to_neuron_state_vars, synapse)
-            new_neuron.recursive_vars_used = recursive_vars_used
-            new_neuron._transferred_variables = [neuron_state_var + var_name_suffix
-                                                 for neuron_state_var in syn_to_neuron_state_vars
-                                                 if new_synapse.get_kernel_by_name(neuron_state_var) is None]
-
-            #
-            #   collect all the parameters
-            #
-
-            all_declared_params = [s.get_variables() for s in new_synapse.get_parameter_blocks().get_declarations()]
-            all_declared_params = sum(all_declared_params, [])
-            all_declared_params = [var.name for var in all_declared_params]
-
-            syn_to_neuron_params = [v for v in recursive_vars_used if v in all_declared_params]
-
-            # parameters used in the declarations of the state variables
-            vars_used = []
-            for var in syn_to_neuron_state_vars:
-                decls = ASTTransformers.get_declarations_from_block(var, neuron.get_state_blocks())
-                for decl in decls:
-                    if decl.has_expression():
-                        vars_used.extend(ASTTransformers.collect_variable_names_in_expression(decl.get_expression()))
-
-                # parameters used in equations
-                vars_used.extend(ASTUtils.collects_vars_used_in_equation(var, neuron.get_equations_blocks()))
-
-            syn_to_neuron_params.extend([var for var in vars_used if var in all_declared_params])
-
-            Logger.log_message(None, -1, "Parameters that will be copied from synapse to neuron: " + str(syn_to_neuron_params),
-                               None, LoggingLevel.INFO)
-
-            #
-            #   collect all the internal parameters
-            #
-
-            # XXX: TODO
-
-            #
-            #   move state variable declarations from synapse to neuron
-            #
-
-            for state_var in syn_to_neuron_state_vars:
-                decls = ASTUtils.move_decls(state_var,
-                                            neuron.get_state_blocks(),
-                                            synapse.get_state_blocks(),
-                                            var_name_suffix,
-                                            block_type=BlockType.STATE)
-                ASTUtils.add_suffix_to_variable_names(decls, var_name_suffix)
-
-            #
-            #   move defining equations for variables from synapse to neuron
-            #
-
-            for state_var in syn_to_neuron_state_vars:
-                Logger.log_message(None, -1, "Moving state var defining equation(s) " + str(state_var),
-                                   None, LoggingLevel.INFO)
-                decls = ASTUtils.equations_from_block_to_block(state_var,
-                                                               new_synapse.get_equations_block(),
-                                                               new_neuron.get_equations_block(),
-                                                               var_name_suffix,
-                                                               mode="move")
-                ASTUtils.add_suffix_to_variable_names(decls, var_name_suffix)
-
-            #
-            #    move initial values for equations
-            #
-
-            for state_var in syn_to_neuron_state_vars:
-                Logger.log_message(None, -1, "Moving state variables for equation(s) " + str(state_var),
-                                   None, LoggingLevel.INFO)
-                ASTUtils.move_decls(var_name=state_var,
-                                    from_block=new_synapse.get_state_blocks(),
-                                    to_block=new_neuron.get_state_blocks(),
-                                    var_name_suffix=var_name_suffix,
-                                    block_type=BlockType.STATE,
-                                    mode="move")
-
-            #
-            #     mark variables in the neuron pertaining to synapse postsynaptic ports
-            #
-            #     convolutions with them ultimately yield variable updates when post neuron calls emit_spike()
-            #
-
-            def mark_post_ports(neuron, synapse, mark_node):
-                post_ports = []
-
-                def mark_post_port(_expr=None):
-                    var = None
-                    if isinstance(_expr, ASTSimpleExpression) and _expr.is_variable():
-                        var = _expr.get_variable()
-                    elif isinstance(_expr, ASTVariable):
-                        var = _expr
-
-                    if var:
-                        var_base_name = var.name[:-len(var_name_suffix)]   # prune the suffix
-                        if self.is_post_port(var_base_name, neuron.name, synapse.name):
-                            post_ports.append(var)
-                            var._is_post_port = True
-                            print("Marking " + str(var.name) + " as post port")
-
-                mark_node.accept(ASTHigherOrderVisitor(lambda x: mark_post_port(x)))
-                return post_ports
-
-            mark_post_ports(new_neuron, new_synapse, new_neuron)
-
-            #
-            #    move statements in post receive block from synapse to ``new_neuron.moved_spike_updates``
-            #
-
-            vars_used = []
-
-            new_neuron.moved_spike_updates = []
-
-            spiking_post_port_names = self.get_spiking_post_port_names(synapse, neuron.name, synapse.name)
-            assert len(spiking_post_port_names) <= 1, "Can only handle one spiking \"post\" port"
-            if len(spiking_post_port_names) > 0:
-                post_port_name = spiking_post_port_names[0]
-                post_receive_block = new_synapse.get_on_receive_block(post_port_name)
-                assert post_receive_block is not None
-                for state_var in syn_to_neuron_state_vars:
-                    Logger.log_message(None, -1, "Moving onPost updates for " + str(state_var), None, LoggingLevel.INFO)
-
-                    stmts = ASTUtils.get_statements_from_block(state_var, post_receive_block)
-                    if stmts:
-                        Logger.log_message(None, -1, "Moving state var updates for " + state_var
-                                           + " from synapse to neuron", None, LoggingLevel.INFO)
-                        for stmt in stmts:
-                            vars_used.extend(ASTTransformers.collect_variable_names_in_expression(stmt))
-                            post_receive_block.block.stmts.remove(stmt)
-                            ASTUtils.add_suffix_to_decl_lhs(stmt, suffix=var_name_suffix)
-                            ASTUtils.add_suffix_to_variable_names(stmt, var_name_suffix)
-                            stmt.update_scope(new_neuron.get_update_blocks().get_scope())
-                            stmt.accept(ASTSymbolTableVisitor())
-                            new_neuron.moved_spike_updates.append(stmt)
-
-            vars_used = list(set([v.name for v in vars_used]))
-            syn_to_neuron_params.extend([v for v in vars_used if v in [p + var_name_suffix for p in all_declared_params]])
-
-            #
-            #   replace ``continuous`` type input ports that are connected to postsynaptic neuron with suffixed external variable references
-            #
-
-            Logger.log_message(
-                None, -1, "In synapse: replacing ``continuous`` type input ports that are connected to postsynaptic neuron with suffixed external variable references", None, LoggingLevel.INFO)
-            post_connected_continuous_input_ports = []
-            post_variable_names = []
-            for port in synapse.get_input_blocks().get_input_ports():
-                if self.is_post_port(port.get_name(), neuron.name, synapse.name) and self.is_continuous_port(port.get_name(), synapse):
-                    post_connected_continuous_input_ports.append(port.get_name())
-                    post_variable_names.append(self.get_neuron_var_name_from_syn_port_name(
-                        port.get_name(), neuron.name, synapse.name))
-
-            for state_var, alternate_name in zip(post_connected_continuous_input_ports, post_variable_names):
-                Logger.log_message(None, -1, "\t• Replacing variable " + str(state_var), None, LoggingLevel.INFO)
-                ASTUtils.replace_with_external_variable(state_var, new_synapse, "",
-                                                        new_synapse.get_equations_blocks(), alternate_name)
-
-            #
-            #    copy parameters
-            #
-
-            Logger.log_message(None, -1, "Copying parameters from synapse to neuron...", None, LoggingLevel.INFO)
-            for param_var in syn_to_neuron_params:
-                Logger.log_message(None, -1, "\tCopying parameter with name " + str(param_var)
-                                   + " from synapse to neuron", None, LoggingLevel.INFO)
-                decls = ASTUtils.move_decls(param_var,
-                                            new_synapse.get_parameter_blocks(),
-                                            new_neuron.get_parameter_blocks(),
-                                            var_name_suffix,
-                                            block_type=BlockType.PARAMETERS,
-                                            mode="copy")
-
-            #
-            #   add suffix to variables in spike updates
-            #
-
-            Logger.log_message(
-                None, -1, "Adding suffix to variables in spike updates", None, LoggingLevel.INFO)
-
-            for stmt in new_neuron.moved_spike_updates:
-                for param_var in syn_to_neuron_params:
-                    param_var = str(param_var)
-                    ASTUtils.add_suffix_to_variable_name(param_var, stmt, var_name_suffix, scope=new_neuron.get_update_blocks().get_scope())
-
-            #
-            #    replace occurrences of the variables in expressions in the original synapse with calls to the corresponding neuron getters
-            #
-
-            Logger.log_message(
-                None, -1, "In synapse: replacing variables with suffixed external variable references", None, LoggingLevel.INFO)
-            for state_var in syn_to_neuron_state_vars:
-                Logger.log_message(None, -1, "\t• Replacing variable " + str(state_var), None, LoggingLevel.INFO)
-                ASTUtils.replace_with_external_variable(
-                    state_var, new_synapse, var_name_suffix, new_neuron.get_equations_blocks())
-
-            #
-            #     rename neuron
-            #
-
-            name_separator_str = "__with_"
-
-            new_neuron_name = neuron.get_name() + name_separator_str + synapse.get_name()
-            # self.analytic_solver[new_neuron_name] = self.analytic_solver[neuron.get_name()]
-            # self.numeric_solver[new_neuron_name] = self.numeric_solver[neuron.get_name()]
-            new_neuron.set_name(new_neuron_name)
-            new_neuron.paired_synapse = new_synapse
-
-            #
-            #    rename synapse
-            #
-
-            new_synapse_name = synapse.get_name() + name_separator_str + neuron.get_name()
-            # self.analytic_solver[new_synapse_name] = self.analytic_solver[synapse.get_name()]
-            # self.numeric_solver[new_synapse_name] = self.numeric_solver[synapse.get_name()]
-            new_synapse.set_name(new_synapse_name)
-            new_synapse.paired_neuron = new_neuron
-            new_neuron.paired_synapse = new_synapse
-
-            #
-            #    add modified versions of neuron and synapse to list
-            #
-
-            new_neuron.accept(ASTSymbolTableVisitor())
-            new_synapse.accept(ASTSymbolTableVisitor())
-
-            self.update_blocktype_for_common_parameters(new_synapse)
-
-            # neurons = [new_neuron]
-            # synapses = [new_synapse]  # XXX: only generate this neuron-synapse pair, and nothing else!
-            neurons.append(new_neuron)
-            synapses.append(new_synapse)
-
-            Logger.log_message(None, -1, "Successfully constructed neuron-synapse pair "
-                               + new_neuron.name + ", " + new_synapse.name, None, LoggingLevel.INFO)
-
-        # remove those original synapses models that have been paired with a neuron
-        synapses_ = []
-        for synapse in synapses:
-            if synapse not in paired_synapses:
-                synapses_.append(synapse)
-        synapses = synapses_
-
-        return neurons, synapses
-
-    def generate_code(self, neurons: List[ASTNeuron], synapses: List[ASTSynapse] = None) -> None:
-        if synapses is None:
-            synapses = []
-        if self._options and "neuron_synapse_pairs" in self._options:
-            neurons, synapses = self.analyse_transform_neuron_synapse_pairs(neurons, synapses)
-=======
     def generate_code(self, models: Sequence[Union[ASTNeuron, ASTSynapse]]) -> None:
         neurons = [model for model in models if isinstance(model, ASTNeuron)]
         synapses = [model for model in models if isinstance(model, ASTSynapse)]
->>>>>>> fe026d9e
         self.analyse_transform_neurons(neurons)
         self.analyse_transform_synapses(synapses)
         self.generate_neurons(neurons)
@@ -698,9 +192,8 @@
             spike_updates = self.analyse_synapse(synapse)
             synapse.spike_updates = spike_updates
 
-<<<<<<< HEAD
-    def find_non_equations_state_variables(self, neuron: ASTNeuron):
-        non_equations_state_variables = []
+    def analyse_neuron(self, neuron: ASTNeuron) -> Tuple[Dict[str, ASTAssignment], Dict[str, ASTAssignment],
+                                                         List[ASTOdeEquation]]:
         for decl in neuron.get_state_blocks().get_declarations():
             for var in decl.get_variables():
                 # check if this variable is not in equations
@@ -729,11 +222,6 @@
                     non_equations_state_variables.append(var)
         return non_equations_state_variables
 
-    def analyse_neuron(self, neuron: ASTNeuron) -> Tuple[Dict[str, ASTAssignment], Dict[str, ASTAssignment]]:
-=======
-    def analyse_neuron(self, neuron: ASTNeuron) -> Tuple[Dict[str, ASTAssignment], Dict[str, ASTAssignment],
-                                                         List[ASTOdeEquation]]:
->>>>>>> fe026d9e
         """
         Analyse and transform a single neuron.
         :param neuron: a single neuron.
