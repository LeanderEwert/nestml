# -*- coding: utf-8 -*-
#
# nest_reference_converter.py
#
# This file is part of NEST.
#
# Copyright (C) 2004 The NEST Initiative
#
# NEST is free software: you can redistribute it and/or modify
# it under the terms of the GNU General Public License as published by
# the Free Software Foundation, either version 2 of the License, or
# (at your option) any later version.
#
# NEST is distributed in the hope that it will be useful,
# but WITHOUT ANY WARRANTY; without even the implied warranty of
# MERCHANTABILITY or FITNESS FOR A PARTICULAR PURPOSE.  See the
# GNU General Public License for more details.
#
# You should have received a copy of the GNU General Public License
# along with NEST.  If not, see <http://www.gnu.org/licenses/>.

import re

from pynestml.codegeneration.gsl_names_converter import GSLNamesConverter
from pynestml.codegeneration.i_reference_converter import IReferenceConverter
from pynestml.codegeneration.nest_names_converter import NestNamesConverter
from pynestml.codegeneration.unit_converter import UnitConverter
from pynestml.meta_model.ast_arithmetic_operator import ASTArithmeticOperator
from pynestml.meta_model.ast_bit_operator import ASTBitOperator
from pynestml.meta_model.ast_comparison_operator import ASTComparisonOperator
from pynestml.meta_model.ast_function_call import ASTFunctionCall
from pynestml.meta_model.ast_logical_operator import ASTLogicalOperator
from pynestml.meta_model.ast_unary_operator import ASTUnaryOperator
from pynestml.meta_model.ast_variable import ASTVariable
from pynestml.meta_model.ast_external_variable import ASTExternalVariable
from pynestml.symbols.predefined_functions import PredefinedFunctions
from pynestml.symbols.predefined_units import PredefinedUnits
from pynestml.symbols.predefined_variables import PredefinedVariables
from pynestml.symbols.symbol import SymbolKind
from pynestml.symbols.unit_type_symbol import UnitTypeSymbol
from pynestml.utils.ast_utils import ASTUtils
from pynestml.utils.logger import Logger, LoggingLevel
from pynestml.utils.messages import Messages


class NESTReferenceConverter(IReferenceConverter):
    """
    This concrete reference converter is used to transfer internal names to counter-pieces in NEST.
    """

    def __init__(self, uses_gsl=False):
        """
        Standard constructor.
        :param uses_gsl: indicates whether GSL is used.
        :type uses_gsl: bool
        """
        self.uses_gsl = uses_gsl
        return

    @classmethod
    def convert_binary_op(cls, binary_operator):
        """
        Converts a single binary operator to nest processable format.
        :param binary_operator: a single binary operator string.
        :type binary_operator: AST_
        :return: the corresponding nest representation
        :rtype: str
        """
        if isinstance(binary_operator, ASTArithmeticOperator):
            return cls.convert_arithmetic_operator(binary_operator)
        if isinstance(binary_operator, ASTBitOperator):
            return cls.convert_bit_operator(binary_operator)
        if isinstance(binary_operator, ASTComparisonOperator):
            return cls.convert_comparison_operator(binary_operator)
        if isinstance(binary_operator, ASTLogicalOperator):
            return cls.convert_logical_operator(binary_operator)
        else:
            raise RuntimeError('Cannot determine binary operator!')

    @classmethod
    def convert_function_call(cls, function_call, prefix=''):
        """
        Converts a single handed over function call to C++ NEST API syntax.

        Parameters
        ----------
        function_call : ASTFunctionCall
            The function call node to convert.
        prefix : str
            Optional string that will be prefixed to the function call. For example, to refer to a function call in the class "node", use a prefix equal to "node." or "node->".

            Predefined functions will not be prefixed.

        Returns
        -------
        s : str
            The function call string in C++ syntax.
        """
        function_name = function_call.get_name()

        if function_name == 'and':
            return '&&'

        if function_name == 'or':
            return '||'

        if function_name == PredefinedFunctions.TIME_RESOLUTION:
            # context dependent; we assume the template contains the necessary definitions
            return '__resolution'

        if function_name == PredefinedFunctions.TIME_STEPS:
            return 'nest::Time(nest::Time::ms((double) ({!s}))).get_steps()'

        if function_name == PredefinedFunctions.CLIP:
            # warning: the arguments of this function must swapped and
            # are therefore [v_max, v_min, v], hence its structure
            return 'std::min({2!s}, std::max({1!s}, {0!s}))'

        if function_name == PredefinedFunctions.MAX:
            return 'std::max({!s}, {!s})'

        if function_name == PredefinedFunctions.MIN:
            return 'std::min({!s}, {!s})'

        if function_name == PredefinedFunctions.EXP:
            return 'std::exp({!s})'

        if function_name == PredefinedFunctions.LN:
            return 'std::log({!s})'

        if function_name == PredefinedFunctions.LOG10:
            return 'std::log10({!s})'

        if function_name == PredefinedFunctions.COSH:
            return 'std::cosh({!s})'

        if function_name == PredefinedFunctions.SINH:
            return 'std::sinh({!s})'

        if function_name == PredefinedFunctions.TANH:
            return 'std::tanh({!s})'

        if function_name == PredefinedFunctions.EXPM1:
            return 'numerics::expm1({!s})'

        if function_name == PredefinedFunctions.RANDOM_NORMAL:
            return '(({!s}) + ({!s}) * ' + prefix + 'normal_dev_( nest::get_vp_specific_rng( ' + prefix + 'get_thread() ) ))'

        if function_name == PredefinedFunctions.RANDOM_UNIFORM:
            return '(({!s}) + ({!s}) * nest::get_vp_specific_rng( ' + prefix + 'get_thread() )->drand())'

        if function_name == PredefinedFunctions.EMIT_SPIKE:
            return 'set_spiketime(nest::Time::step(origin.get_steps()+lag+1));\n' \
                   'nest::SpikeEvent se;\n' \
                   'nest::kernel().event_delivery_manager.send(*this, se, lag)'

        if function_name == PredefinedFunctions.PRINT:
            return 'std::cout << {!s}'

        if function_name == PredefinedFunctions.PRINTLN:
            return 'std::cout << {!s} << std::endl'

        if function_name == PredefinedFunctions.DELIVER_SPIKE:
            return '''
        set_delay( {1!s} );
        const long __delay_steps = nest::Time::delay_ms_to_steps( get_delay() );
        set_delay_steps(__delay_steps);
        e.set_receiver( *__target );
  e.set_weight( {0!s} );
  // use accessor functions (inherited from Connection< >) to obtain delay in steps and rport
  e.set_delay_steps( get_delay_steps() );
  e.set_rport( get_rport() );
e();
'''

        # suppress prefix for misc. predefined functions
        # check if function is "predefined" purely based on the name, as we don't have access to the function symbol here
        function_is_predefined = PredefinedFunctions.get_function(function_name)
        if function_is_predefined:
            prefix = ''

        if ASTUtils.needs_arguments(function_call):
            n_args = len(function_call.get_args())
            return prefix + function_name + '(' + ', '.join(['{!s}' for _ in range(n_args)]) + ')'
        return prefix + function_name + '()'

    def convert_name_reference(self, variable: ASTVariable, prefix=''):
        """
        Converts a single variable to nest processable format.
        :param variable: a single variable.
        :type variable: ASTVariable
        :return: a nest processable format.
        :rtype: str
        """
        from pynestml.codegeneration.nest_printer import NestPrinter

        if isinstance(variable, ASTExternalVariable):
            _name = str(variable)
            if variable.get_alternate_name():
                # the disadvantage of this approach is that the time the value is to be obtained is not explicitly specified, so we will actually get the value at the end of the min_delay timestep
                return "((POST_NEURON_TYPE*)(__target))->get_" + variable.get_alternate_name() + "()"

            return "((POST_NEURON_TYPE*)(__target))->get_" + _name + "(_tr_t)"

        if variable.get_name() == PredefinedVariables.E_CONSTANT:
            return 'numerics::e'

        symbol = variable.get_scope().resolve_to_symbol(variable.get_complete_name(), SymbolKind.VARIABLE)
        if symbol is None:
            # test if variable name can be resolved to a type
            if PredefinedUnits.is_unit(variable.get_complete_name()):
                return str(UnitConverter.get_factor(PredefinedUnits.get_unit(variable.get_complete_name()).get_unit()))

            code, message = Messages.get_could_not_resolve(variable.get_name())
            Logger.log_message(log_level=LoggingLevel.ERROR, code=code, message=message,
                               error_position=variable.get_source_position())
            return ''

<<<<<<< HEAD
=======
        if symbol.is_local():
            return variable_name + ('[' + variable.get_vector_parameter() + ']' if symbol.has_vector_parameter() else '')

>>>>>>> a3a1b0d9
        if symbol.is_buffer():
            if isinstance(symbol.get_type_symbol(), UnitTypeSymbol):
                units_conversion_factor = UnitConverter.get_factor(symbol.get_type_symbol().unit.unit)
            else:
                units_conversion_factor = 1
            s = ""
            if not units_conversion_factor == 1:
                s += "(" + str(units_conversion_factor) + " * "
            s += NestPrinter.print_origin(symbol, prefix=prefix) + NestNamesConverter.buffer_value(symbol)
            if symbol.has_vector_parameter():
                s += '[' + variable.get_vector_parameter() + ']'
            if not units_conversion_factor == 1:
                s += ")"
            return s

        if symbol.is_kernel():
            assert False, "NEST reference converter cannot print kernel; kernel should have been converted during code generation"

        if symbol.is_state():
            temp = NestPrinter.print_origin(symbol, prefix=prefix)
            if self.uses_gsl:
                temp += GSLNamesConverter.name(symbol)
            else:
                temp += NestNamesConverter.name(symbol)
            temp += ('[' + variable.get_vector_parameter() + ']' if symbol.has_vector_parameter() else '')
            return temp

        variable_name = NestNamesConverter.convert_to_cpp_name(variable.get_complete_name())
        if symbol.is_local():
            return variable_name + ('[i]' if symbol.has_vector_parameter() else '')

        if symbol.is_inline_expression:
            return 'get_' + variable_name + '()' + ('[i]' if symbol.has_vector_parameter() else '')

        return NestPrinter.print_origin(symbol, prefix=prefix) + \
            NestNamesConverter.name(symbol) + \
            ('[' + variable.get_vector_parameter() + ']' if symbol.has_vector_parameter() else '')

    def __get_unit_name(self, variable):
        assert (variable is not None and isinstance(variable, ASTVariable)), \
            '(PyNestML.CodeGeneration.NestReferenceConverter) No or wrong type of uses-gsl provided (%s)!' % type(
                variable)
        assert variable.get_scope() is not None, "Undeclared variable: " + variable.get_complete_name()

        variable_name = NestNamesConverter.convert_to_cpp_name(variable.get_complete_name())
        symbol = variable.get_scope().resolve_to_symbol(variable_name, SymbolKind.VARIABLE)
        if isinstance(symbol.get_type_symbol(), UnitTypeSymbol):
            return symbol.get_type_symbol().unit.unit.to_string()

        return ''

    def convert_print_statement(self, function_call):
        """
        A wrapper function to convert arguments of a print or println functions
        :param function_call: print function call
        :type function_call: ASTFunctionCall
        :return: the converted print string with corresponding variables, if any
        :rtype: str
        """
        stmt = function_call.get_args()[0].get_string()
        stmt = stmt[stmt.index('"') + 1: stmt.rindex('"')]  # Remove the double quotes from the string
        scope = function_call.get_scope()
        return self.__convert_print_statement_str(stmt, scope)

    def __convert_print_statement_str(self, stmt, scope):
        """
        Converts the string argument of the print or println function to NEST processable format
        Variables are resolved to NEST processable format and printed with physical units as mentioned in model, separated by a space

        .. code-block:: nestml

            print("Hello World")

        .. code-block:: C++

            std::cout << "Hello World";

        .. code-block:: nestml

            print("Membrane potential = {V_m}")

        .. code-block:: C++

            std::cout << "Membrane potential = " << V_m << " mV";

        :param stmt: argument to the print or println function
        :type stmt: str
        :param scope: scope of the variables in the argument, if any
        :type scope: Scope
        :return: the converted string to NEST
        :rtype: str
        """
        pattern = re.compile(r'\{[a-zA-Z_][a-zA-Z0-9_]*\}')  # Match the variables enclosed within '{ }'
        match = pattern.search(stmt)
        if match:
            var_name = match.group(0)[match.group(0).find('{') + 1:match.group(0).find('}')]
            left, right = stmt.split(match.group(0), 1)  # Split on the first occurrence of a variable
            fun_left = (lambda l: self.__convert_print_statement_str(l, scope) + ' << ' if l else '')
            fun_right = (lambda r: ' << ' + self.__convert_print_statement_str(r, scope) if r else '')
            ast_var = ASTVariable(var_name, scope=scope)
            right = ' ' + self.__get_unit_name(ast_var) + right  # concatenate unit separated by a space with the right part of the string
            return fun_left(left) + self.convert_name_reference(ast_var) + fun_right(right)
        else:
            return '"' + stmt + '"'  # format bare string in C++ (add double quotes)

    @classmethod
    def convert_constant(cls, constant_name):
        """
        Converts a single handed over constant.
        :param constant_name: a constant as string.
        :type constant_name: str
        :return: the corresponding nest representation
        :rtype: str
        """
        if constant_name == 'inf':
            return 'std::numeric_limits<double_t>::infinity()'
        else:
            return constant_name

    @classmethod
    def convert_unary_op(cls, unary_operator):
        """
        Depending on the concretely used operator, a string is returned.
        :param unary_operator: a single operator.
        :type unary_operator:  ASTUnaryOperator
        :return: the same operator
        :rtype: str
        """
        if unary_operator.is_unary_plus:
            return '(' + '+' + '%s' + ')'
        elif unary_operator.is_unary_minus:
            return '(' + '-' + '%s' + ')'
        elif unary_operator.is_unary_tilde:
            return '(' + '~' + '%s' + ')'
        else:
            raise RuntimeError('Cannot determine unary operator!', LoggingLevel.ERROR)

    @classmethod
    def convert_encapsulated(cls):
        """
        Converts the encapsulating parenthesis to NEST style.
        :return: a set of parenthesis
        :rtype: str
        """
        return '(%s)'

    @classmethod
    def convert_logical_not(cls):
        """
        Returns a representation of the logical not in NEST.
        :return: a string representation
        :rtype: str
        """
        return '(' + '!' + '%s' + ')'

    @classmethod
    def convert_logical_operator(cls, op):
        """
        Prints a logical operator in NEST syntax.
        :param op: a logical operator object
        :type op: ASTLogicalOperator
        :return: a string representation
        :rtype: str
        """
        if op.is_logical_and:
            return '%s' + '&&' + '%s'
        elif op.is_logical_or:
            return '%s' + '||' + '%s'
        else:
            raise RuntimeError('Cannot determine logical operator!', LoggingLevel.ERROR)

    @classmethod
    def convert_comparison_operator(cls, op):
        """
        Prints a logical operator in NEST syntax.
        :param op: a logical operator object
        :type op: ASTComparisonOperator
        :return: a string representation
        :rtype: str
        """
        if op.is_lt:
            return '%s' + '<' + '%s'
        elif op.is_le:
            return '%s' + '<=' + '%s'
        elif op.is_eq:
            return '%s' + '==' + '%s'
        elif op.is_ne or op.is_ne2:
            return '%s' + '!=' + '%s'
        elif op.is_ge:
            return '%s' + '>=' + '%s'
        elif op.is_gt:
            return '%s' + '>' + '%s'
        else:
            raise RuntimeError('Cannot determine comparison operator!')

    @classmethod
    def convert_bit_operator(cls, op):
        """
        Prints a logical operator in NEST syntax.
        :param op: a logical operator object
        :type op: ASTBitOperator
        :return: a string representation
        :rtype: str
        """
        if op.is_bit_shift_left:
            return '%s' + '<<' '%s'
        if op.is_bit_shift_right:
            return '%s' + '>>' + '%s'
        if op.is_bit_and:
            return '%s' + '&' + '%s'
        if op.is_bit_or:
            return '%s' + '|' + '%s'
        if op.is_bit_xor:
            return '%s' + '^' + '%s'
        else:
            raise RuntimeError('Cannot determine bit operator!')

    @classmethod
    def convert_arithmetic_operator(cls, op):
        """
        Prints a logical operator in NEST syntax.
        :param op: a logical operator object
        :type op: ASTArithmeticOperator
        :return: a string representation
        :rtype: str
        """
        if op.is_plus_op:
            return '%s' + ' + ' + '%s'
        if op.is_minus_op:
            return '%s' + ' - ' + '%s'
        if op.is_times_op:
            return '%s' + ' * ' + '%s'
        if op.is_div_op:
            return '%s' + ' / ' + '%s'
        if op.is_modulo_op:
            return '%s' + ' %% ' + '%s'
        if op.is_pow_op:
            return 'pow' + '(%s, %s)'
        raise RuntimeError('Cannot determine arithmetic operator!')

    @classmethod
    def convert_ternary_operator(cls):
        """
        Prints a ternary operator in NEST syntax.
        :return: a string representation
        :rtype: str
        """
        return '(' + '%s' + ') ? (' + '%s' + ') : (' + '%s' + ')'<|MERGE_RESOLUTION|>--- conflicted
+++ resolved
@@ -216,12 +216,8 @@
                                error_position=variable.get_source_position())
             return ''
 
-<<<<<<< HEAD
-=======
         if symbol.is_local():
             return variable_name + ('[' + variable.get_vector_parameter() + ']' if symbol.has_vector_parameter() else '')
-
->>>>>>> a3a1b0d9
         if symbol.is_buffer():
             if isinstance(symbol.get_type_symbol(), UnitTypeSymbol):
                 units_conversion_factor = UnitConverter.get_factor(symbol.get_type_symbol().unit.unit)
@@ -237,6 +233,9 @@
                 s += ")"
             return s
 
+        if symbol.is_inline_expression:
+            return 'get_' + variable_name + '()' + ('[i]' if symbol.has_vector_parameter() else '')
+
         if symbol.is_kernel():
             assert False, "NEST reference converter cannot print kernel; kernel should have been converted during code generation"
 
