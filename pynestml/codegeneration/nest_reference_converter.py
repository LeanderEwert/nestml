--- conflicted
+++ resolved
@@ -153,7 +153,12 @@
                    'nest::SpikeEvent se;\n' \
                    'nest::kernel().event_delivery_manager.send(*this, se, lag)'
 
-<<<<<<< HEAD
+        if function_name == PredefinedFunctions.PRINT:
+            return 'std::cout << {!s}'
+
+        if function_name == PredefinedFunctions.PRINTLN:
+            return 'std::cout << {!s} << std::endl'
+
         if function_name == PredefinedFunctions.DELIVER_SPIKE:
             return '''
         set_delay( {1!s} );
@@ -166,13 +171,6 @@
   e.set_rport( get_rport() );
 e();
 '''
-=======
-        if function_name == PredefinedFunctions.PRINT:
-            return 'std::cout << {!s}'
-
-        if function_name == PredefinedFunctions.PRINTLN:
-            return 'std::cout << {!s} << std::endl'
->>>>>>> 04a8f9fa
 
         # suppress prefix for misc. predefined functions
         # check if function is "predefined" purely based on the name, as we don't have access to the function symbol here
