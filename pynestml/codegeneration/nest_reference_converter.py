#
# nest_reference_converter.py
#
# This file is part of NEST.
#
# Copyright (C) 2004 The NEST Initiative
#
# NEST is free software: you can redistribute it and/or modify
# it under the terms of the GNU General Public License as published by
# the Free Software Foundation, either version 2 of the License, or
# (at your option) any later version.
#
# NEST is distributed in the hope that it will be useful,
# but WITHOUT ANY WARRANTY; without even the implied warranty of
# MERCHANTABILITY or FITNESS FOR A PARTICULAR PURPOSE.  See the
# GNU General Public License for more details.
#
# You should have received a copy of the GNU General Public License
# along with NEST.  If not, see <http://www.gnu.org/licenses/>.

from pynestml.codegeneration.gsl_names_converter import GSLNamesConverter
from pynestml.codegeneration.i_reference_converter import IReferenceConverter
from pynestml.codegeneration.nest_names_converter import NestNamesConverter
from pynestml.codegeneration.unit_converter import UnitConverter
from pynestml.meta_model.ast_arithmetic_operator import ASTArithmeticOperator
from pynestml.meta_model.ast_bit_operator import ASTBitOperator
from pynestml.meta_model.ast_comparison_operator import ASTComparisonOperator
from pynestml.meta_model.ast_function_call import ASTFunctionCall
from pynestml.meta_model.ast_logical_operator import ASTLogicalOperator
from pynestml.meta_model.ast_unary_operator import ASTUnaryOperator
from pynestml.meta_model.ast_variable import ASTVariable
from pynestml.symbols.predefined_functions import PredefinedFunctions
from pynestml.symbols.predefined_units import PredefinedUnits
from pynestml.symbols.predefined_variables import PredefinedVariables
from pynestml.symbols.symbol import SymbolKind
from pynestml.utils.ast_utils import ASTUtils
from pynestml.utils.logger import Logger, LoggingLevel
from pynestml.utils.messages import Messages


class NESTReferenceConverter(IReferenceConverter):
    """
    This concrete reference converter is used to transfer internal names to counter-pieces in NEST.
    """

    def __init__(self, uses_gsl=False):
        """
        Standard constructor.
        :param uses_gsl: indicates whether GSL is used.
        :type uses_gsl: bool
        """
        self.uses_gsl = uses_gsl
        return

    @classmethod
    def convert_binary_op(cls, binary_operator):
        """
        Converts a single binary operator to nest processable format.
        :param binary_operator: a single binary operator string.
        :type binary_operator: AST_
        :return: the corresponding nest representation
        :rtype: str
        """
        if isinstance(binary_operator, ASTArithmeticOperator):
            return cls.convert_arithmetic_operator(binary_operator)
        if isinstance(binary_operator, ASTBitOperator):
            return cls.convert_bit_operator(binary_operator)
        if isinstance(binary_operator, ASTComparisonOperator):
            return cls.convert_comparison_operator(binary_operator)
        if isinstance(binary_operator, ASTLogicalOperator):
            return cls.convert_logical_operator(binary_operator)
        else:
            raise RuntimeError('Cannot determine binary operator!')

    @classmethod
    def convert_function_call(cls, function_call):
        """
        Converts a single handed over function call to nest processable format.
        :param function_call: a single function call
        :type function_call:  ASTFunctionCall
        :return: a string representation
        :rtype: str
        """
        function_name = function_call.get_name()
        if function_name == 'and':
            return '&&'
        elif function_name == 'or':
            return '||'
        elif function_name == 'resolution':
            return 'nest::Time::get_resolution().get_ms()'
        elif function_name == 'steps':
            return 'nest::Time(nest::Time::ms((double) %s)).get_steps()'
        elif function_name == PredefinedFunctions.POW:
            return 'std::pow(%s, %s)'
        elif function_name == PredefinedFunctions.MAX or function_name == PredefinedFunctions.BOUNDED_MAX:
            return 'std::max(%s, %s)'
        elif function_name == PredefinedFunctions.MIN or function_name == PredefinedFunctions.BOUNDED_MIN:
            return 'std::min(%s, %s)'
        elif function_name == PredefinedFunctions.EXP:
            return 'std::exp(%s)'
        elif function_name == PredefinedFunctions.LOG:
            return 'std::log(%s)'
        elif function_name == 'expm1':
            return 'numerics::expm1(%s)'
        elif function_name == PredefinedFunctions.EMIT_SPIKE:
            return 'set_spiketime(nest::Time::step(origin.get_steps()+lag+1));\n' \
                   'nest::SpikeEvent se;\n' \
                   'nest::kernel().event_delivery_manager.send(*this, se, lag)'
        elif function_name == PredefinedFunctions.DELIVER_SPIKE:
            return 'e.set_weight( %s );\n' \
                   'const double _foo = %s;'\
                   'e.set_delay_steps( _foo );\n' \
                   'e.set_receiver( *get_target( tid ) );\n' \
                   'e.set_rport( get_rport() );\n' \
                   'e()'
        elif ASTUtils.needs_arguments(function_call):
<<<<<<< HEAD
            return function_name + '(' + ', '.join(['%s' for _ in range(len(function_call.get_args()))]) + ')'
=======
            n_args = len(function_call.get_args())
            return function_name + '(' + ', '.join(['%s' for _ in range(n_args)]) + ')'
>>>>>>> adf547fb
        else:
            return function_name + '()'

    def convert_name_reference(self, variable):
        """
        Converts a single variable to nest processable format.
        :param variable: a single variable.
        :type variable: ASTVariable
        :return: a nest processable format.
        :rtype: str
        """
        from pynestml.codegeneration.nest_printer import NestPrinter
        assert (variable is not None and isinstance(variable, ASTVariable)), \
            '(PyNestML.CodeGeneration.NestReferenceConverter) No or wrong type of uses-gsl provided (%s)!' % type(
                variable)
        variable_name = NestNamesConverter.convert_to_cpp_name(variable.get_complete_name())

        if PredefinedUnits.is_unit(variable.get_complete_name()):
            return str(
                UnitConverter.get_factor(PredefinedUnits.get_unit(variable.get_complete_name()).get_unit()))
        if variable_name == PredefinedVariables.E_CONSTANT:
            return 'numerics::e'
        else:
            symbol = variable.get_scope().resolve_to_symbol(variable_name, SymbolKind.VARIABLE)
            if symbol is None:
                # this should actually not happen, but an error message is better than an exception
                code, message = Messages.get_could_not_resolve(variable_name)
                Logger.log_message(log_level=LoggingLevel.ERROR, code=code, message=message,
                                   error_position=variable.get_source_position())
                return ''
            else:
                if symbol.is_local():
                    return variable_name + ('[i]' if symbol.has_vector_parameter() else '')
                elif symbol.is_buffer():
                    return NestPrinter.print_origin(symbol) + NestNamesConverter.buffer_value(symbol) \
                           + ('[i]' if symbol.has_vector_parameter() else '')
                else:
                    if symbol.is_function:
                        return 'get_' + variable_name + '()' + ('[i]' if symbol.has_vector_parameter() else '')
                    else:
                        if symbol.is_init_values():
                            temp = NestPrinter.print_origin(symbol)
                            if self.uses_gsl:
                                temp += GSLNamesConverter.name(symbol)
                            else:
                                temp += NestNamesConverter.name(symbol)
                            temp += ('[i]' if symbol.has_vector_parameter() else '')
                            return temp
                        else:
                            return NestPrinter.print_origin(symbol) + \
                                   NestNamesConverter.name(symbol) + \
                                   ('[i]' if symbol.has_vector_parameter() else '')

    @classmethod
    def convert_constant(cls, constant_name):
        """
        Converts a single handed over constant.
        :param constant_name: a constant as string.
        :type constant_name: str
        :return: the corresponding nest representation
        :rtype: str
        """
        if constant_name == 'inf':
            return 'std::numeric_limits<double_t>::infinity()'
        else:
            return constant_name

    @classmethod
    def convert_unary_op(cls, unary_operator):
        """
        Depending on the concretely used operator, a string is returned.
        :param unary_operator: a single operator.
        :type unary_operator:  ASTUnaryOperator
        :return: the same operator
        :rtype: str
        """
        if unary_operator.is_unary_plus:
            return '(' + '+' + '%s' + ')'
        elif unary_operator.is_unary_minus:
            return '(' + '-' + '%s' + ')'
        elif unary_operator.is_unary_tilde:
            return '(' + '~' + '%s' + ')'
        else:
            raise RuntimeError('Cannot determine unary operator!', LoggingLevel.ERROR)

    @classmethod
    def convert_encapsulated(cls):
        """
        Converts the encapsulating parenthesis to NEST style.
        :return: a set of parenthesis
        :rtype: str
        """
        return '(%s)'

    @classmethod
    def convert_logical_not(cls):
        """
        Returns a representation of the logical not in NEST.
        :return: a string representation
        :rtype: str
        """
        return '(' + '!' + '%s' + ')'

    @classmethod
    def convert_logical_operator(cls, op):
        """
        Prints a logical operator in NEST syntax.
        :param op: a logical operator object
        :type op: ASTLogicalOperator
        :return: a string representation
        :rtype: str
        """
        if op.is_logical_and:
            return '%s' + '&&' + '%s'
        elif op.is_logical_or:
            return '%s' + '||' + '%s'
        else:
            raise RuntimeError('Cannot determine logical operator!', LoggingLevel.ERROR)

    @classmethod
    def convert_comparison_operator(cls, op):
        """
        Prints a logical operator in NEST syntax.
        :param op: a logical operator object
        :type op: ASTComparisonOperator
        :return: a string representation
        :rtype: str
        """
        if op.is_lt:
            return '%s' + '<' + '%s'
        elif op.is_le:
            return '%s' + '<=' + '%s'
        elif op.is_eq:
            return '%s' + '==' + '%s'
        elif op.is_ne or op.is_ne2:
            return '%s' + '!=' + '%s'
        elif op.is_ge:
            return '%s' + '>=' + '%s'
        elif op.is_gt:
            return '%s' + '>' + '%s'
        else:
            raise RuntimeError('Cannot determine comparison operator!')

    @classmethod
    def convert_bit_operator(cls, op):
        """
        Prints a logical operator in NEST syntax.
        :param op: a logical operator object
        :type op: ASTBitOperator
        :return: a string representation
        :rtype: str
        """
        if op.is_bit_shift_left:
            return '%s' + '<<' '%s'
        if op.is_bit_shift_right:
            return '%s' + '>>' + '%s'
        if op.is_bit_and:
            return '%s' + '&' + '%s'
        if op.is_bit_or:
            return '%s' + '|' + '%s'
        if op.is_bit_xor:
            return '%s' + '^' + '%s'
        else:
            raise RuntimeError('Cannot determine bit operator!')

    @classmethod
    def convert_arithmetic_operator(cls, op):
        """
        Prints a logical operator in NEST syntax.
        :param op: a logical operator object
        :type op: ASTArithmeticOperator
        :return: a string representation
        :rtype: str
        """
        if op.is_plus_op:
            return '%s' + '+' + '%s'
        if op.is_minus_op:
            return '%s' + '-' + '%s'
        if op.is_times_op:
            return '%s' + '*' + '%s'
        if op.is_div_op:
            return '%s' + '/' + '%s'
        if op.is_modulo_op:
            return '%s' + '%' + '%s'
        if op.is_pow_op:
            return 'pow' + '(%s,%s)'
        else:
            raise RuntimeError('Cannot determine arithmetic operator!')

    @classmethod
    def convert_ternary_operator(cls):
        """
        Prints a ternary operator in NEST syntax.
        :return: a string representation
        :rtype: str
        """
        return '(' + '%s' + ')?(' + '%s' + '):(' + '%s' + ')'<|MERGE_RESOLUTION|>--- conflicted
+++ resolved
@@ -114,12 +114,8 @@
                    'e.set_rport( get_rport() );\n' \
                    'e()'
         elif ASTUtils.needs_arguments(function_call):
-<<<<<<< HEAD
-            return function_name + '(' + ', '.join(['%s' for _ in range(len(function_call.get_args()))]) + ')'
-=======
             n_args = len(function_call.get_args())
             return function_name + '(' + ', '.join(['%s' for _ in range(n_args)]) + ')'
->>>>>>> adf547fb
         else:
             return function_name + '()'
 
