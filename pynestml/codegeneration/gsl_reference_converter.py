#
# gsl_reference_converter.py
#
# This file is part of NEST.
#
# Copyright (C) 2004 The NEST Initiative
#
# NEST is free software: you can redistribute it and/or modify
# it under the terms of the GNU General Public License as published by
# the Free Software Foundation, either version 2 of the License, or
# (at your option) any later version.
#
# NEST is distributed in the hope that it will be useful,
# but WITHOUT ANY WARRANTY; without even the implied warranty of
# MERCHANTABILITY or FITNESS FOR A PARTICULAR PURPOSE.  See the
# GNU General Public License for more details.
#
# You should have received a copy of the GNU General Public License
# along with NEST.  If not, see <http://www.gnu.org/licenses/>.
from pynestml.codegeneration.gsl_names_converter import GSLNamesConverter
from pynestml.codegeneration.i_reference_converter import IReferenceConverter
from pynestml.codegeneration.nest_names_converter import NestNamesConverter
from pynestml.codegeneration.nest_reference_converter import NESTReferenceConverter
from pynestml.codegeneration.unit_converter import UnitConverter
from pynestml.meta_model.ast_function_call import ASTFunctionCall
from pynestml.meta_model.ast_variable import ASTVariable
from pynestml.symbols.predefined_functions import PredefinedFunctions
from pynestml.symbols.predefined_units import PredefinedUnits
from pynestml.symbols.predefined_variables import PredefinedVariables
from pynestml.symbols.symbol import SymbolKind
from pynestml.utils.ast_utils import ASTUtils


class GSLReferenceConverter(IReferenceConverter):
    """
    This class is used to convert operators and constant to the GSL (GNU Scientific Library) processable format.
    """
    maximal_exponent = 10.0

    def __init__(self, is_upper_bound=False):
        """
        Standard constructor.
        :param is_upper_bound: Indicates whether an upper bound for the exponent shall be used.
        :type is_upper_bound: bool
        """
        self.is_upper_bound = is_upper_bound

    def convert_name_reference(self, ast_variable):
        """
        Converts a single name reference to a gsl processable format.
        :param ast_variable: a single variable
        :type ast_variable: ASTVariable
        :return: a gsl processable format of the variable
        :rtype: str
        """
        variable_name = NestNamesConverter.convert_to_cpp_name(ast_variable.get_name())
        symbol = ast_variable.get_scope().resolve_to_symbol(ast_variable.get_complete_name(), SymbolKind.VARIABLE)

        if PredefinedUnits.is_unit(ast_variable.get_complete_name()):
            return str(
                UnitConverter.get_factor(PredefinedUnits.get_unit(ast_variable.get_complete_name()).get_unit()))
        if symbol.is_init_values():
            return GSLNamesConverter.name(symbol)
        elif symbol.is_buffer():
            return 'node.B_.' + NestNamesConverter.buffer_value(symbol)
        elif variable_name == PredefinedVariables.E_CONSTANT:
            return 'numerics::e'
        elif symbol.is_local() or symbol.is_function:
            return variable_name
        elif symbol.has_vector_parameter():
            return 'node.get_' + variable_name + '()[i]'
        else:
            return 'node.get_' + variable_name + '()'

    def convert_function_call(self, function_call, prefix=''):
        """Convert a single function call to C++ GSL API syntax.

        Parameters
        ----------
        function_call : ASTFunctionCall
            The function call node to convert.
        prefix : str
            Optional string that will be prefixed to the function call. For example, to refer to a function call in the class "node", use a prefix equal to "node." or "node->".

            Predefined functions will not be prefixed.

        Returns
        -------
        s : str
            The function call string in C++ syntax.
        """
        function_name = function_call.get_name()

        if function_name == PredefinedFunctions.TIME_RESOLUTION:
            return 'nest::Time::get_resolution().get_ms()'
<<<<<<< HEAD
        if function_name == 'steps':
            return 'nest::Time(nest::Time::ms((double) {!s})).get_steps()'
        if function_name == PredefinedFunctions.POW:
            return 'std::pow({!s}, {!s})'
        if function_name == PredefinedFunctions.LOG:
            return 'std::log({!s})'
        if function_name == PredefinedFunctions.EXPM1:
            return 'numerics::expm1({!s})'
=======

        if function_name == PredefinedFunctions.TIME_STEPS:
            return 'nest::Time(nest::Time::ms((double) %s)).get_steps()'

        if function_name == PredefinedFunctions.MAX:
            return 'std::max(%s, %s)'

        if function_name == PredefinedFunctions.MIN:
            return 'std::min(%s, %s)'

>>>>>>> 361e2110
        if function_name == PredefinedFunctions.EXP:
            if self.is_upper_bound:
                return 'std::exp(std::min({!s},' + str(self.maximal_exponent) + '))'
            else:
<<<<<<< HEAD
                return 'std::exp({!s})'
        if function_name == PredefinedFunctions.COSH:
            if self.is_upper_bound:
                return 'std::cosh(std::min(std::abs({!s}),' + str(self.maximal_exponent) + '))'
            else:
                return 'std::cosh({!s})'
        if function_name == PredefinedFunctions.SINH:
            if self.is_upper_bound:
                return 'std::sinh(({!s} > 0 ? 1 : -1)*std::min(std::abs({!s}),' + str(self.maximal_exponent) + '))'
            else:
                return 'std::sinh({!s})'
        if function_name == PredefinedFunctions.TANH:
            return 'std::tanh({!s})'
        if function_name == PredefinedFunctions.CLIP:
            # warning: the arguments of this function have been swapped and
            # are therefore [v_max, v_min, v], hence its structure
            return 'std::min({2!s}, std::max({1!s}, {0!s}))'
        if function_name == PredefinedFunctions.MAX or function_name == PredefinedFunctions.BOUNDED_MAX:
            return 'std::max({!s}, {!s})'
        if function_name == PredefinedFunctions.MIN or function_name == PredefinedFunctions.BOUNDED_MIN:
            return 'std::min({!s}, {!s})'
=======
                return 'std::exp(%s)'

        if function_name == PredefinedFunctions.LOG:
            return 'std::log(%s)'

        if function_name == PredefinedFunctions.EXPM1:
            return 'numerics::expm1(%s)'

>>>>>>> 361e2110
        if function_name == PredefinedFunctions.EMIT_SPIKE:
            return 'set_spiketime(nest::Time::step(origin.get_steps()+lag+1));\n' \
                   'nest::SpikeEvent se;\n' \
                   'nest::kernel().event_delivery_manager.send(*this, se, lag)'
<<<<<<< HEAD
        elif ASTUtils.needs_arguments(function_call):
            n_args = len(function_call.get_args())
            return function_name + '(' + ', '.join(['{!s}' for _ in range(n_args)]) + ')'
        else:
            return function_name + '()'
#        raise RuntimeError('Cannot map the function: "' + function_name + '".')
=======

        # suppress prefix for misc. predefined functions
        function_is_predefined = PredefinedFunctions.get_function(function_name)  # check if function is "predefined" purely based on the name, as we don't have access to the function symbol here
        if function_is_predefined:
            prefix = ''

        if ASTUtils.needs_arguments(function_call):
            n_args = len(function_call.get_args())
            return prefix + function_name + '(' + ', '.join(['%s' for _ in range(n_args)]) + ')'

        return prefix + function_name + '()'
>>>>>>> 361e2110

    def convert_constant(self, constant_name):
        """
        No modifications to the constant required.
        :param constant_name: a single constant.
        :type constant_name: str
        :return: the same constant
        :rtype: str
        """
        return constant_name

    def convert_unary_op(self, unary_operator):
        """
        No modifications to the operator required.
        :param unary_operator: a string of a unary operator.
        :type unary_operator: str
        :return: the same operator
        :rtype: str
        """
        return str(unary_operator) + '(%s)'

    def convert_binary_op(self, binary_operator):
        """
        Converts a singe binary operator. Here, we have only to regard the pow operator in a special manner.
        :param binary_operator: a binary operator in string representation.
        :type binary_operator:  str
        :return: a string representing the included binary operator.
        :rtype: str
        """
        from pynestml.meta_model.ast_arithmetic_operator import ASTArithmeticOperator
        if isinstance(binary_operator, ASTArithmeticOperator) and binary_operator.is_pow_op:
            return 'pow(%s, %s)'
        else:
            return '%s' + str(binary_operator) + '%s'

    def convert_logical_not(self):
        return NESTReferenceConverter.convert_logical_not()

    def convert_logical_operator(self, op):
        return NESTReferenceConverter.convert_logical_operator(op)

    def convert_comparison_operator(self, op):
        return NESTReferenceConverter.convert_comparison_operator(op)

    def convert_bit_operator(self, op):
        return NESTReferenceConverter.convert_bit_operator(op)

    def convert_encapsulated(self):
        return NESTReferenceConverter.convert_encapsulated()

    def convert_ternary_operator(self):
        return NESTReferenceConverter.convert_ternary_operator()

    def convert_arithmetic_operator(self, op):
        return NESTReferenceConverter.convert_arithmetic_operator(op)<|MERGE_RESOLUTION|>--- conflicted
+++ resolved
@@ -28,7 +28,6 @@
 from pynestml.symbols.predefined_units import PredefinedUnits
 from pynestml.symbols.predefined_variables import PredefinedVariables
 from pynestml.symbols.symbol import SymbolKind
-from pynestml.utils.ast_utils import ASTUtils
 
 
 class GSLReferenceConverter(IReferenceConverter):
@@ -93,75 +92,52 @@
 
         if function_name == PredefinedFunctions.TIME_RESOLUTION:
             return 'nest::Time::get_resolution().get_ms()'
-<<<<<<< HEAD
-        if function_name == 'steps':
+
+        if function_name == PredefinedFunctions.TIME_STEPS:
             return 'nest::Time(nest::Time::ms((double) {!s})).get_steps()'
-        if function_name == PredefinedFunctions.POW:
-            return 'std::pow({!s}, {!s})'
-        if function_name == PredefinedFunctions.LOG:
-            return 'std::log({!s})'
-        if function_name == PredefinedFunctions.EXPM1:
-            return 'numerics::expm1({!s})'
-=======
-
-        if function_name == PredefinedFunctions.TIME_STEPS:
-            return 'nest::Time(nest::Time::ms((double) %s)).get_steps()'
 
         if function_name == PredefinedFunctions.MAX:
-            return 'std::max(%s, %s)'
+            return 'std::max({!s}, {!s})'
 
         if function_name == PredefinedFunctions.MIN:
-            return 'std::min(%s, %s)'
-
->>>>>>> 361e2110
+            return 'std::min({!s}, {!s})'
+
+        if function_name == PredefinedFunctions.CLIP:
+            # warning: the arguments of this function have been swapped and
+            # are therefore [v_max, v_min, v], hence its structure
+            return 'std::min({2!s}, std::max({1!s}, {0!s}))'
+
         if function_name == PredefinedFunctions.EXP:
             if self.is_upper_bound:
                 return 'std::exp(std::min({!s},' + str(self.maximal_exponent) + '))'
             else:
-<<<<<<< HEAD
                 return 'std::exp({!s})'
+
         if function_name == PredefinedFunctions.COSH:
             if self.is_upper_bound:
                 return 'std::cosh(std::min(std::abs({!s}),' + str(self.maximal_exponent) + '))'
             else:
                 return 'std::cosh({!s})'
+
         if function_name == PredefinedFunctions.SINH:
             if self.is_upper_bound:
                 return 'std::sinh(({!s} > 0 ? 1 : -1)*std::min(std::abs({!s}),' + str(self.maximal_exponent) + '))'
             else:
                 return 'std::sinh({!s})'
+
         if function_name == PredefinedFunctions.TANH:
             return 'std::tanh({!s})'
-        if function_name == PredefinedFunctions.CLIP:
-            # warning: the arguments of this function have been swapped and
-            # are therefore [v_max, v_min, v], hence its structure
-            return 'std::min({2!s}, std::max({1!s}, {0!s}))'
-        if function_name == PredefinedFunctions.MAX or function_name == PredefinedFunctions.BOUNDED_MAX:
-            return 'std::max({!s}, {!s})'
-        if function_name == PredefinedFunctions.MIN or function_name == PredefinedFunctions.BOUNDED_MIN:
-            return 'std::min({!s}, {!s})'
-=======
-                return 'std::exp(%s)'
 
         if function_name == PredefinedFunctions.LOG:
-            return 'std::log(%s)'
+            return 'std::log({!s})'
 
         if function_name == PredefinedFunctions.EXPM1:
-            return 'numerics::expm1(%s)'
-
->>>>>>> 361e2110
+            return 'numerics::expm1({!s})'
+
         if function_name == PredefinedFunctions.EMIT_SPIKE:
             return 'set_spiketime(nest::Time::step(origin.get_steps()+lag+1));\n' \
                    'nest::SpikeEvent se;\n' \
                    'nest::kernel().event_delivery_manager.send(*this, se, lag)'
-<<<<<<< HEAD
-        elif ASTUtils.needs_arguments(function_call):
-            n_args = len(function_call.get_args())
-            return function_name + '(' + ', '.join(['{!s}' for _ in range(n_args)]) + ')'
-        else:
-            return function_name + '()'
-#        raise RuntimeError('Cannot map the function: "' + function_name + '".')
-=======
 
         # suppress prefix for misc. predefined functions
         function_is_predefined = PredefinedFunctions.get_function(function_name)  # check if function is "predefined" purely based on the name, as we don't have access to the function symbol here
@@ -170,10 +146,10 @@
 
         if ASTUtils.needs_arguments(function_call):
             n_args = len(function_call.get_args())
-            return prefix + function_name + '(' + ', '.join(['%s' for _ in range(n_args)]) + ')'
-
-        return prefix + function_name + '()'
->>>>>>> 361e2110
+            return prefix + function_name + '(' + ', '.join(['{!s}' for _ in range(n_args)]) + ')'
+        else:
+            return prefix + function_name + '()'
+#        raise RuntimeError('Cannot map the function: "' + function_name + '".')
 
     def convert_constant(self, constant_name):
         """
