# Generated from PyNestMLParser.g4 by ANTLR 4.9
# encoding: utf-8
from __future__ import print_function
from antlr4 import *
from io import StringIO
import sys


def serializedATN():
    with StringIO() as buf:
        buf.write(u"\3\u608b\ua72a\u8133\ub9ed\u417c\u3be7\u7786\u5964\3")
        buf.write(u"T\u0216\4\2\t\2\4\3\t\3\4\4\t\4\4\5\t\5\4\6\t\6\4\7\t")
        buf.write(u"\7\4\b\t\b\4\t\t\t\4\n\t\n\4\13\t\13\4\f\t\f\4\r\t\r")
        buf.write(u"\4\16\t\16\4\17\t\17\4\20\t\20\4\21\t\21\4\22\t\22\4")
        buf.write(u"\23\t\23\4\24\t\24\4\25\t\25\4\26\t\26\4\27\t\27\4\30")
        buf.write(u"\t\30\4\31\t\31\4\32\t\32\4\33\t\33\4\34\t\34\4\35\t")
        buf.write(u"\35\4\36\t\36\4\37\t\37\4 \t \4!\t!\4\"\t\"\4#\t#\4$")
        buf.write(u"\t$\4%\t%\4&\t&\4\'\t\'\4(\t(\4)\t)\3\2\3\2\3\2\3\2\3")
        buf.write(u"\2\3\2\5\2Y\n\2\3\3\3\3\3\3\3\3\3\3\3\3\3\3\3\3\3\3\5")
        buf.write(u"\3d\n\3\3\3\3\3\3\3\5\3i\n\3\3\3\3\3\3\3\3\3\7\3o\n\3")
        buf.write(u"\f\3\16\3r\13\3\3\4\5\4u\n\4\3\4\3\4\3\5\3\5\3\5\3\5")
        buf.write(u"\3\5\3\5\3\5\3\5\3\5\3\5\3\5\5\5\u0084\n\5\3\5\3\5\3")
        buf.write(u"\5\3\5\3\5\3\5\3\5\5\5\u008d\n\5\3\5\3\5\3\5\3\5\5\5")
        buf.write(u"\u0093\n\5\3\5\3\5\3\5\3\5\3\5\3\5\3\5\3\5\3\5\3\5\3")
        buf.write(u"\5\3\5\3\5\3\5\3\5\7\5\u00a4\n\5\f\5\16\5\u00a7\13\5")
        buf.write(u"\3\5\3\5\7\5\u00ab\n\5\f\5\16\5\u00ae\13\5\3\5\3\5\7")
        buf.write(u"\5\u00b2\n\5\f\5\16\5\u00b5\13\5\3\5\3\5\7\5\u00b9\n")
        buf.write(u"\5\f\5\16\5\u00bc\13\5\3\5\3\5\7\5\u00c0\n\5\f\5\16\5")
        buf.write(u"\u00c3\13\5\3\6\3\6\3\6\3\6\5\6\u00c9\n\6\3\6\3\6\3\6")
        buf.write(u"\5\6\u00ce\n\6\3\7\3\7\3\7\5\7\u00d3\n\7\3\b\3\b\3\b")
        buf.write(u"\3\b\3\b\5\b\u00da\n\b\3\t\3\t\3\t\3\t\3\t\3\t\3\t\5")
        buf.write(u"\t\u00e3\n\t\3\n\3\n\5\n\u00e7\n\n\3\13\3\13\5\13\u00eb")
        buf.write(u"\n\13\3\f\3\f\3\f\3\f\3\f\5\f\u00f2\n\f\3\f\7\f\u00f5")
        buf.write(u"\n\f\f\f\16\f\u00f8\13\f\3\r\3\r\3\r\3\r\3\r\7\r\u00ff")
        buf.write(u"\n\r\f\r\16\r\u0102\13\r\5\r\u0104\n\r\3\r\3\r\3\16\5")
        buf.write(u"\16\u0109\n\16\3\16\3\16\3\16\3\16\3\16\3\16\5\16\u0111")
        buf.write(u"\n\16\3\17\3\17\3\17\3\17\5\17\u0117\n\17\3\20\3\20\3")
        buf.write(u"\20\3\20\3\20\3\20\7\20\u011f\n\20\f\20\16\20\u0122\13")
        buf.write(u"\20\3\20\3\20\3\20\3\20\7\20\u0128\n\20\f\20\16\20\u012b")
        buf.write(u"\13\20\3\20\5\20\u012e\n\20\3\21\3\21\7\21\u0132\n\21")
        buf.write(u"\f\21\16\21\u0135\13\21\3\22\3\22\5\22\u0139\n\22\3\23")
        buf.write(u"\3\23\3\23\5\23\u013e\n\23\3\24\3\24\3\24\3\24\5\24\u0144")
        buf.write(u"\n\24\3\25\3\25\3\25\3\25\3\25\3\25\5\25\u014c\n\25\3")
        buf.write(u"\25\3\25\3\26\5\26\u0151\n\26\3\26\5\26\u0154\n\26\3")
        buf.write(u"\26\3\26\3\26\7\26\u0159\n\26\f\26\16\26\u015c\13\26")
        buf.write(u"\3\26\3\26\3\26\5\26\u0161\n\26\3\26\3\26\3\26\3\26\5")
        buf.write(u"\26\u0167\n\26\3\27\3\27\5\27\u016b\n\27\3\30\3\30\7")
        buf.write(u"\30\u016f\n\30\f\30\16\30\u0172\13\30\3\30\5\30\u0175")
        buf.write(u"\n\30\3\30\3\30\3\31\3\31\3\31\3\31\3\31\3\32\3\32\3")
        buf.write(u"\32\3\32\3\32\3\33\3\33\3\33\3\33\3\34\3\34\3\34\3\34")
        buf.write(u"\3\34\3\34\3\34\3\34\5\34\u018f\n\34\3\34\3\34\3\34\3")
        buf.write(u"\34\3\34\3\35\3\35\3\35\3\35\3\35\3\35\3\36\3\36\7\36")
        buf.write(u"\u019e\n\36\f\36\16\36\u01a1\13\36\3\36\3\36\3\37\3\37")
        buf.write(u"\3\37\3\37\3 \3 \3 \3 \3 \3 \3 \3 \7 \u01b1\n \f \16")
        buf.write(u" \u01b4\13 \3 \3 \3!\3!\3!\3!\7!\u01bc\n!\f!\16!\u01bf")
        buf.write(u"\13!\3!\3!\3\"\3\"\3\"\3\"\3\"\3#\3#\3#\3#\3#\3#\7#\u01ce")
        buf.write(u"\n#\f#\16#\u01d1\13#\3#\3#\3$\3$\3$\3$\7$\u01d9\n$\f")
        buf.write(u"$\16$\u01dc\13$\3$\3$\3%\3%\3%\3%\5%\u01e4\n%\3%\5%\u01e7")
        buf.write(u"\n%\3%\3%\7%\u01eb\n%\f%\16%\u01ee\13%\3%\3%\5%\u01f2")
        buf.write(u"\n%\3&\3&\5&\u01f6\n&\3\'\3\'\3\'\3\'\5\'\u01fc\n\'\3")
        buf.write(u"(\3(\3(\3(\3(\3(\7(\u0204\n(\f(\16(\u0207\13(\5(\u0209")
        buf.write(u"\n(\3(\3(\5(\u020d\n(\3(\3(\3(\3(\3)\3)\3)\3)\2\4\4\b")
        buf.write(u"*\2\4\6\b\n\f\16\20\22\24\26\30\32\34\36 \"$&(*,.\60")
        buf.write(u"\62\64\668:<>@BDFHJLNP\2\5\4\2..FF\3\2ST\3\2 \"\2\u0256")
        buf.write(u"\2X\3\2\2\2\4c\3\2\2\2\6t\3\2\2\2\b\u0083\3\2\2\2\n\u00cd")
        buf.write(u"\3\2\2\2\f\u00d2\3\2\2\2\16\u00d9\3\2\2\2\20\u00e2\3")
        buf.write(u"\2\2\2\22\u00e6\3\2\2\2\24\u00ea\3\2\2\2\26\u00ec\3\2")
        buf.write(u"\2\2\30\u00f9\3\2\2\2\32\u0108\3\2\2\2\34\u0112\3\2\2")
        buf.write(u"\2\36\u0118\3\2\2\2 \u0133\3\2\2\2\"\u0138\3\2\2\2$\u013d")
        buf.write(u"\3\2\2\2&\u0143\3\2\2\2(\u0145\3\2\2\2*\u0150\3\2\2\2")
        buf.write(u",\u0168\3\2\2\2.\u016c\3\2\2\2\60\u0178\3\2\2\2\62\u017d")
        buf.write(u"\3\2\2\2\64\u0182\3\2\2\2\66\u0186\3\2\2\28\u0195\3\2")
        buf.write(u"\2\2:\u019f\3\2\2\2<\u01a4\3\2\2\2>\u01a8\3\2\2\2@\u01b7")
        buf.write(u"\3\2\2\2B\u01c2\3\2\2\2D\u01c7\3\2\2\2F\u01d4\3\2\2\2")
        buf.write(u"H\u01df\3\2\2\2J\u01f5\3\2\2\2L\u01f7\3\2\2\2N\u01fd")
        buf.write(u"\3\2\2\2P\u0212\3\2\2\2RY\7\n\2\2SY\7\13\2\2TY\7\f\2")
        buf.write(u"\2UY\7\r\2\2VY\7\16\2\2WY\5\4\3\2XR\3\2\2\2XS\3\2\2\2")
        buf.write(u"XT\3\2\2\2XU\3\2\2\2XV\3\2\2\2XW\3\2\2\2Y\3\3\2\2\2Z")
        buf.write(u"[\b\3\1\2[\\\7,\2\2\\]\5\4\3\2]^\7-\2\2^d\3\2\2\2_`\7")
        buf.write(u"S\2\2`a\7J\2\2ad\5\4\3\4bd\7R\2\2cZ\3\2\2\2c_\3\2\2\2")
        buf.write(u"cb\3\2\2\2dp\3\2\2\2eh\f\5\2\2fi\7H\2\2gi\7J\2\2hf\3")
        buf.write(u"\2\2\2hg\3\2\2\2ij\3\2\2\2jo\5\4\3\6kl\f\6\2\2lm\7I\2")
        buf.write(u"\2mo\5\6\4\2ne\3\2\2\2nk\3\2\2\2or\3\2\2\2pn\3\2\2\2")
        buf.write(u"pq\3\2\2\2q\5\3\2\2\2rp\3\2\2\2su\t\2\2\2ts\3\2\2\2t")
        buf.write(u"u\3\2\2\2uv\3\2\2\2vw\7S\2\2w\7\3\2\2\2xy\b\5\1\2yz\7")
        buf.write(u",\2\2z{\5\b\5\2{|\7-\2\2|\u0084\3\2\2\2}~\5\f\7\2~\177")
        buf.write(u"\5\b\5\13\177\u0084\3\2\2\2\u0080\u0081\7\34\2\2\u0081")
        buf.write(u"\u0084\5\b\5\6\u0082\u0084\5\n\6\2\u0083x\3\2\2\2\u0083")
        buf.write(u"}\3\2\2\2\u0083\u0080\3\2\2\2\u0083\u0082\3\2\2\2\u0084")
        buf.write(u"\u00c1\3\2\2\2\u0085\u0086\f\f\2\2\u0086\u0087\7I\2\2")
        buf.write(u"\u0087\u00c0\5\b\5\f\u0088\u008c\f\n\2\2\u0089\u008d")
        buf.write(u"\7H\2\2\u008a\u008d\7J\2\2\u008b\u008d\7K\2\2\u008c\u0089")
        buf.write(u"\3\2\2\2\u008c\u008a\3\2\2\2\u008c\u008b\3\2\2\2\u008d")
        buf.write(u"\u008e\3\2\2\2\u008e\u00c0\5\b\5\13\u008f\u0092\f\t\2")
        buf.write(u"\2\u0090\u0093\7.\2\2\u0091\u0093\7F\2\2\u0092\u0090")
        buf.write(u"\3\2\2\2\u0092\u0091\3\2\2\2\u0093\u0094\3\2\2\2\u0094")
        buf.write(u"\u00c0\5\b\5\n\u0095\u0096\f\b\2\2\u0096\u0097\5\16\b")
        buf.write(u"\2\u0097\u0098\5\b\5\t\u0098\u00c0\3\2\2\2\u0099\u009a")
        buf.write(u"\f\7\2\2\u009a\u009b\5\20\t\2\u009b\u009c\5\b\5\b\u009c")
        buf.write(u"\u00c0\3\2\2\2\u009d\u009e\f\5\2\2\u009e\u009f\5\22\n")
        buf.write(u"\2\u009f\u00a0\5\b\5\6\u00a0\u00c0\3\2\2\2\u00a1\u00a5")
        buf.write(u"\f\4\2\2\u00a2\u00a4\7\b\2\2\u00a3\u00a2\3\2\2\2\u00a4")
        buf.write(u"\u00a7\3\2\2\2\u00a5\u00a3\3\2\2\2\u00a5\u00a6\3\2\2")
        buf.write(u"\2\u00a6\u00a8\3\2\2\2\u00a7\u00a5\3\2\2\2\u00a8\u00ac")
        buf.write(u"\7L\2\2\u00a9\u00ab\7\b\2\2\u00aa\u00a9\3\2\2\2\u00ab")
        buf.write(u"\u00ae\3\2\2\2\u00ac\u00aa\3\2\2\2\u00ac\u00ad\3\2\2")
        buf.write(u"\2\u00ad\u00af\3\2\2\2\u00ae\u00ac\3\2\2\2\u00af\u00b3")
        buf.write(u"\5\b\5\2\u00b0\u00b2\7\b\2\2\u00b1\u00b0\3\2\2\2\u00b2")
        buf.write(u"\u00b5\3\2\2\2\u00b3\u00b1\3\2\2\2\u00b3\u00b4\3\2\2")
        buf.write(u"\2\u00b4\u00b6\3\2\2\2\u00b5\u00b3\3\2\2\2\u00b6\u00ba")
        buf.write(u"\7M\2\2\u00b7\u00b9\7\b\2\2\u00b8\u00b7\3\2\2\2\u00b9")
        buf.write(u"\u00bc\3\2\2\2\u00ba\u00b8\3\2\2\2\u00ba\u00bb\3\2\2")
        buf.write(u"\2\u00bb\u00bd\3\2\2\2\u00bc\u00ba\3\2\2\2\u00bd\u00be")
        buf.write(u"\5\b\5\5\u00be\u00c0\3\2\2\2\u00bf\u0085\3\2\2\2\u00bf")
        buf.write(u"\u0088\3\2\2\2\u00bf\u008f\3\2\2\2\u00bf\u0095\3\2\2")
        buf.write(u"\2\u00bf\u0099\3\2\2\2\u00bf\u009d\3\2\2\2\u00bf\u00a1")
        buf.write(u"\3\2\2\2\u00c0\u00c3\3\2\2\2\u00c1\u00bf\3\2\2\2\u00c1")
        buf.write(u"\u00c2\3\2\2\2\u00c2\t\3\2\2\2\u00c3\u00c1\3\2\2\2\u00c4")
        buf.write(u"\u00ce\5\30\r\2\u00c5\u00ce\7P\2\2\u00c6\u00c8\t\3\2")
        buf.write(u"\2\u00c7\u00c9\5\26\f\2\u00c8\u00c7\3\2\2\2\u00c8\u00c9")
        buf.write(u"\3\2\2\2\u00c9\u00ce\3\2\2\2\u00ca\u00ce\7Q\2\2\u00cb")
        buf.write(u"\u00ce\7\31\2\2\u00cc\u00ce\5\26\f\2\u00cd\u00c4\3\2")
        buf.write(u"\2\2\u00cd\u00c5\3\2\2\2\u00cd\u00c6\3\2\2\2\u00cd\u00ca")
        buf.write(u"\3\2\2\2\u00cd\u00cb\3\2\2\2\u00cd\u00cc\3\2\2\2\u00ce")
        buf.write(u"\13\3\2\2\2\u00cf\u00d3\7.\2\2\u00d0\u00d3\7F\2\2\u00d1")
        buf.write(u"\u00d3\7/\2\2\u00d2\u00cf\3\2\2\2\u00d2\u00d0\3\2\2\2")
        buf.write(u"\u00d2\u00d1\3\2\2\2\u00d3\r\3\2\2\2\u00d4\u00da\7\62")
        buf.write(u"\2\2\u00d5\u00da\7\61\2\2\u00d6\u00da\7\60\2\2\u00d7")
        buf.write(u"\u00da\78\2\2\u00d8\u00da\79\2\2\u00d9\u00d4\3\2\2\2")
        buf.write(u"\u00d9\u00d5\3\2\2\2\u00d9\u00d6\3\2\2\2\u00d9\u00d7")
        buf.write(u"\3\2\2\2\u00d9\u00d8\3\2\2\2\u00da\17\3\2\2\2\u00db\u00e3")
        buf.write(u"\7:\2\2\u00dc\u00e3\7<\2\2\u00dd\u00e3\7A\2\2\u00de\u00e3")
        buf.write(u"\7B\2\2\u00df\u00e3\7C\2\2\u00e0\u00e3\7D\2\2\u00e1\u00e3")
        buf.write(u"\7;\2\2\u00e2\u00db\3\2\2\2\u00e2\u00dc\3\2\2\2\u00e2")
        buf.write(u"\u00dd\3\2\2\2\u00e2\u00de\3\2\2\2\u00e2\u00df\3\2\2")
        buf.write(u"\2\u00e2\u00e0\3\2\2\2\u00e2\u00e1\3\2\2\2\u00e3\21\3")
        buf.write(u"\2\2\2\u00e4\u00e7\7\32\2\2\u00e5\u00e7\7\33\2\2\u00e6")
        buf.write(u"\u00e4\3\2\2\2\u00e6\u00e5\3\2\2\2\u00e7\23\3\2\2\2\u00e8")
        buf.write(u"\u00eb\7R\2\2\u00e9\u00eb\7S\2\2\u00ea\u00e8\3\2\2\2")
        buf.write(u"\u00ea\u00e9\3\2\2\2\u00eb\25\3\2\2\2\u00ec\u00f1\7R")
        buf.write(u"\2\2\u00ed\u00ee\7\63\2\2\u00ee\u00ef\5\24\13\2\u00ef")
        buf.write(u"\u00f0\7\65\2\2\u00f0\u00f2\3\2\2\2\u00f1\u00ed\3\2\2")
        buf.write(u"\2\u00f1\u00f2\3\2\2\2\u00f2\u00f6\3\2\2\2\u00f3\u00f5")
        buf.write(u"\7O\2\2\u00f4\u00f3\3\2\2\2\u00f5\u00f8\3\2\2\2\u00f6")
        buf.write(u"\u00f4\3\2\2\2\u00f6\u00f7\3\2\2\2\u00f7\27\3\2\2\2\u00f8")
        buf.write(u"\u00f6\3\2\2\2\u00f9\u00fa\7R\2\2\u00fa\u0103\7,\2\2")
        buf.write(u"\u00fb\u0100\5\b\5\2\u00fc\u00fd\7E\2\2\u00fd\u00ff\5")
        buf.write(u"\b\5\2\u00fe\u00fc\3\2\2\2\u00ff\u0102\3\2\2\2\u0100")
        buf.write(u"\u00fe\3\2\2\2\u0100\u0101\3\2\2\2\u0101\u0104\3\2\2")
        buf.write(u"\2\u0102\u0100\3\2\2\2\u0103\u00fb\3\2\2\2\u0103\u0104")
        buf.write(u"\3\2\2\2\u0104\u0105\3\2\2\2\u0105\u0106\7-\2\2\u0106")
        buf.write(u"\31\3\2\2\2\u0107\u0109\7\35\2\2\u0108\u0107\3\2\2\2")
        buf.write(u"\u0108\u0109\3\2\2\2\u0109\u010a\3\2\2\2\u010a\u010b")
        buf.write(u"\7\20\2\2\u010b\u010c\7R\2\2\u010c\u010d\5\2\2\2\u010d")
        buf.write(u"\u010e\7G\2\2\u010e\u0110\5\b\5\2\u010f\u0111\7N\2\2")
        buf.write(u"\u0110\u010f\3\2\2\2\u0110\u0111\3\2\2\2\u0111\33\3\2")
        buf.write(u"\2\2\u0112\u0113\5\26\f\2\u0113\u0114\7G\2\2\u0114\u0116")
        buf.write(u"\5\b\5\2\u0115\u0117\7N\2\2\u0116\u0115\3\2\2\2\u0116")
        buf.write(u"\u0117\3\2\2\2\u0117\35\3\2\2\2\u0118\u0119\7\36\2\2")
        buf.write(u"\u0119\u011a\5\26\f\2\u011a\u011b\7G\2\2\u011b\u0129")
        buf.write(u"\5\b\5\2\u011c\u0120\7E\2\2\u011d\u011f\7\b\2\2\u011e")
        buf.write(u"\u011d\3\2\2\2\u011f\u0122\3\2\2\2\u0120\u011e\3\2\2")
        buf.write(u"\2\u0120\u0121\3\2\2\2\u0121\u0123\3\2\2\2\u0122\u0120")
        buf.write(u"\3\2\2\2\u0123\u0124\5\26\f\2\u0124\u0125\7G\2\2\u0125")
        buf.write(u"\u0126\5\b\5\2\u0126\u0128\3\2\2\2\u0127\u011c\3\2\2")
        buf.write(u"\2\u0128\u012b\3\2\2\2\u0129\u0127\3\2\2\2\u0129\u012a")
        buf.write(u"\3\2\2\2\u012a\u012d\3\2\2\2\u012b\u0129\3\2\2\2\u012c")
        buf.write(u"\u012e\7N\2\2\u012d\u012c\3\2\2\2\u012d\u012e\3\2\2\2")
        buf.write(u"\u012e\37\3\2\2\2\u012f\u0132\5\"\22\2\u0130\u0132\7")
        buf.write(u"\b\2\2\u0131\u012f\3\2\2\2\u0131\u0130\3\2\2\2\u0132")
        buf.write(u"\u0135\3\2\2\2\u0133\u0131\3\2\2\2\u0133\u0134\3\2\2")
        buf.write(u"\2\u0134!\3\2\2\2\u0135\u0133\3\2\2\2\u0136\u0139\5&")
        buf.write(u"\24\2\u0137\u0139\5$\23\2\u0138\u0136\3\2\2\2\u0138\u0137")
        buf.write(u"\3\2\2\2\u0139#\3\2\2\2\u013a\u013e\5.\30\2\u013b\u013e")
        buf.write(u"\5\66\34\2\u013c\u013e\58\35\2\u013d\u013a\3\2\2\2\u013d")
        buf.write(u"\u013b\3\2\2\2\u013d\u013c\3\2\2\2\u013e%\3\2\2\2\u013f")
        buf.write(u"\u0144\5(\25\2\u0140\u0144\5\30\r\2\u0141\u0144\5*\26")
        buf.write(u"\2\u0142\u0144\5,\27\2\u0143\u013f\3\2\2\2\u0143\u0140")
        buf.write(u"\3\2\2\2\u0143\u0141\3\2\2\2\u0143\u0142\3\2\2\2\u0144")
        buf.write(u"\'\3\2\2\2\u0145\u014b\5\26\f\2\u0146\u014c\7G\2\2\u0147")
        buf.write(u"\u014c\7=\2\2\u0148\u014c\7>\2\2\u0149\u014c\7?\2\2\u014a")
        buf.write(u"\u014c\7@\2\2\u014b\u0146\3\2\2\2\u014b\u0147\3\2\2\2")
        buf.write(u"\u014b\u0148\3\2\2\2\u014b\u0149\3\2\2\2\u014b\u014a")
        buf.write(u"\3\2\2\2\u014c\u014d\3\2\2\2\u014d\u014e\5\b\5\2\u014e")
        buf.write(u")\3\2\2\2\u014f\u0151\7\35\2\2\u0150\u014f\3\2\2\2\u0150")
        buf.write(u"\u0151\3\2\2\2\u0151\u0153\3\2\2\2\u0152\u0154\7\17\2")
        buf.write(u"\2\u0153\u0152\3\2\2\2\u0153\u0154\3\2\2\2\u0154\u0155")
        buf.write(u"\3\2\2\2\u0155\u015a\5\26\f\2\u0156\u0157\7E\2\2\u0157")
        buf.write(u"\u0159\5\26\f\2\u0158\u0156\3\2\2\2\u0159\u015c\3\2\2")
        buf.write(u"\2\u015a\u0158\3\2\2\2\u015a\u015b\3\2\2\2\u015b\u015d")
        buf.write(u"\3\2\2\2\u015c\u015a\3\2\2\2\u015d\u0160\5\2\2\2\u015e")
        buf.write(u"\u015f\7G\2\2\u015f\u0161\5\b\5\2\u0160\u015e\3\2\2\2")
        buf.write(u"\u0160\u0161\3\2\2\2\u0161\u0166\3\2\2\2\u0162\u0163")
        buf.write(u"\7\66\2\2\u0163\u0164\5\b\5\2\u0164\u0165\7\67\2\2\u0165")
        buf.write(u"\u0167\3\2\2\2\u0166\u0162\3\2\2\2\u0166\u0167\3\2\2")
        buf.write(u"\2\u0167+\3\2\2\2\u0168\u016a\7\21\2\2\u0169\u016b\5")
        buf.write(u"\b\5\2\u016a\u0169\3\2\2\2\u016a\u016b\3\2\2\2\u016b")
        buf.write(u"-\3\2\2\2\u016c\u0170\5\60\31\2\u016d\u016f\5\62\32\2")
        buf.write(u"\u016e\u016d\3\2\2\2\u016f\u0172\3\2\2\2\u0170\u016e")
        buf.write(u"\3\2\2\2\u0170\u0171\3\2\2\2\u0171\u0174\3\2\2\2\u0172")
        buf.write(u"\u0170\3\2\2\2\u0173\u0175\5\64\33\2\u0174\u0173\3\2")
        buf.write(u"\2\2\u0174\u0175\3\2\2\2\u0175\u0176\3\2\2\2\u0176\u0177")
        buf.write(u"\7\t\2\2\u0177/\3\2\2\2\u0178\u0179\7\22\2\2\u0179\u017a")
        buf.write(u"\5\b\5\2\u017a\u017b\7M\2\2\u017b\u017c\5 \21\2\u017c")
        buf.write(u"\61\3\2\2\2\u017d\u017e\7\23\2\2\u017e\u017f\5\b\5\2")
        buf.write(u"\u017f\u0180\7M\2\2\u0180\u0181\5 \21\2\u0181\63\3\2")
        buf.write(u"\2\2\u0182\u0183\7\24\2\2\u0183\u0184\7M\2\2\u0184\u0185")
        buf.write(u"\5 \21\2\u0185\65\3\2\2\2\u0186\u0187\7\25\2\2\u0187")
        buf.write(u"\u0188\7R\2\2\u0188\u0189\7\27\2\2\u0189\u018a\5\b\5")
        buf.write(u"\2\u018a\u018b\7+\2\2\u018b\u018c\5\b\5\2\u018c\u018e")
        buf.write(u"\7\30\2\2\u018d\u018f\7F\2\2\u018e\u018d\3\2\2\2\u018e")
        buf.write(u"\u018f\3\2\2\2\u018f\u0190\3\2\2\2\u0190\u0191\t\3\2")
        buf.write(u"\2\u0191\u0192\7M\2\2\u0192\u0193\5 \21\2\u0193\u0194")
        buf.write(u"\7\t\2\2\u0194\67\3\2\2\2\u0195\u0196\7\26\2\2\u0196")
        buf.write(u"\u0197\5\b\5\2\u0197\u0198\7M\2\2\u0198\u0199\5 \21\2")
        buf.write(u"\u0199\u019a\7\t\2\2\u019a9\3\2\2\2\u019b\u019e\5<\37")
        buf.write(u"\2\u019c\u019e\7\b\2\2\u019d\u019b\3\2\2\2\u019d\u019c")
        buf.write(u"\3\2\2\2\u019e\u01a1\3\2\2\2\u019f\u019d\3\2\2\2\u019f")
        buf.write(u"\u01a0\3\2\2\2\u01a0\u01a2\3\2\2\2\u01a1\u019f\3\2\2")
        buf.write(u"\2\u01a2\u01a3\7\2\2\3\u01a3;\3\2\2\2\u01a4\u01a5\7\37")
        buf.write(u"\2\2\u01a5\u01a6\7R\2\2\u01a6\u01a7\5> \2\u01a7=\3\2")
        buf.write(u"\2\2\u01a8\u01b2\7M\2\2\u01a9\u01b1\7\b\2\2\u01aa\u01b1")
        buf.write(u"\5@!\2\u01ab\u01b1\5D#\2\u01ac\u01b1\5F$\2\u01ad\u01b1")
        buf.write(u"\5L\'\2\u01ae\u01b1\5B\"\2\u01af\u01b1\5N(\2\u01b0\u01a9")
        buf.write(u"\3\2\2\2\u01b0\u01aa\3\2\2\2\u01b0\u01ab\3\2\2\2\u01b0")
        buf.write(u"\u01ac\3\2\2\2\u01b0\u01ad\3\2\2\2\u01b0\u01ae\3\2\2")
        buf.write(u"\2\u01b0\u01af\3\2\2\2\u01b1\u01b4\3\2\2\2\u01b2\u01b0")
        buf.write(u"\3\2\2\2\u01b2\u01b3\3\2\2\2\u01b3\u01b5\3\2\2\2\u01b4")
        buf.write(u"\u01b2\3\2\2\2\u01b5\u01b6\7\t\2\2\u01b6?\3\2\2\2\u01b7")
        buf.write(u"\u01b8\t\4\2\2\u01b8\u01bd\7M\2\2\u01b9\u01bc\5*\26\2")
        buf.write(u"\u01ba\u01bc\7\b\2\2\u01bb\u01b9\3\2\2\2\u01bb\u01ba")
        buf.write(u"\3\2\2\2\u01bc\u01bf\3\2\2\2\u01bd\u01bb\3\2\2\2\u01bd")
        buf.write(u"\u01be\3\2\2\2\u01be\u01c0\3\2\2\2\u01bf\u01bd\3\2\2")
        buf.write(u"\2\u01c0\u01c1\7\t\2\2\u01c1A\3\2\2\2\u01c2\u01c3\7#")
        buf.write(u"\2\2\u01c3\u01c4\7M\2\2\u01c4\u01c5\5 \21\2\u01c5\u01c6")
        buf.write(u"\7\t\2\2\u01c6C\3\2\2\2\u01c7\u01c8\7$\2\2\u01c8\u01cf")
        buf.write(u"\7M\2\2\u01c9\u01ce\5\32\16\2\u01ca\u01ce\5\34\17\2\u01cb")
        buf.write(u"\u01ce\5\36\20\2\u01cc\u01ce\7\b\2\2\u01cd\u01c9\3\2")
        buf.write(u"\2\2\u01cd\u01ca\3\2\2\2\u01cd\u01cb\3\2\2\2\u01cd\u01cc")
        buf.write(u"\3\2\2\2\u01ce\u01d1\3\2\2\2\u01cf\u01cd\3\2\2\2\u01cf")
        buf.write(u"\u01d0\3\2\2\2\u01d0\u01d2\3\2\2\2\u01d1\u01cf\3\2\2")
        buf.write(u"\2\u01d2\u01d3\7\t\2\2\u01d3E\3\2\2\2\u01d4\u01d5\7%")
        buf.write(u"\2\2\u01d5\u01da\7M\2\2\u01d6\u01d9\5H%\2\u01d7\u01d9")
        buf.write(u"\7\b\2\2\u01d8\u01d6\3\2\2\2\u01d8\u01d7\3\2\2\2\u01d9")
        buf.write(u"\u01dc\3\2\2\2\u01da\u01d8\3\2\2\2\u01da\u01db\3\2\2")
        buf.write(u"\2\u01db\u01dd\3\2\2\2\u01dc\u01da\3\2\2\2\u01dd\u01de")
        buf.write(u"\7\t\2\2\u01deG\3\2\2\2\u01df\u01e3\7R\2\2\u01e0\u01e1")
        buf.write(u"\7\63\2\2\u01e1\u01e2\7R\2\2\u01e2\u01e4\7\65\2\2\u01e3")
        buf.write(u"\u01e0\3\2\2\2\u01e3\u01e4\3\2\2\2\u01e4\u01e6\3\2\2")
        buf.write(u"\2\u01e5\u01e7\5\2\2\2\u01e6\u01e5\3\2\2\2\u01e6\u01e7")
        buf.write(u"\3\2\2\2\u01e7\u01e8\3\2\2\2\u01e8\u01ec\7\64\2\2\u01e9")
        buf.write(u"\u01eb\5J&\2\u01ea\u01e9\3\2\2\2\u01eb\u01ee\3\2\2\2")
        buf.write(u"\u01ec\u01ea\3\2\2\2\u01ec\u01ed\3\2\2\2\u01ed\u01f1")
        buf.write(u"\3\2\2\2\u01ee\u01ec\3\2\2\2\u01ef\u01f2\7\'\2\2\u01f0")
        buf.write(u"\u01f2\7(\2\2\u01f1\u01ef\3\2\2\2\u01f1\u01f0\3\2\2\2")
        buf.write(u"\u01f2I\3\2\2\2\u01f3\u01f6\7)\2\2\u01f4\u01f6\7*\2\2")
        buf.write(u"\u01f5\u01f3\3\2\2\2\u01f5\u01f4\3\2\2\2\u01f6K\3\2\2")
        buf.write(u"\2\u01f7\u01f8\7&\2\2\u01f8\u01fb\7M\2\2\u01f9\u01fc")
        buf.write(u"\7(\2\2\u01fa\u01fc\7\'\2\2\u01fb\u01f9\3\2\2\2\u01fb")
        buf.write(u"\u01fa\3\2\2\2\u01fcM\3\2\2\2\u01fd\u01fe\7\17\2\2\u01fe")
        buf.write(u"\u01ff\7R\2\2\u01ff\u0208\7,\2\2\u0200\u0205\5P)\2\u0201")
        buf.write(u"\u0202\7E\2\2\u0202\u0204\5P)\2\u0203\u0201\3\2\2\2\u0204")
        buf.write(u"\u0207\3\2\2\2\u0205\u0203\3\2\2\2\u0205\u0206\3\2\2")
        buf.write(u"\2\u0206\u0209\3\2\2\2\u0207\u0205\3\2\2\2\u0208\u0200")
        buf.write(u"\3\2\2\2\u0208\u0209\3\2\2\2\u0209\u020a\3\2\2\2\u020a")
        buf.write(u"\u020c\7-\2\2\u020b\u020d\5\2\2\2\u020c\u020b\3\2\2\2")
        buf.write(u"\u020c\u020d\3\2\2\2\u020d\u020e\3\2\2\2\u020e\u020f")
        buf.write(u"\7M\2\2\u020f\u0210\5 \21\2\u0210\u0211\7\t\2\2\u0211")
        buf.write(u"O\3\2\2\2\u0212\u0213\7R\2\2\u0213\u0214\5\2\2\2\u0214")
        buf.write(u"Q\3\2\2\2DXchnpt\u0083\u008c\u0092\u00a5\u00ac\u00b3")
        buf.write(u"\u00ba\u00bf\u00c1\u00c8\u00cd\u00d2\u00d9\u00e2\u00e6")
        buf.write(u"\u00ea\u00f1\u00f6\u0100\u0103\u0108\u0110\u0116\u0120")
        buf.write(u"\u0129\u012d\u0131\u0133\u0138\u013d\u0143\u014b\u0150")
        buf.write(u"\u0153\u015a\u0160\u0166\u016a\u0170\u0174\u018e\u019d")
        buf.write(u"\u019f\u01b0\u01b2\u01bb\u01bd\u01cd\u01cf\u01d8\u01da")
        buf.write(u"\u01e3\u01e6\u01ec\u01f1\u01f5\u01fb\u0205\u0208\u020c")
        return buf.getvalue()


class PyNestMLParser ( Parser ):

    grammarFileName = "PyNestMLParser.g4"

    atn = ATNDeserializer().deserialize(serializedATN())

    decisionsToDFA = [ DFA(ds, i) for i, ds in enumerate(atn.decisionToState) ]

    sharedContextCache = PredictionContextCache()

    literalNames = [ u"<INVALID>", u"'\"\"\"'", u"<INVALID>", u"<INVALID>", 
                     u"<INVALID>", u"<INVALID>", u"<INVALID>", u"'end'", 
                     u"'integer'", u"'real'", u"'string'", u"'boolean'", 
                     u"'void'", u"'function'", u"'inline'", u"'return'", 
                     u"'if'", u"'elif'", u"'else'", u"'for'", u"'while'", 
                     u"'in'", u"'step'", u"'inf'", u"'and'", u"'or'", u"'not'", 
                     u"'recordable'", u"'kernel'", u"'neuron'", u"'state'", 
                     u"'parameters'", u"'internals'", u"'update'", u"'equations'", 
                     u"'input'", u"'output'", u"'current'", u"'spike'", 
                     u"'inhibitory'", u"'excitatory'", u"'...'", u"'('", 
                     u"')'", u"'+'", u"'~'", u"'|'", u"'^'", u"'&'", u"'['", 
                     u"'<-'", u"']'", u"'[['", u"']]'", u"'<<'", u"'>>'", 
                     u"'<'", u"'>'", u"'<='", u"'+='", u"'-='", u"'*='", 
                     u"'/='", u"'=='", u"'!='", u"'<>'", u"'>='", u"','", 
                     u"'-'", u"'='", u"'*'", u"'**'", u"'/'", u"'%'", u"'?'", 
                     u"':'", u"';'", u"'''" ]

    symbolicNames = [ u"<INVALID>", u"DOCSTRING_TRIPLEQUOTE", u"WS", u"LINE_ESCAPE", 
                      u"DOCSTRING", u"SL_COMMENT", u"NEWLINE", u"END_KEYWORD", 
                      u"INTEGER_KEYWORD", u"REAL_KEYWORD", u"STRING_KEYWORD", 
                      u"BOOLEAN_KEYWORD", u"VOID_KEYWORD", u"FUNCTION_KEYWORD", 
                      u"INLINE_KEYWORD", u"RETURN_KEYWORD", u"IF_KEYWORD", 
                      u"ELIF_KEYWORD", u"ELSE_KEYWORD", u"FOR_KEYWORD", 
                      u"WHILE_KEYWORD", u"IN_KEYWORD", u"STEP_KEYWORD", 
                      u"INF_KEYWORD", u"AND_KEYWORD", u"OR_KEYWORD", u"NOT_KEYWORD", 
                      u"RECORDABLE_KEYWORD", u"KERNEL_KEYWORD", u"NEURON_KEYWORD", 
                      u"STATE_KEYWORD", u"PARAMETERS_KEYWORD", u"INTERNALS_KEYWORD", 
                      u"UPDATE_KEYWORD", u"EQUATIONS_KEYWORD", u"INPUT_KEYWORD", 
                      u"OUTPUT_KEYWORD", u"CURRENT_KEYWORD", u"SPIKE_KEYWORD", 
                      u"INHIBITORY_KEYWORD", u"EXCITATORY_KEYWORD", u"ELLIPSIS", 
                      u"LEFT_PAREN", u"RIGHT_PAREN", u"PLUS", u"TILDE", 
                      u"PIPE", u"CARET", u"AMPERSAND", u"LEFT_SQUARE_BRACKET", 
                      u"LEFT_ANGLE_MINUS", u"RIGHT_SQUARE_BRACKET", u"LEFT_LEFT_SQUARE", 
                      u"RIGHT_RIGHT_SQUARE", u"LEFT_LEFT_ANGLE", u"RIGHT_RIGHT_ANGLE", 
                      u"LEFT_ANGLE", u"RIGHT_ANGLE", u"LEFT_ANGLE_EQUALS", 
                      u"PLUS_EQUALS", u"MINUS_EQUALS", u"STAR_EQUALS", u"FORWARD_SLASH_EQUALS", 
                      u"EQUALS_EQUALS", u"EXCLAMATION_EQUALS", u"LEFT_ANGLE_RIGHT_ANGLE", 
                      u"RIGHT_ANGLE_EQUALS", u"COMMA", u"MINUS", u"EQUALS", 
                      u"STAR", u"STAR_STAR", u"FORWARD_SLASH", u"PERCENT", 
                      u"QUESTION", u"COLON", u"SEMICOLON", u"DIFFERENTIAL_ORDER", 
                      u"BOOLEAN_LITERAL", u"STRING_LITERAL", u"NAME", u"UNSIGNED_INTEGER", 
                      u"FLOAT" ]

    RULE_dataType = 0
    RULE_unitType = 1
    RULE_unitTypeExponent = 2
    RULE_expression = 3
    RULE_simpleExpression = 4
    RULE_unaryOperator = 5
    RULE_bitOperator = 6
    RULE_comparisonOperator = 7
    RULE_logicalOperator = 8
    RULE_indexParameter = 9
    RULE_variable = 10
    RULE_functionCall = 11
    RULE_inlineExpression = 12
    RULE_odeEquation = 13
    RULE_kernel = 14
    RULE_block = 15
    RULE_stmt = 16
    RULE_compoundStmt = 17
    RULE_smallStmt = 18
    RULE_assignment = 19
    RULE_declaration = 20
    RULE_returnStmt = 21
    RULE_ifStmt = 22
    RULE_ifClause = 23
    RULE_elifClause = 24
    RULE_elseClause = 25
    RULE_forStmt = 26
    RULE_whileStmt = 27
    RULE_nestMLCompilationUnit = 28
    RULE_neuron = 29
    RULE_body = 30
    RULE_blockWithVariables = 31
    RULE_updateBlock = 32
    RULE_equationsBlock = 33
    RULE_inputBlock = 34
    RULE_inputPort = 35
    RULE_inputQualifier = 36
    RULE_outputBlock = 37
    RULE_function = 38
    RULE_parameter = 39

    ruleNames =  [ u"dataType", u"unitType", u"unitTypeExponent", u"expression", 
                   u"simpleExpression", u"unaryOperator", u"bitOperator", 
                   u"comparisonOperator", u"logicalOperator", u"indexParameter", 
                   u"variable", u"functionCall", u"inlineExpression", u"odeEquation", 
                   u"kernel", u"block", u"stmt", u"compoundStmt", u"smallStmt", 
                   u"assignment", u"declaration", u"returnStmt", u"ifStmt", 
                   u"ifClause", u"elifClause", u"elseClause", u"forStmt", 
                   u"whileStmt", u"nestMLCompilationUnit", u"neuron", u"body", 
                   u"blockWithVariables", u"updateBlock", u"equationsBlock", 
                   u"inputBlock", u"inputPort", u"inputQualifier", u"outputBlock", 
                   u"function", u"parameter" ]

    EOF = Token.EOF
    DOCSTRING_TRIPLEQUOTE=1
    WS=2
    LINE_ESCAPE=3
    DOCSTRING=4
    SL_COMMENT=5
    NEWLINE=6
    END_KEYWORD=7
    INTEGER_KEYWORD=8
    REAL_KEYWORD=9
    STRING_KEYWORD=10
    BOOLEAN_KEYWORD=11
    VOID_KEYWORD=12
    FUNCTION_KEYWORD=13
    INLINE_KEYWORD=14
    RETURN_KEYWORD=15
    IF_KEYWORD=16
    ELIF_KEYWORD=17
    ELSE_KEYWORD=18
    FOR_KEYWORD=19
    WHILE_KEYWORD=20
    IN_KEYWORD=21
    STEP_KEYWORD=22
    INF_KEYWORD=23
    AND_KEYWORD=24
    OR_KEYWORD=25
    NOT_KEYWORD=26
    RECORDABLE_KEYWORD=27
    KERNEL_KEYWORD=28
    NEURON_KEYWORD=29
    STATE_KEYWORD=30
    PARAMETERS_KEYWORD=31
    INTERNALS_KEYWORD=32
    UPDATE_KEYWORD=33
    EQUATIONS_KEYWORD=34
    INPUT_KEYWORD=35
    OUTPUT_KEYWORD=36
    CURRENT_KEYWORD=37
    SPIKE_KEYWORD=38
    INHIBITORY_KEYWORD=39
    EXCITATORY_KEYWORD=40
    ELLIPSIS=41
    LEFT_PAREN=42
    RIGHT_PAREN=43
    PLUS=44
    TILDE=45
    PIPE=46
    CARET=47
    AMPERSAND=48
    LEFT_SQUARE_BRACKET=49
    LEFT_ANGLE_MINUS=50
    RIGHT_SQUARE_BRACKET=51
    LEFT_LEFT_SQUARE=52
    RIGHT_RIGHT_SQUARE=53
    LEFT_LEFT_ANGLE=54
    RIGHT_RIGHT_ANGLE=55
    LEFT_ANGLE=56
    RIGHT_ANGLE=57
    LEFT_ANGLE_EQUALS=58
    PLUS_EQUALS=59
    MINUS_EQUALS=60
    STAR_EQUALS=61
    FORWARD_SLASH_EQUALS=62
    EQUALS_EQUALS=63
    EXCLAMATION_EQUALS=64
    LEFT_ANGLE_RIGHT_ANGLE=65
    RIGHT_ANGLE_EQUALS=66
    COMMA=67
    MINUS=68
    EQUALS=69
    STAR=70
    STAR_STAR=71
    FORWARD_SLASH=72
    PERCENT=73
    QUESTION=74
    COLON=75
    SEMICOLON=76
    DIFFERENTIAL_ORDER=77
    BOOLEAN_LITERAL=78
    STRING_LITERAL=79
    NAME=80
    UNSIGNED_INTEGER=81
    FLOAT=82

    def __init__(self, input, output=sys.stdout):
        super(PyNestMLParser, self).__init__(input, output=output)
        self.checkVersion("4.9")
        self._interp = ParserATNSimulator(self, self.atn, self.decisionsToDFA, self.sharedContextCache)
        self._predicates = None




    class DataTypeContext(ParserRuleContext):

        def __init__(self, parser, parent=None, invokingState=-1):
            super(PyNestMLParser.DataTypeContext, self).__init__(parent, invokingState)
            self.parser = parser
            self.isInt = None # Token
            self.isReal = None # Token
            self.isString = None # Token
            self.isBool = None # Token
            self.isVoid = None # Token
            self.unit = None # UnitTypeContext

        def INTEGER_KEYWORD(self):
            return self.getToken(PyNestMLParser.INTEGER_KEYWORD, 0)

        def REAL_KEYWORD(self):
            return self.getToken(PyNestMLParser.REAL_KEYWORD, 0)

        def STRING_KEYWORD(self):
            return self.getToken(PyNestMLParser.STRING_KEYWORD, 0)

        def BOOLEAN_KEYWORD(self):
            return self.getToken(PyNestMLParser.BOOLEAN_KEYWORD, 0)

        def VOID_KEYWORD(self):
            return self.getToken(PyNestMLParser.VOID_KEYWORD, 0)

        def unitType(self):
            return self.getTypedRuleContext(PyNestMLParser.UnitTypeContext,0)


        def getRuleIndex(self):
            return PyNestMLParser.RULE_dataType

        def accept(self, visitor):
            if hasattr(visitor, "visitDataType"):
                return visitor.visitDataType(self)
            else:
                return visitor.visitChildren(self)




    def dataType(self):

        localctx = PyNestMLParser.DataTypeContext(self, self._ctx, self.state)
        self.enterRule(localctx, 0, self.RULE_dataType)
        try:
            self.state = 86
            self._errHandler.sync(self)
            token = self._input.LA(1)
            if token in [PyNestMLParser.INTEGER_KEYWORD]:
                self.enterOuterAlt(localctx, 1)
                self.state = 80
                localctx.isInt = self.match(PyNestMLParser.INTEGER_KEYWORD)
                pass
            elif token in [PyNestMLParser.REAL_KEYWORD]:
                self.enterOuterAlt(localctx, 2)
                self.state = 81
                localctx.isReal = self.match(PyNestMLParser.REAL_KEYWORD)
                pass
            elif token in [PyNestMLParser.STRING_KEYWORD]:
                self.enterOuterAlt(localctx, 3)
                self.state = 82
                localctx.isString = self.match(PyNestMLParser.STRING_KEYWORD)
                pass
            elif token in [PyNestMLParser.BOOLEAN_KEYWORD]:
                self.enterOuterAlt(localctx, 4)
                self.state = 83
                localctx.isBool = self.match(PyNestMLParser.BOOLEAN_KEYWORD)
                pass
            elif token in [PyNestMLParser.VOID_KEYWORD]:
                self.enterOuterAlt(localctx, 5)
                self.state = 84
                localctx.isVoid = self.match(PyNestMLParser.VOID_KEYWORD)
                pass
            elif token in [PyNestMLParser.LEFT_PAREN, PyNestMLParser.NAME, PyNestMLParser.UNSIGNED_INTEGER]:
                self.enterOuterAlt(localctx, 6)
                self.state = 85
                localctx.unit = self.unitType(0)
                pass
            else:
                raise NoViableAltException(self)

        except RecognitionException as re:
            localctx.exception = re
            self._errHandler.reportError(self, re)
            self._errHandler.recover(self, re)
        finally:
            self.exitRule()
        return localctx


    class UnitTypeContext(ParserRuleContext):

        def __init__(self, parser, parent=None, invokingState=-1):
            super(PyNestMLParser.UnitTypeContext, self).__init__(parent, invokingState)
            self.parser = parser
            self.base = None # UnitTypeContext
            self.left = None # UnitTypeContext
            self.leftParentheses = None # Token
            self.compoundUnit = None # UnitTypeContext
            self.rightParentheses = None # Token
            self.unitlessLiteral = None # Token
            self.divOp = None # Token
            self.right = None # UnitTypeContext
            self.unit = None # Token
            self.timesOp = None # Token
            self.powOp = None # Token
            self.exponent = None # UnitTypeExponentContext

        def LEFT_PAREN(self):
            return self.getToken(PyNestMLParser.LEFT_PAREN, 0)

        def unitType(self, i=None):
            if i is None:
                return self.getTypedRuleContexts(PyNestMLParser.UnitTypeContext)
            else:
                return self.getTypedRuleContext(PyNestMLParser.UnitTypeContext,i)


        def RIGHT_PAREN(self):
            return self.getToken(PyNestMLParser.RIGHT_PAREN, 0)

        def UNSIGNED_INTEGER(self):
            return self.getToken(PyNestMLParser.UNSIGNED_INTEGER, 0)

        def FORWARD_SLASH(self):
            return self.getToken(PyNestMLParser.FORWARD_SLASH, 0)

        def NAME(self):
            return self.getToken(PyNestMLParser.NAME, 0)

        def STAR(self):
            return self.getToken(PyNestMLParser.STAR, 0)

        def STAR_STAR(self):
            return self.getToken(PyNestMLParser.STAR_STAR, 0)

        def unitTypeExponent(self):
            return self.getTypedRuleContext(PyNestMLParser.UnitTypeExponentContext,0)


        def getRuleIndex(self):
            return PyNestMLParser.RULE_unitType

        def accept(self, visitor):
            if hasattr(visitor, "visitUnitType"):
                return visitor.visitUnitType(self)
            else:
                return visitor.visitChildren(self)



    def unitType(self, _p=0):
        _parentctx = self._ctx
        _parentState = self.state
        localctx = PyNestMLParser.UnitTypeContext(self, self._ctx, _parentState)
        _prevctx = localctx
        _startState = 2
        self.enterRecursionRule(localctx, 2, self.RULE_unitType, _p)
        try:
            self.enterOuterAlt(localctx, 1)
            self.state = 97
            self._errHandler.sync(self)
            token = self._input.LA(1)
            if token in [PyNestMLParser.LEFT_PAREN]:
                self.state = 89
                localctx.leftParentheses = self.match(PyNestMLParser.LEFT_PAREN)
                self.state = 90
                localctx.compoundUnit = self.unitType(0)
                self.state = 91
                localctx.rightParentheses = self.match(PyNestMLParser.RIGHT_PAREN)
                pass
            elif token in [PyNestMLParser.UNSIGNED_INTEGER]:
                self.state = 93
                localctx.unitlessLiteral = self.match(PyNestMLParser.UNSIGNED_INTEGER)
                self.state = 94
                localctx.divOp = self.match(PyNestMLParser.FORWARD_SLASH)
                self.state = 95
                localctx.right = self.unitType(2)
                pass
            elif token in [PyNestMLParser.NAME]:
                self.state = 96
                localctx.unit = self.match(PyNestMLParser.NAME)
                pass
            else:
                raise NoViableAltException(self)

            self._ctx.stop = self._input.LT(-1)
            self.state = 110
            self._errHandler.sync(self)
            _alt = self._interp.adaptivePredict(self._input,4,self._ctx)
            while _alt!=2 and _alt!=ATN.INVALID_ALT_NUMBER:
                if _alt==1:
                    if self._parseListeners is not None:
                        self.triggerExitRuleEvent()
                    _prevctx = localctx
                    self.state = 108
                    self._errHandler.sync(self)
                    la_ = self._interp.adaptivePredict(self._input,3,self._ctx)
                    if la_ == 1:
                        localctx = PyNestMLParser.UnitTypeContext(self, _parentctx, _parentState)
                        localctx.left = _prevctx
                        self.pushNewRecursionContext(localctx, _startState, self.RULE_unitType)
                        self.state = 99
                        if not self.precpred(self._ctx, 3):
                            from antlr4.error.Errors import FailedPredicateException
                            raise FailedPredicateException(self, "self.precpred(self._ctx, 3)")
                        self.state = 102
                        self._errHandler.sync(self)
                        token = self._input.LA(1)
                        if token in [PyNestMLParser.STAR]:
                            self.state = 100
                            localctx.timesOp = self.match(PyNestMLParser.STAR)
                            pass
                        elif token in [PyNestMLParser.FORWARD_SLASH]:
                            self.state = 101
                            localctx.divOp = self.match(PyNestMLParser.FORWARD_SLASH)
                            pass
                        else:
                            raise NoViableAltException(self)

                        self.state = 104
                        localctx.right = self.unitType(4)
                        pass

                    elif la_ == 2:
                        localctx = PyNestMLParser.UnitTypeContext(self, _parentctx, _parentState)
                        localctx.base = _prevctx
                        self.pushNewRecursionContext(localctx, _startState, self.RULE_unitType)
                        self.state = 105
                        if not self.precpred(self._ctx, 4):
                            from antlr4.error.Errors import FailedPredicateException
                            raise FailedPredicateException(self, "self.precpred(self._ctx, 4)")
                        self.state = 106
                        localctx.powOp = self.match(PyNestMLParser.STAR_STAR)
                        self.state = 107
                        localctx.exponent = self.unitTypeExponent()
                        pass

             
                self.state = 112
                self._errHandler.sync(self)
                _alt = self._interp.adaptivePredict(self._input,4,self._ctx)

        except RecognitionException as re:
            localctx.exception = re
            self._errHandler.reportError(self, re)
            self._errHandler.recover(self, re)
        finally:
            self.unrollRecursionContexts(_parentctx)
        return localctx


    class UnitTypeExponentContext(ParserRuleContext):

        def __init__(self, parser, parent=None, invokingState=-1):
            super(PyNestMLParser.UnitTypeExponentContext, self).__init__(parent, invokingState)
            self.parser = parser

        def UNSIGNED_INTEGER(self):
            return self.getToken(PyNestMLParser.UNSIGNED_INTEGER, 0)

        def PLUS(self):
            return self.getToken(PyNestMLParser.PLUS, 0)

        def MINUS(self):
            return self.getToken(PyNestMLParser.MINUS, 0)

        def getRuleIndex(self):
            return PyNestMLParser.RULE_unitTypeExponent

        def accept(self, visitor):
            if hasattr(visitor, "visitUnitTypeExponent"):
                return visitor.visitUnitTypeExponent(self)
            else:
                return visitor.visitChildren(self)




    def unitTypeExponent(self):

        localctx = PyNestMLParser.UnitTypeExponentContext(self, self._ctx, self.state)
        self.enterRule(localctx, 4, self.RULE_unitTypeExponent)
        self._la = 0 # Token type
        try:
            self.enterOuterAlt(localctx, 1)
            self.state = 114
            self._errHandler.sync(self)
            _la = self._input.LA(1)
            if _la==PyNestMLParser.PLUS or _la==PyNestMLParser.MINUS:
                self.state = 113
                _la = self._input.LA(1)
                if not(_la==PyNestMLParser.PLUS or _la==PyNestMLParser.MINUS):
                    self._errHandler.recoverInline(self)
                else:
                    self._errHandler.reportMatch(self)
                    self.consume()


            self.state = 116
            self.match(PyNestMLParser.UNSIGNED_INTEGER)
        except RecognitionException as re:
            localctx.exception = re
            self._errHandler.reportError(self, re)
            self._errHandler.recover(self, re)
        finally:
            self.exitRule()
        return localctx


    class ExpressionContext(ParserRuleContext):

        def __init__(self, parser, parent=None, invokingState=-1):
            super(PyNestMLParser.ExpressionContext, self).__init__(parent, invokingState)
            self.parser = parser
            self.left = None # ExpressionContext
            self.condition = None # ExpressionContext
            self.leftParentheses = None # Token
            self.term = None # ExpressionContext
            self.rightParentheses = None # Token
            self.logicalNot = None # Token
            self.powOp = None # Token
            self.right = None # ExpressionContext
            self.timesOp = None # Token
            self.divOp = None # Token
            self.moduloOp = None # Token
            self.plusOp = None # Token
            self.minusOp = None # Token
            self.ifTrue = None # ExpressionContext
            self.ifNot = None # ExpressionContext

        def LEFT_PAREN(self):
            return self.getToken(PyNestMLParser.LEFT_PAREN, 0)

        def expression(self, i=None):
            if i is None:
                return self.getTypedRuleContexts(PyNestMLParser.ExpressionContext)
            else:
                return self.getTypedRuleContext(PyNestMLParser.ExpressionContext,i)


        def RIGHT_PAREN(self):
            return self.getToken(PyNestMLParser.RIGHT_PAREN, 0)

        def unaryOperator(self):
            return self.getTypedRuleContext(PyNestMLParser.UnaryOperatorContext,0)


        def NOT_KEYWORD(self):
            return self.getToken(PyNestMLParser.NOT_KEYWORD, 0)

        def simpleExpression(self):
            return self.getTypedRuleContext(PyNestMLParser.SimpleExpressionContext,0)


        def STAR_STAR(self):
            return self.getToken(PyNestMLParser.STAR_STAR, 0)

        def STAR(self):
            return self.getToken(PyNestMLParser.STAR, 0)

        def FORWARD_SLASH(self):
            return self.getToken(PyNestMLParser.FORWARD_SLASH, 0)

        def PERCENT(self):
            return self.getToken(PyNestMLParser.PERCENT, 0)

        def PLUS(self):
            return self.getToken(PyNestMLParser.PLUS, 0)

        def MINUS(self):
            return self.getToken(PyNestMLParser.MINUS, 0)

        def bitOperator(self):
            return self.getTypedRuleContext(PyNestMLParser.BitOperatorContext,0)


        def comparisonOperator(self):
            return self.getTypedRuleContext(PyNestMLParser.ComparisonOperatorContext,0)


        def logicalOperator(self):
            return self.getTypedRuleContext(PyNestMLParser.LogicalOperatorContext,0)


        def QUESTION(self):
            return self.getToken(PyNestMLParser.QUESTION, 0)

        def COLON(self):
            return self.getToken(PyNestMLParser.COLON, 0)

        def NEWLINE(self, i=None):
            if i is None:
                return self.getTokens(PyNestMLParser.NEWLINE)
            else:
                return self.getToken(PyNestMLParser.NEWLINE, i)

        def getRuleIndex(self):
            return PyNestMLParser.RULE_expression

        def accept(self, visitor):
            if hasattr(visitor, "visitExpression"):
                return visitor.visitExpression(self)
            else:
                return visitor.visitChildren(self)



    def expression(self, _p=0):
        _parentctx = self._ctx
        _parentState = self.state
        localctx = PyNestMLParser.ExpressionContext(self, self._ctx, _parentState)
        _prevctx = localctx
        _startState = 6
        self.enterRecursionRule(localctx, 6, self.RULE_expression, _p)
        self._la = 0 # Token type
        try:
            self.enterOuterAlt(localctx, 1)
            self.state = 129
            self._errHandler.sync(self)
            token = self._input.LA(1)
            if token in [PyNestMLParser.LEFT_PAREN]:
                self.state = 119
                localctx.leftParentheses = self.match(PyNestMLParser.LEFT_PAREN)
                self.state = 120
                localctx.term = self.expression(0)
                self.state = 121
                localctx.rightParentheses = self.match(PyNestMLParser.RIGHT_PAREN)
                pass
            elif token in [PyNestMLParser.PLUS, PyNestMLParser.TILDE, PyNestMLParser.MINUS]:
                self.state = 123
                self.unaryOperator()
                self.state = 124
                localctx.term = self.expression(9)
                pass
            elif token in [PyNestMLParser.NOT_KEYWORD]:
                self.state = 126
                localctx.logicalNot = self.match(PyNestMLParser.NOT_KEYWORD)
                self.state = 127
                localctx.term = self.expression(4)
                pass
            elif token in [PyNestMLParser.INF_KEYWORD, PyNestMLParser.BOOLEAN_LITERAL, PyNestMLParser.STRING_LITERAL, PyNestMLParser.NAME, PyNestMLParser.UNSIGNED_INTEGER, PyNestMLParser.FLOAT]:
                self.state = 128
                self.simpleExpression()
                pass
            else:
                raise NoViableAltException(self)

            self._ctx.stop = self._input.LT(-1)
            self.state = 191
            self._errHandler.sync(self)
            _alt = self._interp.adaptivePredict(self._input,14,self._ctx)
            while _alt!=2 and _alt!=ATN.INVALID_ALT_NUMBER:
                if _alt==1:
                    if self._parseListeners is not None:
                        self.triggerExitRuleEvent()
                    _prevctx = localctx
                    self.state = 189
                    self._errHandler.sync(self)
                    la_ = self._interp.adaptivePredict(self._input,13,self._ctx)
                    if la_ == 1:
                        localctx = PyNestMLParser.ExpressionContext(self, _parentctx, _parentState)
                        localctx.left = _prevctx
                        self.pushNewRecursionContext(localctx, _startState, self.RULE_expression)
                        self.state = 131
                        if not self.precpred(self._ctx, 10):
                            from antlr4.error.Errors import FailedPredicateException
                            raise FailedPredicateException(self, "self.precpred(self._ctx, 10)")
                        self.state = 132
                        localctx.powOp = self.match(PyNestMLParser.STAR_STAR)
                        self.state = 133
                        localctx.right = self.expression(10)
                        pass

                    elif la_ == 2:
                        localctx = PyNestMLParser.ExpressionContext(self, _parentctx, _parentState)
                        localctx.left = _prevctx
                        self.pushNewRecursionContext(localctx, _startState, self.RULE_expression)
                        self.state = 134
                        if not self.precpred(self._ctx, 8):
                            from antlr4.error.Errors import FailedPredicateException
                            raise FailedPredicateException(self, "self.precpred(self._ctx, 8)")
                        self.state = 138
                        self._errHandler.sync(self)
                        token = self._input.LA(1)
                        if token in [PyNestMLParser.STAR]:
                            self.state = 135
                            localctx.timesOp = self.match(PyNestMLParser.STAR)
                            pass
                        elif token in [PyNestMLParser.FORWARD_SLASH]:
                            self.state = 136
                            localctx.divOp = self.match(PyNestMLParser.FORWARD_SLASH)
                            pass
                        elif token in [PyNestMLParser.PERCENT]:
                            self.state = 137
                            localctx.moduloOp = self.match(PyNestMLParser.PERCENT)
                            pass
                        else:
                            raise NoViableAltException(self)

                        self.state = 140
                        localctx.right = self.expression(9)
                        pass

                    elif la_ == 3:
                        localctx = PyNestMLParser.ExpressionContext(self, _parentctx, _parentState)
                        localctx.left = _prevctx
                        self.pushNewRecursionContext(localctx, _startState, self.RULE_expression)
                        self.state = 141
                        if not self.precpred(self._ctx, 7):
                            from antlr4.error.Errors import FailedPredicateException
                            raise FailedPredicateException(self, "self.precpred(self._ctx, 7)")
                        self.state = 144
                        self._errHandler.sync(self)
                        token = self._input.LA(1)
                        if token in [PyNestMLParser.PLUS]:
                            self.state = 142
                            localctx.plusOp = self.match(PyNestMLParser.PLUS)
                            pass
                        elif token in [PyNestMLParser.MINUS]:
                            self.state = 143
                            localctx.minusOp = self.match(PyNestMLParser.MINUS)
                            pass
                        else:
                            raise NoViableAltException(self)

                        self.state = 146
                        localctx.right = self.expression(8)
                        pass

                    elif la_ == 4:
                        localctx = PyNestMLParser.ExpressionContext(self, _parentctx, _parentState)
                        localctx.left = _prevctx
                        self.pushNewRecursionContext(localctx, _startState, self.RULE_expression)
                        self.state = 147
                        if not self.precpred(self._ctx, 6):
                            from antlr4.error.Errors import FailedPredicateException
                            raise FailedPredicateException(self, "self.precpred(self._ctx, 6)")
                        self.state = 148
                        self.bitOperator()
                        self.state = 149
                        localctx.right = self.expression(7)
                        pass

                    elif la_ == 5:
                        localctx = PyNestMLParser.ExpressionContext(self, _parentctx, _parentState)
                        localctx.left = _prevctx
                        self.pushNewRecursionContext(localctx, _startState, self.RULE_expression)
                        self.state = 151
                        if not self.precpred(self._ctx, 5):
                            from antlr4.error.Errors import FailedPredicateException
                            raise FailedPredicateException(self, "self.precpred(self._ctx, 5)")
                        self.state = 152
                        self.comparisonOperator()
                        self.state = 153
                        localctx.right = self.expression(6)
                        pass

                    elif la_ == 6:
                        localctx = PyNestMLParser.ExpressionContext(self, _parentctx, _parentState)
                        localctx.left = _prevctx
                        self.pushNewRecursionContext(localctx, _startState, self.RULE_expression)
                        self.state = 155
                        if not self.precpred(self._ctx, 3):
                            from antlr4.error.Errors import FailedPredicateException
                            raise FailedPredicateException(self, "self.precpred(self._ctx, 3)")
                        self.state = 156
                        self.logicalOperator()
                        self.state = 157
                        localctx.right = self.expression(4)
                        pass

                    elif la_ == 7:
                        localctx = PyNestMLParser.ExpressionContext(self, _parentctx, _parentState)
                        localctx.condition = _prevctx
                        self.pushNewRecursionContext(localctx, _startState, self.RULE_expression)
                        self.state = 159
                        if not self.precpred(self._ctx, 2):
                            from antlr4.error.Errors import FailedPredicateException
                            raise FailedPredicateException(self, "self.precpred(self._ctx, 2)")
                        self.state = 163
                        self._errHandler.sync(self)
                        _la = self._input.LA(1)
                        while _la==PyNestMLParser.NEWLINE:
                            self.state = 160
                            self.match(PyNestMLParser.NEWLINE)
                            self.state = 165
                            self._errHandler.sync(self)
                            _la = self._input.LA(1)

                        self.state = 166
                        self.match(PyNestMLParser.QUESTION)
                        self.state = 170
                        self._errHandler.sync(self)
                        _la = self._input.LA(1)
                        while _la==PyNestMLParser.NEWLINE:
                            self.state = 167
                            self.match(PyNestMLParser.NEWLINE)
                            self.state = 172
                            self._errHandler.sync(self)
                            _la = self._input.LA(1)

                        self.state = 173
                        localctx.ifTrue = self.expression(0)
                        self.state = 177
                        self._errHandler.sync(self)
                        _la = self._input.LA(1)
                        while _la==PyNestMLParser.NEWLINE:
                            self.state = 174
                            self.match(PyNestMLParser.NEWLINE)
                            self.state = 179
                            self._errHandler.sync(self)
                            _la = self._input.LA(1)

                        self.state = 180
                        self.match(PyNestMLParser.COLON)
                        self.state = 184
                        self._errHandler.sync(self)
                        _la = self._input.LA(1)
                        while _la==PyNestMLParser.NEWLINE:
                            self.state = 181
                            self.match(PyNestMLParser.NEWLINE)
                            self.state = 186
                            self._errHandler.sync(self)
                            _la = self._input.LA(1)

                        self.state = 187
                        localctx.ifNot = self.expression(3)
                        pass

             
                self.state = 193
                self._errHandler.sync(self)
                _alt = self._interp.adaptivePredict(self._input,14,self._ctx)

        except RecognitionException as re:
            localctx.exception = re
            self._errHandler.reportError(self, re)
            self._errHandler.recover(self, re)
        finally:
            self.unrollRecursionContexts(_parentctx)
        return localctx


    class SimpleExpressionContext(ParserRuleContext):

        def __init__(self, parser, parent=None, invokingState=-1):
            super(PyNestMLParser.SimpleExpressionContext, self).__init__(parent, invokingState)
            self.parser = parser
            self.string = None # Token
            self.isInf = None # Token

        def functionCall(self):
            return self.getTypedRuleContext(PyNestMLParser.FunctionCallContext,0)


        def BOOLEAN_LITERAL(self):
            return self.getToken(PyNestMLParser.BOOLEAN_LITERAL, 0)

        def UNSIGNED_INTEGER(self):
            return self.getToken(PyNestMLParser.UNSIGNED_INTEGER, 0)

        def FLOAT(self):
            return self.getToken(PyNestMLParser.FLOAT, 0)

        def variable(self):
            return self.getTypedRuleContext(PyNestMLParser.VariableContext,0)


        def STRING_LITERAL(self):
            return self.getToken(PyNestMLParser.STRING_LITERAL, 0)

        def INF_KEYWORD(self):
            return self.getToken(PyNestMLParser.INF_KEYWORD, 0)

        def getRuleIndex(self):
            return PyNestMLParser.RULE_simpleExpression

        def accept(self, visitor):
            if hasattr(visitor, "visitSimpleExpression"):
                return visitor.visitSimpleExpression(self)
            else:
                return visitor.visitChildren(self)




    def simpleExpression(self):

        localctx = PyNestMLParser.SimpleExpressionContext(self, self._ctx, self.state)
        self.enterRule(localctx, 8, self.RULE_simpleExpression)
        self._la = 0 # Token type
        try:
            self.state = 203
            self._errHandler.sync(self)
            la_ = self._interp.adaptivePredict(self._input,16,self._ctx)
            if la_ == 1:
                self.enterOuterAlt(localctx, 1)
                self.state = 194
                self.functionCall()
                pass

            elif la_ == 2:
                self.enterOuterAlt(localctx, 2)
                self.state = 195
                self.match(PyNestMLParser.BOOLEAN_LITERAL)
                pass

            elif la_ == 3:
                self.enterOuterAlt(localctx, 3)
                self.state = 196
                _la = self._input.LA(1)
                if not(_la==PyNestMLParser.UNSIGNED_INTEGER or _la==PyNestMLParser.FLOAT):
                    self._errHandler.recoverInline(self)
                else:
                    self._errHandler.reportMatch(self)
                    self.consume()
                self.state = 198
                self._errHandler.sync(self)
                la_ = self._interp.adaptivePredict(self._input,15,self._ctx)
                if la_ == 1:
                    self.state = 197
                    self.variable()


                pass

            elif la_ == 4:
                self.enterOuterAlt(localctx, 4)
                self.state = 200
                localctx.string = self.match(PyNestMLParser.STRING_LITERAL)
                pass

            elif la_ == 5:
                self.enterOuterAlt(localctx, 5)
                self.state = 201
                localctx.isInf = self.match(PyNestMLParser.INF_KEYWORD)
                pass

            elif la_ == 6:
                self.enterOuterAlt(localctx, 6)
                self.state = 202
                self.variable()
                pass


        except RecognitionException as re:
            localctx.exception = re
            self._errHandler.reportError(self, re)
            self._errHandler.recover(self, re)
        finally:
            self.exitRule()
        return localctx


    class UnaryOperatorContext(ParserRuleContext):

        def __init__(self, parser, parent=None, invokingState=-1):
            super(PyNestMLParser.UnaryOperatorContext, self).__init__(parent, invokingState)
            self.parser = parser
            self.unaryPlus = None # Token
            self.unaryMinus = None # Token
            self.unaryTilde = None # Token

        def PLUS(self):
            return self.getToken(PyNestMLParser.PLUS, 0)

        def MINUS(self):
            return self.getToken(PyNestMLParser.MINUS, 0)

        def TILDE(self):
            return self.getToken(PyNestMLParser.TILDE, 0)

        def getRuleIndex(self):
            return PyNestMLParser.RULE_unaryOperator

        def accept(self, visitor):
            if hasattr(visitor, "visitUnaryOperator"):
                return visitor.visitUnaryOperator(self)
            else:
                return visitor.visitChildren(self)




    def unaryOperator(self):

        localctx = PyNestMLParser.UnaryOperatorContext(self, self._ctx, self.state)
        self.enterRule(localctx, 10, self.RULE_unaryOperator)
        try:
            self.enterOuterAlt(localctx, 1)
            self.state = 208
            self._errHandler.sync(self)
            token = self._input.LA(1)
            if token in [PyNestMLParser.PLUS]:
                self.state = 205
                localctx.unaryPlus = self.match(PyNestMLParser.PLUS)
                pass
            elif token in [PyNestMLParser.MINUS]:
                self.state = 206
                localctx.unaryMinus = self.match(PyNestMLParser.MINUS)
                pass
            elif token in [PyNestMLParser.TILDE]:
                self.state = 207
                localctx.unaryTilde = self.match(PyNestMLParser.TILDE)
                pass
            else:
                raise NoViableAltException(self)

        except RecognitionException as re:
            localctx.exception = re
            self._errHandler.reportError(self, re)
            self._errHandler.recover(self, re)
        finally:
            self.exitRule()
        return localctx


    class BitOperatorContext(ParserRuleContext):

        def __init__(self, parser, parent=None, invokingState=-1):
            super(PyNestMLParser.BitOperatorContext, self).__init__(parent, invokingState)
            self.parser = parser
            self.bitAnd = None # Token
            self.bitXor = None # Token
            self.bitOr = None # Token
            self.bitShiftLeft = None # Token
            self.bitShiftRight = None # Token

        def AMPERSAND(self):
            return self.getToken(PyNestMLParser.AMPERSAND, 0)

        def CARET(self):
            return self.getToken(PyNestMLParser.CARET, 0)

        def PIPE(self):
            return self.getToken(PyNestMLParser.PIPE, 0)

        def LEFT_LEFT_ANGLE(self):
            return self.getToken(PyNestMLParser.LEFT_LEFT_ANGLE, 0)

        def RIGHT_RIGHT_ANGLE(self):
            return self.getToken(PyNestMLParser.RIGHT_RIGHT_ANGLE, 0)

        def getRuleIndex(self):
            return PyNestMLParser.RULE_bitOperator

        def accept(self, visitor):
            if hasattr(visitor, "visitBitOperator"):
                return visitor.visitBitOperator(self)
            else:
                return visitor.visitChildren(self)




    def bitOperator(self):

        localctx = PyNestMLParser.BitOperatorContext(self, self._ctx, self.state)
        self.enterRule(localctx, 12, self.RULE_bitOperator)
        try:
            self.enterOuterAlt(localctx, 1)
            self.state = 215
            self._errHandler.sync(self)
            token = self._input.LA(1)
            if token in [PyNestMLParser.AMPERSAND]:
                self.state = 210
                localctx.bitAnd = self.match(PyNestMLParser.AMPERSAND)
                pass
            elif token in [PyNestMLParser.CARET]:
                self.state = 211
                localctx.bitXor = self.match(PyNestMLParser.CARET)
                pass
            elif token in [PyNestMLParser.PIPE]:
                self.state = 212
                localctx.bitOr = self.match(PyNestMLParser.PIPE)
                pass
            elif token in [PyNestMLParser.LEFT_LEFT_ANGLE]:
                self.state = 213
                localctx.bitShiftLeft = self.match(PyNestMLParser.LEFT_LEFT_ANGLE)
                pass
            elif token in [PyNestMLParser.RIGHT_RIGHT_ANGLE]:
                self.state = 214
                localctx.bitShiftRight = self.match(PyNestMLParser.RIGHT_RIGHT_ANGLE)
                pass
            else:
                raise NoViableAltException(self)

        except RecognitionException as re:
            localctx.exception = re
            self._errHandler.reportError(self, re)
            self._errHandler.recover(self, re)
        finally:
            self.exitRule()
        return localctx


    class ComparisonOperatorContext(ParserRuleContext):

        def __init__(self, parser, parent=None, invokingState=-1):
            super(PyNestMLParser.ComparisonOperatorContext, self).__init__(parent, invokingState)
            self.parser = parser
            self.lt = None # Token
            self.le = None # Token
            self.eq = None # Token
            self.ne = None # Token
            self.ne2 = None # Token
            self.ge = None # Token
            self.gt = None # Token

        def LEFT_ANGLE(self):
            return self.getToken(PyNestMLParser.LEFT_ANGLE, 0)

        def LEFT_ANGLE_EQUALS(self):
            return self.getToken(PyNestMLParser.LEFT_ANGLE_EQUALS, 0)

        def EQUALS_EQUALS(self):
            return self.getToken(PyNestMLParser.EQUALS_EQUALS, 0)

        def EXCLAMATION_EQUALS(self):
            return self.getToken(PyNestMLParser.EXCLAMATION_EQUALS, 0)

        def LEFT_ANGLE_RIGHT_ANGLE(self):
            return self.getToken(PyNestMLParser.LEFT_ANGLE_RIGHT_ANGLE, 0)

        def RIGHT_ANGLE_EQUALS(self):
            return self.getToken(PyNestMLParser.RIGHT_ANGLE_EQUALS, 0)

        def RIGHT_ANGLE(self):
            return self.getToken(PyNestMLParser.RIGHT_ANGLE, 0)

        def getRuleIndex(self):
            return PyNestMLParser.RULE_comparisonOperator

        def accept(self, visitor):
            if hasattr(visitor, "visitComparisonOperator"):
                return visitor.visitComparisonOperator(self)
            else:
                return visitor.visitChildren(self)




    def comparisonOperator(self):

        localctx = PyNestMLParser.ComparisonOperatorContext(self, self._ctx, self.state)
        self.enterRule(localctx, 14, self.RULE_comparisonOperator)
        try:
            self.enterOuterAlt(localctx, 1)
            self.state = 224
            self._errHandler.sync(self)
            token = self._input.LA(1)
            if token in [PyNestMLParser.LEFT_ANGLE]:
                self.state = 217
                localctx.lt = self.match(PyNestMLParser.LEFT_ANGLE)
                pass
            elif token in [PyNestMLParser.LEFT_ANGLE_EQUALS]:
                self.state = 218
                localctx.le = self.match(PyNestMLParser.LEFT_ANGLE_EQUALS)
                pass
            elif token in [PyNestMLParser.EQUALS_EQUALS]:
                self.state = 219
                localctx.eq = self.match(PyNestMLParser.EQUALS_EQUALS)
                pass
            elif token in [PyNestMLParser.EXCLAMATION_EQUALS]:
                self.state = 220
                localctx.ne = self.match(PyNestMLParser.EXCLAMATION_EQUALS)
                pass
            elif token in [PyNestMLParser.LEFT_ANGLE_RIGHT_ANGLE]:
                self.state = 221
                localctx.ne2 = self.match(PyNestMLParser.LEFT_ANGLE_RIGHT_ANGLE)
                pass
            elif token in [PyNestMLParser.RIGHT_ANGLE_EQUALS]:
                self.state = 222
                localctx.ge = self.match(PyNestMLParser.RIGHT_ANGLE_EQUALS)
                pass
            elif token in [PyNestMLParser.RIGHT_ANGLE]:
                self.state = 223
                localctx.gt = self.match(PyNestMLParser.RIGHT_ANGLE)
                pass
            else:
                raise NoViableAltException(self)

        except RecognitionException as re:
            localctx.exception = re
            self._errHandler.reportError(self, re)
            self._errHandler.recover(self, re)
        finally:
            self.exitRule()
        return localctx


    class LogicalOperatorContext(ParserRuleContext):

        def __init__(self, parser, parent=None, invokingState=-1):
            super(PyNestMLParser.LogicalOperatorContext, self).__init__(parent, invokingState)
            self.parser = parser
            self.logicalAnd = None # Token
            self.logicalOr = None # Token

        def AND_KEYWORD(self):
            return self.getToken(PyNestMLParser.AND_KEYWORD, 0)

        def OR_KEYWORD(self):
            return self.getToken(PyNestMLParser.OR_KEYWORD, 0)

        def getRuleIndex(self):
            return PyNestMLParser.RULE_logicalOperator

        def accept(self, visitor):
            if hasattr(visitor, "visitLogicalOperator"):
                return visitor.visitLogicalOperator(self)
            else:
                return visitor.visitChildren(self)




    def logicalOperator(self):

        localctx = PyNestMLParser.LogicalOperatorContext(self, self._ctx, self.state)
        self.enterRule(localctx, 16, self.RULE_logicalOperator)
        try:
            self.enterOuterAlt(localctx, 1)
            self.state = 228
            self._errHandler.sync(self)
            token = self._input.LA(1)
            if token in [PyNestMLParser.AND_KEYWORD]:
                self.state = 226
                localctx.logicalAnd = self.match(PyNestMLParser.AND_KEYWORD)
                pass
            elif token in [PyNestMLParser.OR_KEYWORD]:
                self.state = 227
                localctx.logicalOr = self.match(PyNestMLParser.OR_KEYWORD)
                pass
            else:
                raise NoViableAltException(self)

        except RecognitionException as re:
            localctx.exception = re
            self._errHandler.reportError(self, re)
            self._errHandler.recover(self, re)
        finally:
            self.exitRule()
        return localctx


    class IndexParameterContext(ParserRuleContext):

        def __init__(self, parser, parent=None, invokingState=-1):
            super(PyNestMLParser.IndexParameterContext, self).__init__(parent, invokingState)
            self.parser = parser
            self.sizeStr = None # Token
            self.sizeInt = None # Token

        def NAME(self):
            return self.getToken(PyNestMLParser.NAME, 0)

        def UNSIGNED_INTEGER(self):
            return self.getToken(PyNestMLParser.UNSIGNED_INTEGER, 0)

        def getRuleIndex(self):
            return PyNestMLParser.RULE_indexParameter

        def accept(self, visitor):
            if hasattr(visitor, "visitIndexParameter"):
                return visitor.visitIndexParameter(self)
            else:
                return visitor.visitChildren(self)




    def indexParameter(self):

        localctx = PyNestMLParser.IndexParameterContext(self, self._ctx, self.state)
        self.enterRule(localctx, 18, self.RULE_indexParameter)
        try:
            self.enterOuterAlt(localctx, 1)
            self.state = 232
            self._errHandler.sync(self)
            token = self._input.LA(1)
            if token in [PyNestMLParser.NAME]:
                self.state = 230
                localctx.sizeStr = self.match(PyNestMLParser.NAME)
                pass
            elif token in [PyNestMLParser.UNSIGNED_INTEGER]:
                self.state = 231
                localctx.sizeInt = self.match(PyNestMLParser.UNSIGNED_INTEGER)
                pass
            else:
                raise NoViableAltException(self)

        except RecognitionException as re:
            localctx.exception = re
            self._errHandler.reportError(self, re)
            self._errHandler.recover(self, re)
        finally:
            self.exitRule()
        return localctx


    class VariableContext(ParserRuleContext):

        def __init__(self, parser, parent=None, invokingState=-1):
            super(PyNestMLParser.VariableContext, self).__init__(parent, invokingState)
            self.parser = parser
            self.name = None # Token
            self.vectorParameter = None # IndexParameterContext

        def NAME(self):
            return self.getToken(PyNestMLParser.NAME, 0)

        def LEFT_SQUARE_BRACKET(self):
            return self.getToken(PyNestMLParser.LEFT_SQUARE_BRACKET, 0)

        def RIGHT_SQUARE_BRACKET(self):
            return self.getToken(PyNestMLParser.RIGHT_SQUARE_BRACKET, 0)

        def DIFFERENTIAL_ORDER(self, i=None):
            if i is None:
                return self.getTokens(PyNestMLParser.DIFFERENTIAL_ORDER)
            else:
                return self.getToken(PyNestMLParser.DIFFERENTIAL_ORDER, i)

        def indexParameter(self):
            return self.getTypedRuleContext(PyNestMLParser.IndexParameterContext,0)


        def getRuleIndex(self):
            return PyNestMLParser.RULE_variable

        def accept(self, visitor):
            if hasattr(visitor, "visitVariable"):
                return visitor.visitVariable(self)
            else:
                return visitor.visitChildren(self)




    def variable(self):

        localctx = PyNestMLParser.VariableContext(self, self._ctx, self.state)
        self.enterRule(localctx, 20, self.RULE_variable)
        try:
            self.enterOuterAlt(localctx, 1)
            self.state = 234
            localctx.name = self.match(PyNestMLParser.NAME)
            self.state = 239
            self._errHandler.sync(self)
            la_ = self._interp.adaptivePredict(self._input,22,self._ctx)
            if la_ == 1:
                self.state = 235
                self.match(PyNestMLParser.LEFT_SQUARE_BRACKET)
                self.state = 236
                localctx.vectorParameter = self.indexParameter()
                self.state = 237
                self.match(PyNestMLParser.RIGHT_SQUARE_BRACKET)


            self.state = 244
            self._errHandler.sync(self)
            _alt = self._interp.adaptivePredict(self._input,23,self._ctx)
            while _alt!=2 and _alt!=ATN.INVALID_ALT_NUMBER:
                if _alt==1:
                    self.state = 241
                    self.match(PyNestMLParser.DIFFERENTIAL_ORDER) 
                self.state = 246
                self._errHandler.sync(self)
                _alt = self._interp.adaptivePredict(self._input,23,self._ctx)

        except RecognitionException as re:
            localctx.exception = re
            self._errHandler.reportError(self, re)
            self._errHandler.recover(self, re)
        finally:
            self.exitRule()
        return localctx


    class FunctionCallContext(ParserRuleContext):

        def __init__(self, parser, parent=None, invokingState=-1):
            super(PyNestMLParser.FunctionCallContext, self).__init__(parent, invokingState)
            self.parser = parser
            self.calleeName = None # Token

        def LEFT_PAREN(self):
            return self.getToken(PyNestMLParser.LEFT_PAREN, 0)

        def RIGHT_PAREN(self):
            return self.getToken(PyNestMLParser.RIGHT_PAREN, 0)

        def NAME(self):
            return self.getToken(PyNestMLParser.NAME, 0)

        def expression(self, i=None):
            if i is None:
                return self.getTypedRuleContexts(PyNestMLParser.ExpressionContext)
            else:
                return self.getTypedRuleContext(PyNestMLParser.ExpressionContext,i)


        def COMMA(self, i=None):
            if i is None:
                return self.getTokens(PyNestMLParser.COMMA)
            else:
                return self.getToken(PyNestMLParser.COMMA, i)

        def getRuleIndex(self):
            return PyNestMLParser.RULE_functionCall

        def accept(self, visitor):
            if hasattr(visitor, "visitFunctionCall"):
                return visitor.visitFunctionCall(self)
            else:
                return visitor.visitChildren(self)




    def functionCall(self):

        localctx = PyNestMLParser.FunctionCallContext(self, self._ctx, self.state)
        self.enterRule(localctx, 22, self.RULE_functionCall)
        self._la = 0 # Token type
        try:
            self.enterOuterAlt(localctx, 1)
            self.state = 247
            localctx.calleeName = self.match(PyNestMLParser.NAME)
            self.state = 248
            self.match(PyNestMLParser.LEFT_PAREN)
            self.state = 257
            self._errHandler.sync(self)
            _la = self._input.LA(1)
            if ((((_la - 23)) & ~0x3f) == 0 and ((1 << (_la - 23)) & ((1 << (PyNestMLParser.INF_KEYWORD - 23)) | (1 << (PyNestMLParser.NOT_KEYWORD - 23)) | (1 << (PyNestMLParser.LEFT_PAREN - 23)) | (1 << (PyNestMLParser.PLUS - 23)) | (1 << (PyNestMLParser.TILDE - 23)) | (1 << (PyNestMLParser.MINUS - 23)) | (1 << (PyNestMLParser.BOOLEAN_LITERAL - 23)) | (1 << (PyNestMLParser.STRING_LITERAL - 23)) | (1 << (PyNestMLParser.NAME - 23)) | (1 << (PyNestMLParser.UNSIGNED_INTEGER - 23)) | (1 << (PyNestMLParser.FLOAT - 23)))) != 0):
                self.state = 249
                self.expression(0)
                self.state = 254
                self._errHandler.sync(self)
                _la = self._input.LA(1)
                while _la==PyNestMLParser.COMMA:
                    self.state = 250
                    self.match(PyNestMLParser.COMMA)
                    self.state = 251
                    self.expression(0)
                    self.state = 256
                    self._errHandler.sync(self)
                    _la = self._input.LA(1)



            self.state = 259
            self.match(PyNestMLParser.RIGHT_PAREN)
        except RecognitionException as re:
            localctx.exception = re
            self._errHandler.reportError(self, re)
            self._errHandler.recover(self, re)
        finally:
            self.exitRule()
        return localctx


    class InlineExpressionContext(ParserRuleContext):

        def __init__(self, parser, parent=None, invokingState=-1):
            super(PyNestMLParser.InlineExpressionContext, self).__init__(parent, invokingState)
            self.parser = parser
            self.recordable = None # Token
            self.variableName = None # Token

        def INLINE_KEYWORD(self):
            return self.getToken(PyNestMLParser.INLINE_KEYWORD, 0)

        def dataType(self):
            return self.getTypedRuleContext(PyNestMLParser.DataTypeContext,0)


        def EQUALS(self):
            return self.getToken(PyNestMLParser.EQUALS, 0)

        def expression(self):
            return self.getTypedRuleContext(PyNestMLParser.ExpressionContext,0)


        def NAME(self):
            return self.getToken(PyNestMLParser.NAME, 0)

        def SEMICOLON(self):
            return self.getToken(PyNestMLParser.SEMICOLON, 0)

        def RECORDABLE_KEYWORD(self):
            return self.getToken(PyNestMLParser.RECORDABLE_KEYWORD, 0)

        def getRuleIndex(self):
            return PyNestMLParser.RULE_inlineExpression

        def accept(self, visitor):
            if hasattr(visitor, "visitInlineExpression"):
                return visitor.visitInlineExpression(self)
            else:
                return visitor.visitChildren(self)




    def inlineExpression(self):

        localctx = PyNestMLParser.InlineExpressionContext(self, self._ctx, self.state)
        self.enterRule(localctx, 24, self.RULE_inlineExpression)
        self._la = 0 # Token type
        try:
            self.enterOuterAlt(localctx, 1)
            self.state = 262
            self._errHandler.sync(self)
            _la = self._input.LA(1)
            if _la==PyNestMLParser.RECORDABLE_KEYWORD:
                self.state = 261
                localctx.recordable = self.match(PyNestMLParser.RECORDABLE_KEYWORD)


            self.state = 264
            self.match(PyNestMLParser.INLINE_KEYWORD)
            self.state = 265
            localctx.variableName = self.match(PyNestMLParser.NAME)
            self.state = 266
            self.dataType()
            self.state = 267
            self.match(PyNestMLParser.EQUALS)
            self.state = 268
            self.expression(0)
            self.state = 270
            self._errHandler.sync(self)
            _la = self._input.LA(1)
            if _la==PyNestMLParser.SEMICOLON:
                self.state = 269
                self.match(PyNestMLParser.SEMICOLON)


        except RecognitionException as re:
            localctx.exception = re
            self._errHandler.reportError(self, re)
            self._errHandler.recover(self, re)
        finally:
            self.exitRule()
        return localctx


    class OdeEquationContext(ParserRuleContext):

        def __init__(self, parser, parent=None, invokingState=-1):
            super(PyNestMLParser.OdeEquationContext, self).__init__(parent, invokingState)
            self.parser = parser
            self.lhs = None # VariableContext
            self.rhs = None # ExpressionContext

        def EQUALS(self):
            return self.getToken(PyNestMLParser.EQUALS, 0)

        def variable(self):
            return self.getTypedRuleContext(PyNestMLParser.VariableContext,0)


        def expression(self):
            return self.getTypedRuleContext(PyNestMLParser.ExpressionContext,0)


        def SEMICOLON(self):
            return self.getToken(PyNestMLParser.SEMICOLON, 0)

        def getRuleIndex(self):
            return PyNestMLParser.RULE_odeEquation

        def accept(self, visitor):
            if hasattr(visitor, "visitOdeEquation"):
                return visitor.visitOdeEquation(self)
            else:
                return visitor.visitChildren(self)




    def odeEquation(self):

        localctx = PyNestMLParser.OdeEquationContext(self, self._ctx, self.state)
        self.enterRule(localctx, 26, self.RULE_odeEquation)
        self._la = 0 # Token type
        try:
            self.enterOuterAlt(localctx, 1)
            self.state = 272
            localctx.lhs = self.variable()
            self.state = 273
            self.match(PyNestMLParser.EQUALS)
            self.state = 274
            localctx.rhs = self.expression(0)
            self.state = 276
            self._errHandler.sync(self)
            _la = self._input.LA(1)
            if _la==PyNestMLParser.SEMICOLON:
                self.state = 275
                self.match(PyNestMLParser.SEMICOLON)


        except RecognitionException as re:
            localctx.exception = re
            self._errHandler.reportError(self, re)
            self._errHandler.recover(self, re)
        finally:
            self.exitRule()
        return localctx


    class KernelContext(ParserRuleContext):

        def __init__(self, parser, parent=None, invokingState=-1):
            super(PyNestMLParser.KernelContext, self).__init__(parent, invokingState)
            self.parser = parser

        def KERNEL_KEYWORD(self):
            return self.getToken(PyNestMLParser.KERNEL_KEYWORD, 0)

        def variable(self, i=None):
            if i is None:
                return self.getTypedRuleContexts(PyNestMLParser.VariableContext)
            else:
                return self.getTypedRuleContext(PyNestMLParser.VariableContext,i)


        def EQUALS(self, i=None):
            if i is None:
                return self.getTokens(PyNestMLParser.EQUALS)
            else:
                return self.getToken(PyNestMLParser.EQUALS, i)

        def expression(self, i=None):
            if i is None:
                return self.getTypedRuleContexts(PyNestMLParser.ExpressionContext)
            else:
                return self.getTypedRuleContext(PyNestMLParser.ExpressionContext,i)


        def COMMA(self, i=None):
            if i is None:
                return self.getTokens(PyNestMLParser.COMMA)
            else:
                return self.getToken(PyNestMLParser.COMMA, i)

        def SEMICOLON(self):
            return self.getToken(PyNestMLParser.SEMICOLON, 0)

        def NEWLINE(self, i=None):
            if i is None:
                return self.getTokens(PyNestMLParser.NEWLINE)
            else:
                return self.getToken(PyNestMLParser.NEWLINE, i)

        def getRuleIndex(self):
            return PyNestMLParser.RULE_kernel

        def accept(self, visitor):
            if hasattr(visitor, "visitKernel"):
                return visitor.visitKernel(self)
            else:
                return visitor.visitChildren(self)




    def kernel(self):

        localctx = PyNestMLParser.KernelContext(self, self._ctx, self.state)
        self.enterRule(localctx, 28, self.RULE_kernel)
        self._la = 0 # Token type
        try:
            self.enterOuterAlt(localctx, 1)
            self.state = 278
            self.match(PyNestMLParser.KERNEL_KEYWORD)
            self.state = 279
            self.variable()
            self.state = 280
            self.match(PyNestMLParser.EQUALS)
            self.state = 281
            self.expression(0)
            self.state = 295
            self._errHandler.sync(self)
            _la = self._input.LA(1)
            while _la==PyNestMLParser.COMMA:
                self.state = 282
                self.match(PyNestMLParser.COMMA)
                self.state = 286
                self._errHandler.sync(self)
                _la = self._input.LA(1)
                while _la==PyNestMLParser.NEWLINE:
                    self.state = 283
                    self.match(PyNestMLParser.NEWLINE)
                    self.state = 288
                    self._errHandler.sync(self)
                    _la = self._input.LA(1)

                self.state = 289
                self.variable()
                self.state = 290
                self.match(PyNestMLParser.EQUALS)
                self.state = 291
                self.expression(0)
                self.state = 297
                self._errHandler.sync(self)
                _la = self._input.LA(1)

            self.state = 299
            self._errHandler.sync(self)
            _la = self._input.LA(1)
            if _la==PyNestMLParser.SEMICOLON:
                self.state = 298
                self.match(PyNestMLParser.SEMICOLON)


        except RecognitionException as re:
            localctx.exception = re
            self._errHandler.reportError(self, re)
            self._errHandler.recover(self, re)
        finally:
            self.exitRule()
        return localctx


    class BlockContext(ParserRuleContext):

        def __init__(self, parser, parent=None, invokingState=-1):
            super(PyNestMLParser.BlockContext, self).__init__(parent, invokingState)
            self.parser = parser

        def stmt(self, i=None):
            if i is None:
                return self.getTypedRuleContexts(PyNestMLParser.StmtContext)
            else:
                return self.getTypedRuleContext(PyNestMLParser.StmtContext,i)


        def NEWLINE(self, i=None):
            if i is None:
                return self.getTokens(PyNestMLParser.NEWLINE)
            else:
                return self.getToken(PyNestMLParser.NEWLINE, i)

        def getRuleIndex(self):
            return PyNestMLParser.RULE_block

        def accept(self, visitor):
            if hasattr(visitor, "visitBlock"):
                return visitor.visitBlock(self)
            else:
                return visitor.visitChildren(self)




    def block(self):

        localctx = PyNestMLParser.BlockContext(self, self._ctx, self.state)
        self.enterRule(localctx, 30, self.RULE_block)
        self._la = 0 # Token type
        try:
            self.enterOuterAlt(localctx, 1)
            self.state = 305
            self._errHandler.sync(self)
            _la = self._input.LA(1)
            while (((_la) & ~0x3f) == 0 and ((1 << _la) & ((1 << PyNestMLParser.NEWLINE) | (1 << PyNestMLParser.FUNCTION_KEYWORD) | (1 << PyNestMLParser.RETURN_KEYWORD) | (1 << PyNestMLParser.IF_KEYWORD) | (1 << PyNestMLParser.FOR_KEYWORD) | (1 << PyNestMLParser.WHILE_KEYWORD) | (1 << PyNestMLParser.RECORDABLE_KEYWORD))) != 0) or _la==PyNestMLParser.NAME:
                self.state = 303
                self._errHandler.sync(self)
                token = self._input.LA(1)
                if token in [PyNestMLParser.FUNCTION_KEYWORD, PyNestMLParser.RETURN_KEYWORD, PyNestMLParser.IF_KEYWORD, PyNestMLParser.FOR_KEYWORD, PyNestMLParser.WHILE_KEYWORD, PyNestMLParser.RECORDABLE_KEYWORD, PyNestMLParser.NAME]:
                    self.state = 301
                    self.stmt()
                    pass
                elif token in [PyNestMLParser.NEWLINE]:
                    self.state = 302
                    self.match(PyNestMLParser.NEWLINE)
                    pass
                else:
                    raise NoViableAltException(self)

                self.state = 307
                self._errHandler.sync(self)
                _la = self._input.LA(1)

        except RecognitionException as re:
            localctx.exception = re
            self._errHandler.reportError(self, re)
            self._errHandler.recover(self, re)
        finally:
            self.exitRule()
        return localctx


    class StmtContext(ParserRuleContext):

        def __init__(self, parser, parent=None, invokingState=-1):
            super(PyNestMLParser.StmtContext, self).__init__(parent, invokingState)
            self.parser = parser

        def smallStmt(self):
            return self.getTypedRuleContext(PyNestMLParser.SmallStmtContext,0)


        def compoundStmt(self):
            return self.getTypedRuleContext(PyNestMLParser.CompoundStmtContext,0)


        def getRuleIndex(self):
            return PyNestMLParser.RULE_stmt

        def accept(self, visitor):
            if hasattr(visitor, "visitStmt"):
                return visitor.visitStmt(self)
            else:
                return visitor.visitChildren(self)




    def stmt(self):

        localctx = PyNestMLParser.StmtContext(self, self._ctx, self.state)
        self.enterRule(localctx, 32, self.RULE_stmt)
        try:
            self.state = 310
            self._errHandler.sync(self)
            token = self._input.LA(1)
            if token in [PyNestMLParser.FUNCTION_KEYWORD, PyNestMLParser.RETURN_KEYWORD, PyNestMLParser.RECORDABLE_KEYWORD, PyNestMLParser.NAME]:
                self.enterOuterAlt(localctx, 1)
                self.state = 308
                self.smallStmt()
                pass
            elif token in [PyNestMLParser.IF_KEYWORD, PyNestMLParser.FOR_KEYWORD, PyNestMLParser.WHILE_KEYWORD]:
                self.enterOuterAlt(localctx, 2)
                self.state = 309
                self.compoundStmt()
                pass
            else:
                raise NoViableAltException(self)

        except RecognitionException as re:
            localctx.exception = re
            self._errHandler.reportError(self, re)
            self._errHandler.recover(self, re)
        finally:
            self.exitRule()
        return localctx


    class CompoundStmtContext(ParserRuleContext):

        def __init__(self, parser, parent=None, invokingState=-1):
            super(PyNestMLParser.CompoundStmtContext, self).__init__(parent, invokingState)
            self.parser = parser

        def ifStmt(self):
            return self.getTypedRuleContext(PyNestMLParser.IfStmtContext,0)


        def forStmt(self):
            return self.getTypedRuleContext(PyNestMLParser.ForStmtContext,0)


        def whileStmt(self):
            return self.getTypedRuleContext(PyNestMLParser.WhileStmtContext,0)


        def getRuleIndex(self):
            return PyNestMLParser.RULE_compoundStmt

        def accept(self, visitor):
            if hasattr(visitor, "visitCompoundStmt"):
                return visitor.visitCompoundStmt(self)
            else:
                return visitor.visitChildren(self)




    def compoundStmt(self):

        localctx = PyNestMLParser.CompoundStmtContext(self, self._ctx, self.state)
        self.enterRule(localctx, 34, self.RULE_compoundStmt)
        try:
            self.state = 315
            self._errHandler.sync(self)
            token = self._input.LA(1)
            if token in [PyNestMLParser.IF_KEYWORD]:
                self.enterOuterAlt(localctx, 1)
                self.state = 312
                self.ifStmt()
                pass
            elif token in [PyNestMLParser.FOR_KEYWORD]:
                self.enterOuterAlt(localctx, 2)
                self.state = 313
                self.forStmt()
                pass
            elif token in [PyNestMLParser.WHILE_KEYWORD]:
                self.enterOuterAlt(localctx, 3)
                self.state = 314
                self.whileStmt()
                pass
            else:
                raise NoViableAltException(self)

        except RecognitionException as re:
            localctx.exception = re
            self._errHandler.reportError(self, re)
            self._errHandler.recover(self, re)
        finally:
            self.exitRule()
        return localctx


    class SmallStmtContext(ParserRuleContext):

        def __init__(self, parser, parent=None, invokingState=-1):
            super(PyNestMLParser.SmallStmtContext, self).__init__(parent, invokingState)
            self.parser = parser

        def assignment(self):
            return self.getTypedRuleContext(PyNestMLParser.AssignmentContext,0)


        def functionCall(self):
            return self.getTypedRuleContext(PyNestMLParser.FunctionCallContext,0)


        def declaration(self):
            return self.getTypedRuleContext(PyNestMLParser.DeclarationContext,0)


        def returnStmt(self):
            return self.getTypedRuleContext(PyNestMLParser.ReturnStmtContext,0)


        def getRuleIndex(self):
            return PyNestMLParser.RULE_smallStmt

        def accept(self, visitor):
            if hasattr(visitor, "visitSmallStmt"):
                return visitor.visitSmallStmt(self)
            else:
                return visitor.visitChildren(self)




    def smallStmt(self):

        localctx = PyNestMLParser.SmallStmtContext(self, self._ctx, self.state)
        self.enterRule(localctx, 36, self.RULE_smallStmt)
        try:
            self.state = 321
            self._errHandler.sync(self)
            la_ = self._interp.adaptivePredict(self._input,36,self._ctx)
            if la_ == 1:
                self.enterOuterAlt(localctx, 1)
                self.state = 317
                self.assignment()
                pass

            elif la_ == 2:
                self.enterOuterAlt(localctx, 2)
                self.state = 318
                self.functionCall()
                pass

            elif la_ == 3:
                self.enterOuterAlt(localctx, 3)
                self.state = 319
                self.declaration()
                pass

            elif la_ == 4:
                self.enterOuterAlt(localctx, 4)
                self.state = 320
                self.returnStmt()
                pass


        except RecognitionException as re:
            localctx.exception = re
            self._errHandler.reportError(self, re)
            self._errHandler.recover(self, re)
        finally:
            self.exitRule()
        return localctx


    class AssignmentContext(ParserRuleContext):

        def __init__(self, parser, parent=None, invokingState=-1):
            super(PyNestMLParser.AssignmentContext, self).__init__(parent, invokingState)
            self.parser = parser
            self.lhs_variable = None # VariableContext
            self.directAssignment = None # Token
            self.compoundSum = None # Token
            self.compoundMinus = None # Token
            self.compoundProduct = None # Token
            self.compoundQuotient = None # Token

        def expression(self):
            return self.getTypedRuleContext(PyNestMLParser.ExpressionContext,0)


        def variable(self):
            return self.getTypedRuleContext(PyNestMLParser.VariableContext,0)


        def EQUALS(self):
            return self.getToken(PyNestMLParser.EQUALS, 0)

        def PLUS_EQUALS(self):
            return self.getToken(PyNestMLParser.PLUS_EQUALS, 0)

        def MINUS_EQUALS(self):
            return self.getToken(PyNestMLParser.MINUS_EQUALS, 0)

        def STAR_EQUALS(self):
            return self.getToken(PyNestMLParser.STAR_EQUALS, 0)

        def FORWARD_SLASH_EQUALS(self):
            return self.getToken(PyNestMLParser.FORWARD_SLASH_EQUALS, 0)

        def getRuleIndex(self):
            return PyNestMLParser.RULE_assignment

        def accept(self, visitor):
            if hasattr(visitor, "visitAssignment"):
                return visitor.visitAssignment(self)
            else:
                return visitor.visitChildren(self)




    def assignment(self):

        localctx = PyNestMLParser.AssignmentContext(self, self._ctx, self.state)
        self.enterRule(localctx, 38, self.RULE_assignment)
        try:
            self.enterOuterAlt(localctx, 1)
            self.state = 323
            localctx.lhs_variable = self.variable()
            self.state = 329
            self._errHandler.sync(self)
            token = self._input.LA(1)
            if token in [PyNestMLParser.EQUALS]:
                self.state = 324
                localctx.directAssignment = self.match(PyNestMLParser.EQUALS)
                pass
            elif token in [PyNestMLParser.PLUS_EQUALS]:
                self.state = 325
                localctx.compoundSum = self.match(PyNestMLParser.PLUS_EQUALS)
                pass
            elif token in [PyNestMLParser.MINUS_EQUALS]:
                self.state = 326
                localctx.compoundMinus = self.match(PyNestMLParser.MINUS_EQUALS)
                pass
            elif token in [PyNestMLParser.STAR_EQUALS]:
                self.state = 327
                localctx.compoundProduct = self.match(PyNestMLParser.STAR_EQUALS)
                pass
            elif token in [PyNestMLParser.FORWARD_SLASH_EQUALS]:
                self.state = 328
                localctx.compoundQuotient = self.match(PyNestMLParser.FORWARD_SLASH_EQUALS)
                pass
            else:
                raise NoViableAltException(self)

            self.state = 331
            self.expression(0)
        except RecognitionException as re:
            localctx.exception = re
            self._errHandler.reportError(self, re)
            self._errHandler.recover(self, re)
        finally:
            self.exitRule()
        return localctx


    class DeclarationContext(ParserRuleContext):

        def __init__(self, parser, parent=None, invokingState=-1):
            super(PyNestMLParser.DeclarationContext, self).__init__(parent, invokingState)
            self.parser = parser
            self.isRecordable = None # Token
<<<<<<< HEAD
            self.isFunction = None # Token
=======
            self.isInlineExpression = None # Token
            self.sizeParameter = None # Token
>>>>>>> 411c9f73
            self.rhs = None # ExpressionContext
            self.invariant = None # ExpressionContext

        def variable(self, i=None):
            if i is None:
                return self.getTypedRuleContexts(PyNestMLParser.VariableContext)
            else:
                return self.getTypedRuleContext(PyNestMLParser.VariableContext,i)


        def dataType(self):
            return self.getTypedRuleContext(PyNestMLParser.DataTypeContext,0)


        def COMMA(self, i=None):
            if i is None:
                return self.getTokens(PyNestMLParser.COMMA)
            else:
                return self.getToken(PyNestMLParser.COMMA, i)

        def EQUALS(self):
            return self.getToken(PyNestMLParser.EQUALS, 0)

        def LEFT_LEFT_SQUARE(self):
            return self.getToken(PyNestMLParser.LEFT_LEFT_SQUARE, 0)

        def RIGHT_RIGHT_SQUARE(self):
            return self.getToken(PyNestMLParser.RIGHT_RIGHT_SQUARE, 0)

        def RECORDABLE_KEYWORD(self):
            return self.getToken(PyNestMLParser.RECORDABLE_KEYWORD, 0)

        def FUNCTION_KEYWORD(self):
            return self.getToken(PyNestMLParser.FUNCTION_KEYWORD, 0)

        def expression(self, i=None):
            if i is None:
                return self.getTypedRuleContexts(PyNestMLParser.ExpressionContext)
            else:
                return self.getTypedRuleContext(PyNestMLParser.ExpressionContext,i)


        def getRuleIndex(self):
            return PyNestMLParser.RULE_declaration

        def accept(self, visitor):
            if hasattr(visitor, "visitDeclaration"):
                return visitor.visitDeclaration(self)
            else:
                return visitor.visitChildren(self)




    def declaration(self):

        localctx = PyNestMLParser.DeclarationContext(self, self._ctx, self.state)
        self.enterRule(localctx, 40, self.RULE_declaration)
        self._la = 0 # Token type
        try:
            self.enterOuterAlt(localctx, 1)
            self.state = 334
            self._errHandler.sync(self)
            _la = self._input.LA(1)
            if _la==PyNestMLParser.RECORDABLE_KEYWORD:
                self.state = 333
                localctx.isRecordable = self.match(PyNestMLParser.RECORDABLE_KEYWORD)


            self.state = 337
            self._errHandler.sync(self)
            _la = self._input.LA(1)
<<<<<<< HEAD
            if _la==PyNestMLParser.FUNCTION_KEYWORD:
                self.state = 336
                localctx.isFunction = self.match(PyNestMLParser.FUNCTION_KEYWORD)
=======
            if _la==PyNestMLParser.INLINE_KEYWORD:
                self.state = 324
                localctx.isInlineExpression = self.match(PyNestMLParser.INLINE_KEYWORD)
>>>>>>> 411c9f73


            self.state = 339
            self.variable()
            self.state = 344
            self._errHandler.sync(self)
            _la = self._input.LA(1)
            while _la==PyNestMLParser.COMMA:
                self.state = 340
                self.match(PyNestMLParser.COMMA)
                self.state = 341
                self.variable()
                self.state = 346
                self._errHandler.sync(self)
                _la = self._input.LA(1)

            self.state = 347
            self.dataType()
            self.state = 350
            self._errHandler.sync(self)
            _la = self._input.LA(1)
            if _la==PyNestMLParser.EQUALS:
                self.state = 348
                self.match(PyNestMLParser.EQUALS)
                self.state = 349
                localctx.rhs = self.expression(0)


            self.state = 356
            self._errHandler.sync(self)
            _la = self._input.LA(1)
            if _la==PyNestMLParser.LEFT_LEFT_SQUARE:
                self.state = 352
                self.match(PyNestMLParser.LEFT_LEFT_SQUARE)
                self.state = 353
                localctx.invariant = self.expression(0)
                self.state = 354
                self.match(PyNestMLParser.RIGHT_RIGHT_SQUARE)


        except RecognitionException as re:
            localctx.exception = re
            self._errHandler.reportError(self, re)
            self._errHandler.recover(self, re)
        finally:
            self.exitRule()
        return localctx


    class ReturnStmtContext(ParserRuleContext):

        def __init__(self, parser, parent=None, invokingState=-1):
            super(PyNestMLParser.ReturnStmtContext, self).__init__(parent, invokingState)
            self.parser = parser

        def RETURN_KEYWORD(self):
            return self.getToken(PyNestMLParser.RETURN_KEYWORD, 0)

        def expression(self):
            return self.getTypedRuleContext(PyNestMLParser.ExpressionContext,0)


        def getRuleIndex(self):
            return PyNestMLParser.RULE_returnStmt

        def accept(self, visitor):
            if hasattr(visitor, "visitReturnStmt"):
                return visitor.visitReturnStmt(self)
            else:
                return visitor.visitChildren(self)




    def returnStmt(self):

        localctx = PyNestMLParser.ReturnStmtContext(self, self._ctx, self.state)
        self.enterRule(localctx, 42, self.RULE_returnStmt)
        try:
            self.enterOuterAlt(localctx, 1)
            self.state = 358
            self.match(PyNestMLParser.RETURN_KEYWORD)
            self.state = 360
            self._errHandler.sync(self)
            la_ = self._interp.adaptivePredict(self._input,43,self._ctx)
            if la_ == 1:
                self.state = 359
                self.expression(0)


        except RecognitionException as re:
            localctx.exception = re
            self._errHandler.reportError(self, re)
            self._errHandler.recover(self, re)
        finally:
            self.exitRule()
        return localctx


    class IfStmtContext(ParserRuleContext):

        def __init__(self, parser, parent=None, invokingState=-1):
            super(PyNestMLParser.IfStmtContext, self).__init__(parent, invokingState)
            self.parser = parser

        def ifClause(self):
            return self.getTypedRuleContext(PyNestMLParser.IfClauseContext,0)


        def END_KEYWORD(self):
            return self.getToken(PyNestMLParser.END_KEYWORD, 0)

        def elifClause(self, i=None):
            if i is None:
                return self.getTypedRuleContexts(PyNestMLParser.ElifClauseContext)
            else:
                return self.getTypedRuleContext(PyNestMLParser.ElifClauseContext,i)


        def elseClause(self):
            return self.getTypedRuleContext(PyNestMLParser.ElseClauseContext,0)


        def getRuleIndex(self):
            return PyNestMLParser.RULE_ifStmt

        def accept(self, visitor):
            if hasattr(visitor, "visitIfStmt"):
                return visitor.visitIfStmt(self)
            else:
                return visitor.visitChildren(self)




    def ifStmt(self):

        localctx = PyNestMLParser.IfStmtContext(self, self._ctx, self.state)
        self.enterRule(localctx, 44, self.RULE_ifStmt)
        self._la = 0 # Token type
        try:
            self.enterOuterAlt(localctx, 1)
            self.state = 362
            self.ifClause()
            self.state = 366
            self._errHandler.sync(self)
            _la = self._input.LA(1)
            while _la==PyNestMLParser.ELIF_KEYWORD:
                self.state = 363
                self.elifClause()
                self.state = 368
                self._errHandler.sync(self)
                _la = self._input.LA(1)

            self.state = 370
            self._errHandler.sync(self)
            _la = self._input.LA(1)
            if _la==PyNestMLParser.ELSE_KEYWORD:
                self.state = 369
                self.elseClause()


            self.state = 372
            self.match(PyNestMLParser.END_KEYWORD)
        except RecognitionException as re:
            localctx.exception = re
            self._errHandler.reportError(self, re)
            self._errHandler.recover(self, re)
        finally:
            self.exitRule()
        return localctx


    class IfClauseContext(ParserRuleContext):

        def __init__(self, parser, parent=None, invokingState=-1):
            super(PyNestMLParser.IfClauseContext, self).__init__(parent, invokingState)
            self.parser = parser

        def IF_KEYWORD(self):
            return self.getToken(PyNestMLParser.IF_KEYWORD, 0)

        def expression(self):
            return self.getTypedRuleContext(PyNestMLParser.ExpressionContext,0)


        def COLON(self):
            return self.getToken(PyNestMLParser.COLON, 0)

        def block(self):
            return self.getTypedRuleContext(PyNestMLParser.BlockContext,0)


        def getRuleIndex(self):
            return PyNestMLParser.RULE_ifClause

        def accept(self, visitor):
            if hasattr(visitor, "visitIfClause"):
                return visitor.visitIfClause(self)
            else:
                return visitor.visitChildren(self)




    def ifClause(self):

        localctx = PyNestMLParser.IfClauseContext(self, self._ctx, self.state)
        self.enterRule(localctx, 46, self.RULE_ifClause)
        try:
            self.enterOuterAlt(localctx, 1)
            self.state = 374
            self.match(PyNestMLParser.IF_KEYWORD)
            self.state = 375
            self.expression(0)
            self.state = 376
            self.match(PyNestMLParser.COLON)
            self.state = 377
            self.block()
        except RecognitionException as re:
            localctx.exception = re
            self._errHandler.reportError(self, re)
            self._errHandler.recover(self, re)
        finally:
            self.exitRule()
        return localctx


    class ElifClauseContext(ParserRuleContext):

        def __init__(self, parser, parent=None, invokingState=-1):
            super(PyNestMLParser.ElifClauseContext, self).__init__(parent, invokingState)
            self.parser = parser

        def ELIF_KEYWORD(self):
            return self.getToken(PyNestMLParser.ELIF_KEYWORD, 0)

        def expression(self):
            return self.getTypedRuleContext(PyNestMLParser.ExpressionContext,0)


        def COLON(self):
            return self.getToken(PyNestMLParser.COLON, 0)

        def block(self):
            return self.getTypedRuleContext(PyNestMLParser.BlockContext,0)


        def getRuleIndex(self):
            return PyNestMLParser.RULE_elifClause

        def accept(self, visitor):
            if hasattr(visitor, "visitElifClause"):
                return visitor.visitElifClause(self)
            else:
                return visitor.visitChildren(self)




    def elifClause(self):

        localctx = PyNestMLParser.ElifClauseContext(self, self._ctx, self.state)
        self.enterRule(localctx, 48, self.RULE_elifClause)
        try:
            self.enterOuterAlt(localctx, 1)
            self.state = 379
            self.match(PyNestMLParser.ELIF_KEYWORD)
            self.state = 380
            self.expression(0)
            self.state = 381
            self.match(PyNestMLParser.COLON)
            self.state = 382
            self.block()
        except RecognitionException as re:
            localctx.exception = re
            self._errHandler.reportError(self, re)
            self._errHandler.recover(self, re)
        finally:
            self.exitRule()
        return localctx


    class ElseClauseContext(ParserRuleContext):

        def __init__(self, parser, parent=None, invokingState=-1):
            super(PyNestMLParser.ElseClauseContext, self).__init__(parent, invokingState)
            self.parser = parser

        def ELSE_KEYWORD(self):
            return self.getToken(PyNestMLParser.ELSE_KEYWORD, 0)

        def COLON(self):
            return self.getToken(PyNestMLParser.COLON, 0)

        def block(self):
            return self.getTypedRuleContext(PyNestMLParser.BlockContext,0)


        def getRuleIndex(self):
            return PyNestMLParser.RULE_elseClause

        def accept(self, visitor):
            if hasattr(visitor, "visitElseClause"):
                return visitor.visitElseClause(self)
            else:
                return visitor.visitChildren(self)




    def elseClause(self):

        localctx = PyNestMLParser.ElseClauseContext(self, self._ctx, self.state)
        self.enterRule(localctx, 50, self.RULE_elseClause)
        try:
            self.enterOuterAlt(localctx, 1)
            self.state = 384
            self.match(PyNestMLParser.ELSE_KEYWORD)
            self.state = 385
            self.match(PyNestMLParser.COLON)
            self.state = 386
            self.block()
        except RecognitionException as re:
            localctx.exception = re
            self._errHandler.reportError(self, re)
            self._errHandler.recover(self, re)
        finally:
            self.exitRule()
        return localctx


    class ForStmtContext(ParserRuleContext):

        def __init__(self, parser, parent=None, invokingState=-1):
            super(PyNestMLParser.ForStmtContext, self).__init__(parent, invokingState)
            self.parser = parser
            self.var = None # Token
            self.start_from = None # ExpressionContext
            self.end_at = None # ExpressionContext
            self.negative = None # Token

        def FOR_KEYWORD(self):
            return self.getToken(PyNestMLParser.FOR_KEYWORD, 0)

        def IN_KEYWORD(self):
            return self.getToken(PyNestMLParser.IN_KEYWORD, 0)

        def ELLIPSIS(self):
            return self.getToken(PyNestMLParser.ELLIPSIS, 0)

        def STEP_KEYWORD(self):
            return self.getToken(PyNestMLParser.STEP_KEYWORD, 0)

        def COLON(self):
            return self.getToken(PyNestMLParser.COLON, 0)

        def block(self):
            return self.getTypedRuleContext(PyNestMLParser.BlockContext,0)


        def END_KEYWORD(self):
            return self.getToken(PyNestMLParser.END_KEYWORD, 0)

        def NAME(self):
            return self.getToken(PyNestMLParser.NAME, 0)

        def expression(self, i=None):
            if i is None:
                return self.getTypedRuleContexts(PyNestMLParser.ExpressionContext)
            else:
                return self.getTypedRuleContext(PyNestMLParser.ExpressionContext,i)


        def UNSIGNED_INTEGER(self):
            return self.getToken(PyNestMLParser.UNSIGNED_INTEGER, 0)

        def FLOAT(self):
            return self.getToken(PyNestMLParser.FLOAT, 0)

        def MINUS(self):
            return self.getToken(PyNestMLParser.MINUS, 0)

        def getRuleIndex(self):
            return PyNestMLParser.RULE_forStmt

        def accept(self, visitor):
            if hasattr(visitor, "visitForStmt"):
                return visitor.visitForStmt(self)
            else:
                return visitor.visitChildren(self)




    def forStmt(self):

        localctx = PyNestMLParser.ForStmtContext(self, self._ctx, self.state)
        self.enterRule(localctx, 52, self.RULE_forStmt)
        self._la = 0 # Token type
        try:
            self.enterOuterAlt(localctx, 1)
            self.state = 388
            self.match(PyNestMLParser.FOR_KEYWORD)
            self.state = 389
            localctx.var = self.match(PyNestMLParser.NAME)
            self.state = 390
            self.match(PyNestMLParser.IN_KEYWORD)
            self.state = 391
            localctx.start_from = self.expression(0)
            self.state = 392
            self.match(PyNestMLParser.ELLIPSIS)
            self.state = 393
            localctx.end_at = self.expression(0)
            self.state = 394
            self.match(PyNestMLParser.STEP_KEYWORD)

            self.state = 396
            self._errHandler.sync(self)
            _la = self._input.LA(1)
            if _la==PyNestMLParser.MINUS:
                self.state = 395
                localctx.negative = self.match(PyNestMLParser.MINUS)


            self.state = 398
            _la = self._input.LA(1)
            if not(_la==PyNestMLParser.UNSIGNED_INTEGER or _la==PyNestMLParser.FLOAT):
                self._errHandler.recoverInline(self)
            else:
                self._errHandler.reportMatch(self)
                self.consume()
            self.state = 399
            self.match(PyNestMLParser.COLON)
            self.state = 400
            self.block()
            self.state = 401
            self.match(PyNestMLParser.END_KEYWORD)
        except RecognitionException as re:
            localctx.exception = re
            self._errHandler.reportError(self, re)
            self._errHandler.recover(self, re)
        finally:
            self.exitRule()
        return localctx


    class WhileStmtContext(ParserRuleContext):

        def __init__(self, parser, parent=None, invokingState=-1):
            super(PyNestMLParser.WhileStmtContext, self).__init__(parent, invokingState)
            self.parser = parser

        def WHILE_KEYWORD(self):
            return self.getToken(PyNestMLParser.WHILE_KEYWORD, 0)

        def expression(self):
            return self.getTypedRuleContext(PyNestMLParser.ExpressionContext,0)


        def COLON(self):
            return self.getToken(PyNestMLParser.COLON, 0)

        def block(self):
            return self.getTypedRuleContext(PyNestMLParser.BlockContext,0)


        def END_KEYWORD(self):
            return self.getToken(PyNestMLParser.END_KEYWORD, 0)

        def getRuleIndex(self):
            return PyNestMLParser.RULE_whileStmt

        def accept(self, visitor):
            if hasattr(visitor, "visitWhileStmt"):
                return visitor.visitWhileStmt(self)
            else:
                return visitor.visitChildren(self)




    def whileStmt(self):

        localctx = PyNestMLParser.WhileStmtContext(self, self._ctx, self.state)
        self.enterRule(localctx, 54, self.RULE_whileStmt)
        try:
            self.enterOuterAlt(localctx, 1)
            self.state = 403
            self.match(PyNestMLParser.WHILE_KEYWORD)
            self.state = 404
            self.expression(0)
            self.state = 405
            self.match(PyNestMLParser.COLON)
            self.state = 406
            self.block()
            self.state = 407
            self.match(PyNestMLParser.END_KEYWORD)
        except RecognitionException as re:
            localctx.exception = re
            self._errHandler.reportError(self, re)
            self._errHandler.recover(self, re)
        finally:
            self.exitRule()
        return localctx


    class NestMLCompilationUnitContext(ParserRuleContext):

        def __init__(self, parser, parent=None, invokingState=-1):
            super(PyNestMLParser.NestMLCompilationUnitContext, self).__init__(parent, invokingState)
            self.parser = parser

        def EOF(self):
            return self.getToken(PyNestMLParser.EOF, 0)

        def neuron(self, i=None):
            if i is None:
                return self.getTypedRuleContexts(PyNestMLParser.NeuronContext)
            else:
                return self.getTypedRuleContext(PyNestMLParser.NeuronContext,i)


        def NEWLINE(self, i=None):
            if i is None:
                return self.getTokens(PyNestMLParser.NEWLINE)
            else:
                return self.getToken(PyNestMLParser.NEWLINE, i)

        def getRuleIndex(self):
            return PyNestMLParser.RULE_nestMLCompilationUnit

        def accept(self, visitor):
            if hasattr(visitor, "visitNestMLCompilationUnit"):
                return visitor.visitNestMLCompilationUnit(self)
            else:
                return visitor.visitChildren(self)




    def nestMLCompilationUnit(self):

        localctx = PyNestMLParser.NestMLCompilationUnitContext(self, self._ctx, self.state)
        self.enterRule(localctx, 56, self.RULE_nestMLCompilationUnit)
        self._la = 0 # Token type
        try:
            self.enterOuterAlt(localctx, 1)
            self.state = 413
            self._errHandler.sync(self)
            _la = self._input.LA(1)
            while _la==PyNestMLParser.NEWLINE or _la==PyNestMLParser.NEURON_KEYWORD:
                self.state = 411
                self._errHandler.sync(self)
                token = self._input.LA(1)
                if token in [PyNestMLParser.NEURON_KEYWORD]:
                    self.state = 409
                    self.neuron()
                    pass
                elif token in [PyNestMLParser.NEWLINE]:
                    self.state = 410
                    self.match(PyNestMLParser.NEWLINE)
                    pass
                else:
                    raise NoViableAltException(self)

                self.state = 415
                self._errHandler.sync(self)
                _la = self._input.LA(1)

            self.state = 416
            self.match(PyNestMLParser.EOF)
        except RecognitionException as re:
            localctx.exception = re
            self._errHandler.reportError(self, re)
            self._errHandler.recover(self, re)
        finally:
            self.exitRule()
        return localctx


    class NeuronContext(ParserRuleContext):

        def __init__(self, parser, parent=None, invokingState=-1):
            super(PyNestMLParser.NeuronContext, self).__init__(parent, invokingState)
            self.parser = parser

        def NEURON_KEYWORD(self):
            return self.getToken(PyNestMLParser.NEURON_KEYWORD, 0)

        def NAME(self):
            return self.getToken(PyNestMLParser.NAME, 0)

        def body(self):
            return self.getTypedRuleContext(PyNestMLParser.BodyContext,0)


        def getRuleIndex(self):
            return PyNestMLParser.RULE_neuron

        def accept(self, visitor):
            if hasattr(visitor, "visitNeuron"):
                return visitor.visitNeuron(self)
            else:
                return visitor.visitChildren(self)




    def neuron(self):

        localctx = PyNestMLParser.NeuronContext(self, self._ctx, self.state)
        self.enterRule(localctx, 58, self.RULE_neuron)
        try:
            self.enterOuterAlt(localctx, 1)
            self.state = 418
            self.match(PyNestMLParser.NEURON_KEYWORD)
            self.state = 419
            self.match(PyNestMLParser.NAME)
            self.state = 420
            self.body()
        except RecognitionException as re:
            localctx.exception = re
            self._errHandler.reportError(self, re)
            self._errHandler.recover(self, re)
        finally:
            self.exitRule()
        return localctx


    class BodyContext(ParserRuleContext):

        def __init__(self, parser, parent=None, invokingState=-1):
            super(PyNestMLParser.BodyContext, self).__init__(parent, invokingState)
            self.parser = parser

        def COLON(self):
            return self.getToken(PyNestMLParser.COLON, 0)

        def END_KEYWORD(self):
            return self.getToken(PyNestMLParser.END_KEYWORD, 0)

        def NEWLINE(self, i=None):
            if i is None:
                return self.getTokens(PyNestMLParser.NEWLINE)
            else:
                return self.getToken(PyNestMLParser.NEWLINE, i)

        def blockWithVariables(self, i=None):
            if i is None:
                return self.getTypedRuleContexts(PyNestMLParser.BlockWithVariablesContext)
            else:
                return self.getTypedRuleContext(PyNestMLParser.BlockWithVariablesContext,i)


        def equationsBlock(self, i=None):
            if i is None:
                return self.getTypedRuleContexts(PyNestMLParser.EquationsBlockContext)
            else:
                return self.getTypedRuleContext(PyNestMLParser.EquationsBlockContext,i)


        def inputBlock(self, i=None):
            if i is None:
                return self.getTypedRuleContexts(PyNestMLParser.InputBlockContext)
            else:
                return self.getTypedRuleContext(PyNestMLParser.InputBlockContext,i)


        def outputBlock(self, i=None):
            if i is None:
                return self.getTypedRuleContexts(PyNestMLParser.OutputBlockContext)
            else:
                return self.getTypedRuleContext(PyNestMLParser.OutputBlockContext,i)


        def updateBlock(self, i=None):
            if i is None:
                return self.getTypedRuleContexts(PyNestMLParser.UpdateBlockContext)
            else:
                return self.getTypedRuleContext(PyNestMLParser.UpdateBlockContext,i)


        def function(self, i=None):
            if i is None:
                return self.getTypedRuleContexts(PyNestMLParser.FunctionContext)
            else:
                return self.getTypedRuleContext(PyNestMLParser.FunctionContext,i)


        def getRuleIndex(self):
            return PyNestMLParser.RULE_body

        def accept(self, visitor):
            if hasattr(visitor, "visitBody"):
                return visitor.visitBody(self)
            else:
                return visitor.visitChildren(self)




    def body(self):

        localctx = PyNestMLParser.BodyContext(self, self._ctx, self.state)
        self.enterRule(localctx, 60, self.RULE_body)
        self._la = 0 # Token type
        try:
            self.enterOuterAlt(localctx, 1)
            self.state = 422
            self.match(PyNestMLParser.COLON)
            self.state = 432
            self._errHandler.sync(self)
            _la = self._input.LA(1)
            while (((_la) & ~0x3f) == 0 and ((1 << _la) & ((1 << PyNestMLParser.NEWLINE) | (1 << PyNestMLParser.FUNCTION_KEYWORD) | (1 << PyNestMLParser.STATE_KEYWORD) | (1 << PyNestMLParser.PARAMETERS_KEYWORD) | (1 << PyNestMLParser.INTERNALS_KEYWORD) | (1 << PyNestMLParser.UPDATE_KEYWORD) | (1 << PyNestMLParser.EQUATIONS_KEYWORD) | (1 << PyNestMLParser.INPUT_KEYWORD) | (1 << PyNestMLParser.OUTPUT_KEYWORD))) != 0):
                self.state = 430
                self._errHandler.sync(self)
                token = self._input.LA(1)
                if token in [PyNestMLParser.NEWLINE]:
                    self.state = 423
                    self.match(PyNestMLParser.NEWLINE)
                    pass
                elif token in [PyNestMLParser.STATE_KEYWORD, PyNestMLParser.PARAMETERS_KEYWORD, PyNestMLParser.INTERNALS_KEYWORD]:
                    self.state = 424
                    self.blockWithVariables()
                    pass
                elif token in [PyNestMLParser.EQUATIONS_KEYWORD]:
                    self.state = 425
                    self.equationsBlock()
                    pass
                elif token in [PyNestMLParser.INPUT_KEYWORD]:
                    self.state = 426
                    self.inputBlock()
                    pass
                elif token in [PyNestMLParser.OUTPUT_KEYWORD]:
                    self.state = 427
                    self.outputBlock()
                    pass
                elif token in [PyNestMLParser.UPDATE_KEYWORD]:
                    self.state = 428
                    self.updateBlock()
                    pass
                elif token in [PyNestMLParser.FUNCTION_KEYWORD]:
                    self.state = 429
                    self.function()
                    pass
                else:
                    raise NoViableAltException(self)

                self.state = 434
                self._errHandler.sync(self)
                _la = self._input.LA(1)

            self.state = 435
            self.match(PyNestMLParser.END_KEYWORD)
        except RecognitionException as re:
            localctx.exception = re
            self._errHandler.reportError(self, re)
            self._errHandler.recover(self, re)
        finally:
            self.exitRule()
        return localctx


    class BlockWithVariablesContext(ParserRuleContext):

        def __init__(self, parser, parent=None, invokingState=-1):
            super(PyNestMLParser.BlockWithVariablesContext, self).__init__(parent, invokingState)
            self.parser = parser
            self.blockType = None # Token

        def COLON(self):
            return self.getToken(PyNestMLParser.COLON, 0)

        def END_KEYWORD(self):
            return self.getToken(PyNestMLParser.END_KEYWORD, 0)

        def STATE_KEYWORD(self):
            return self.getToken(PyNestMLParser.STATE_KEYWORD, 0)

        def PARAMETERS_KEYWORD(self):
            return self.getToken(PyNestMLParser.PARAMETERS_KEYWORD, 0)

        def INTERNALS_KEYWORD(self):
            return self.getToken(PyNestMLParser.INTERNALS_KEYWORD, 0)

        def declaration(self, i=None):
            if i is None:
                return self.getTypedRuleContexts(PyNestMLParser.DeclarationContext)
            else:
                return self.getTypedRuleContext(PyNestMLParser.DeclarationContext,i)


        def NEWLINE(self, i=None):
            if i is None:
                return self.getTokens(PyNestMLParser.NEWLINE)
            else:
                return self.getToken(PyNestMLParser.NEWLINE, i)

        def getRuleIndex(self):
            return PyNestMLParser.RULE_blockWithVariables

        def accept(self, visitor):
            if hasattr(visitor, "visitBlockWithVariables"):
                return visitor.visitBlockWithVariables(self)
            else:
                return visitor.visitChildren(self)




    def blockWithVariables(self):

        localctx = PyNestMLParser.BlockWithVariablesContext(self, self._ctx, self.state)
        self.enterRule(localctx, 62, self.RULE_blockWithVariables)
        self._la = 0 # Token type
        try:
            self.enterOuterAlt(localctx, 1)
            self.state = 437
            localctx.blockType = self._input.LT(1)
            _la = self._input.LA(1)
            if not((((_la) & ~0x3f) == 0 and ((1 << _la) & ((1 << PyNestMLParser.STATE_KEYWORD) | (1 << PyNestMLParser.PARAMETERS_KEYWORD) | (1 << PyNestMLParser.INTERNALS_KEYWORD))) != 0)):
                localctx.blockType = self._errHandler.recoverInline(self)
            else:
                self._errHandler.reportMatch(self)
                self.consume()
            self.state = 438
            self.match(PyNestMLParser.COLON)
            self.state = 443
            self._errHandler.sync(self)
            _la = self._input.LA(1)
            while (((_la) & ~0x3f) == 0 and ((1 << _la) & ((1 << PyNestMLParser.NEWLINE) | (1 << PyNestMLParser.FUNCTION_KEYWORD) | (1 << PyNestMLParser.RECORDABLE_KEYWORD))) != 0) or _la==PyNestMLParser.NAME:
                self.state = 441
                self._errHandler.sync(self)
                token = self._input.LA(1)
                if token in [PyNestMLParser.FUNCTION_KEYWORD, PyNestMLParser.RECORDABLE_KEYWORD, PyNestMLParser.NAME]:
                    self.state = 439
                    self.declaration()
                    pass
                elif token in [PyNestMLParser.NEWLINE]:
                    self.state = 440
                    self.match(PyNestMLParser.NEWLINE)
                    pass
                else:
                    raise NoViableAltException(self)

                self.state = 445
                self._errHandler.sync(self)
                _la = self._input.LA(1)

            self.state = 446
            self.match(PyNestMLParser.END_KEYWORD)
        except RecognitionException as re:
            localctx.exception = re
            self._errHandler.reportError(self, re)
            self._errHandler.recover(self, re)
        finally:
            self.exitRule()
        return localctx


    class UpdateBlockContext(ParserRuleContext):

        def __init__(self, parser, parent=None, invokingState=-1):
            super(PyNestMLParser.UpdateBlockContext, self).__init__(parent, invokingState)
            self.parser = parser

        def UPDATE_KEYWORD(self):
            return self.getToken(PyNestMLParser.UPDATE_KEYWORD, 0)

        def COLON(self):
            return self.getToken(PyNestMLParser.COLON, 0)

        def block(self):
            return self.getTypedRuleContext(PyNestMLParser.BlockContext,0)


        def END_KEYWORD(self):
            return self.getToken(PyNestMLParser.END_KEYWORD, 0)

        def getRuleIndex(self):
            return PyNestMLParser.RULE_updateBlock

        def accept(self, visitor):
            if hasattr(visitor, "visitUpdateBlock"):
                return visitor.visitUpdateBlock(self)
            else:
                return visitor.visitChildren(self)




    def updateBlock(self):

        localctx = PyNestMLParser.UpdateBlockContext(self, self._ctx, self.state)
        self.enterRule(localctx, 64, self.RULE_updateBlock)
        try:
            self.enterOuterAlt(localctx, 1)
            self.state = 448
            self.match(PyNestMLParser.UPDATE_KEYWORD)
            self.state = 449
            self.match(PyNestMLParser.COLON)
            self.state = 450
            self.block()
            self.state = 451
            self.match(PyNestMLParser.END_KEYWORD)
        except RecognitionException as re:
            localctx.exception = re
            self._errHandler.reportError(self, re)
            self._errHandler.recover(self, re)
        finally:
            self.exitRule()
        return localctx


    class EquationsBlockContext(ParserRuleContext):

        def __init__(self, parser, parent=None, invokingState=-1):
            super(PyNestMLParser.EquationsBlockContext, self).__init__(parent, invokingState)
            self.parser = parser

        def EQUATIONS_KEYWORD(self):
            return self.getToken(PyNestMLParser.EQUATIONS_KEYWORD, 0)

        def COLON(self):
            return self.getToken(PyNestMLParser.COLON, 0)

        def END_KEYWORD(self):
            return self.getToken(PyNestMLParser.END_KEYWORD, 0)

        def inlineExpression(self, i=None):
            if i is None:
                return self.getTypedRuleContexts(PyNestMLParser.InlineExpressionContext)
            else:
                return self.getTypedRuleContext(PyNestMLParser.InlineExpressionContext,i)


        def odeEquation(self, i=None):
            if i is None:
                return self.getTypedRuleContexts(PyNestMLParser.OdeEquationContext)
            else:
                return self.getTypedRuleContext(PyNestMLParser.OdeEquationContext,i)


        def kernel(self, i=None):
            if i is None:
                return self.getTypedRuleContexts(PyNestMLParser.KernelContext)
            else:
                return self.getTypedRuleContext(PyNestMLParser.KernelContext,i)


        def NEWLINE(self, i=None):
            if i is None:
                return self.getTokens(PyNestMLParser.NEWLINE)
            else:
                return self.getToken(PyNestMLParser.NEWLINE, i)

        def getRuleIndex(self):
            return PyNestMLParser.RULE_equationsBlock

        def accept(self, visitor):
            if hasattr(visitor, "visitEquationsBlock"):
                return visitor.visitEquationsBlock(self)
            else:
                return visitor.visitChildren(self)




    def equationsBlock(self):

        localctx = PyNestMLParser.EquationsBlockContext(self, self._ctx, self.state)
        self.enterRule(localctx, 66, self.RULE_equationsBlock)
        self._la = 0 # Token type
        try:
            self.enterOuterAlt(localctx, 1)
            self.state = 453
            self.match(PyNestMLParser.EQUATIONS_KEYWORD)
            self.state = 454
            self.match(PyNestMLParser.COLON)
            self.state = 461
            self._errHandler.sync(self)
            _la = self._input.LA(1)
            while (((_la) & ~0x3f) == 0 and ((1 << _la) & ((1 << PyNestMLParser.NEWLINE) | (1 << PyNestMLParser.INLINE_KEYWORD) | (1 << PyNestMLParser.RECORDABLE_KEYWORD) | (1 << PyNestMLParser.KERNEL_KEYWORD))) != 0) or _la==PyNestMLParser.NAME:
                self.state = 459
                self._errHandler.sync(self)
                token = self._input.LA(1)
                if token in [PyNestMLParser.INLINE_KEYWORD, PyNestMLParser.RECORDABLE_KEYWORD]:
                    self.state = 455
                    self.inlineExpression()
                    pass
                elif token in [PyNestMLParser.NAME]:
                    self.state = 456
                    self.odeEquation()
                    pass
                elif token in [PyNestMLParser.KERNEL_KEYWORD]:
                    self.state = 457
                    self.kernel()
                    pass
                elif token in [PyNestMLParser.NEWLINE]:
                    self.state = 458
                    self.match(PyNestMLParser.NEWLINE)
                    pass
                else:
                    raise NoViableAltException(self)

                self.state = 463
                self._errHandler.sync(self)
                _la = self._input.LA(1)

            self.state = 464
            self.match(PyNestMLParser.END_KEYWORD)
        except RecognitionException as re:
            localctx.exception = re
            self._errHandler.reportError(self, re)
            self._errHandler.recover(self, re)
        finally:
            self.exitRule()
        return localctx


    class InputBlockContext(ParserRuleContext):

        def __init__(self, parser, parent=None, invokingState=-1):
            super(PyNestMLParser.InputBlockContext, self).__init__(parent, invokingState)
            self.parser = parser

        def INPUT_KEYWORD(self):
            return self.getToken(PyNestMLParser.INPUT_KEYWORD, 0)

        def COLON(self):
            return self.getToken(PyNestMLParser.COLON, 0)

        def END_KEYWORD(self):
            return self.getToken(PyNestMLParser.END_KEYWORD, 0)

        def inputPort(self, i=None):
            if i is None:
                return self.getTypedRuleContexts(PyNestMLParser.InputPortContext)
            else:
                return self.getTypedRuleContext(PyNestMLParser.InputPortContext,i)


        def NEWLINE(self, i=None):
            if i is None:
                return self.getTokens(PyNestMLParser.NEWLINE)
            else:
                return self.getToken(PyNestMLParser.NEWLINE, i)

        def getRuleIndex(self):
            return PyNestMLParser.RULE_inputBlock

        def accept(self, visitor):
            if hasattr(visitor, "visitInputBlock"):
                return visitor.visitInputBlock(self)
            else:
                return visitor.visitChildren(self)




    def inputBlock(self):

        localctx = PyNestMLParser.InputBlockContext(self, self._ctx, self.state)
        self.enterRule(localctx, 68, self.RULE_inputBlock)
        self._la = 0 # Token type
        try:
            self.enterOuterAlt(localctx, 1)
            self.state = 466
            self.match(PyNestMLParser.INPUT_KEYWORD)
            self.state = 467
            self.match(PyNestMLParser.COLON)
            self.state = 472
            self._errHandler.sync(self)
            _la = self._input.LA(1)
            while _la==PyNestMLParser.NEWLINE or _la==PyNestMLParser.NAME:
                self.state = 470
                self._errHandler.sync(self)
                token = self._input.LA(1)
                if token in [PyNestMLParser.NAME]:
                    self.state = 468
                    self.inputPort()
                    pass
                elif token in [PyNestMLParser.NEWLINE]:
                    self.state = 469
                    self.match(PyNestMLParser.NEWLINE)
                    pass
                else:
                    raise NoViableAltException(self)

                self.state = 474
                self._errHandler.sync(self)
                _la = self._input.LA(1)

            self.state = 475
            self.match(PyNestMLParser.END_KEYWORD)
        except RecognitionException as re:
            localctx.exception = re
            self._errHandler.reportError(self, re)
            self._errHandler.recover(self, re)
        finally:
            self.exitRule()
        return localctx


    class InputPortContext(ParserRuleContext):

        def __init__(self, parser, parent=None, invokingState=-1):
            super(PyNestMLParser.InputPortContext, self).__init__(parent, invokingState)
            self.parser = parser
            self.name = None # Token
            self.sizeParameter = None # Token
            self.isCurrent = None # Token
            self.isSpike = None # Token

        def LEFT_ANGLE_MINUS(self):
            return self.getToken(PyNestMLParser.LEFT_ANGLE_MINUS, 0)

        def NAME(self, i=None):
            if i is None:
                return self.getTokens(PyNestMLParser.NAME)
            else:
                return self.getToken(PyNestMLParser.NAME, i)

        def LEFT_SQUARE_BRACKET(self):
            return self.getToken(PyNestMLParser.LEFT_SQUARE_BRACKET, 0)

        def RIGHT_SQUARE_BRACKET(self):
            return self.getToken(PyNestMLParser.RIGHT_SQUARE_BRACKET, 0)

        def dataType(self):
            return self.getTypedRuleContext(PyNestMLParser.DataTypeContext,0)


        def inputQualifier(self, i=None):
            if i is None:
                return self.getTypedRuleContexts(PyNestMLParser.InputQualifierContext)
            else:
                return self.getTypedRuleContext(PyNestMLParser.InputQualifierContext,i)


        def CURRENT_KEYWORD(self):
            return self.getToken(PyNestMLParser.CURRENT_KEYWORD, 0)

        def SPIKE_KEYWORD(self):
            return self.getToken(PyNestMLParser.SPIKE_KEYWORD, 0)

        def getRuleIndex(self):
            return PyNestMLParser.RULE_inputPort

        def accept(self, visitor):
            if hasattr(visitor, "visitInputPort"):
                return visitor.visitInputPort(self)
            else:
                return visitor.visitChildren(self)




    def inputPort(self):

        localctx = PyNestMLParser.InputPortContext(self, self._ctx, self.state)
        self.enterRule(localctx, 70, self.RULE_inputPort)
        self._la = 0 # Token type
        try:
            self.enterOuterAlt(localctx, 1)
            self.state = 477
            localctx.name = self.match(PyNestMLParser.NAME)
            self.state = 481
            self._errHandler.sync(self)
            _la = self._input.LA(1)
            if _la==PyNestMLParser.LEFT_SQUARE_BRACKET:
                self.state = 478
                self.match(PyNestMLParser.LEFT_SQUARE_BRACKET)
                self.state = 479
                localctx.sizeParameter = self.match(PyNestMLParser.NAME)
                self.state = 480
                self.match(PyNestMLParser.RIGHT_SQUARE_BRACKET)


            self.state = 484
            self._errHandler.sync(self)
            _la = self._input.LA(1)
            if (((_la) & ~0x3f) == 0 and ((1 << _la) & ((1 << PyNestMLParser.INTEGER_KEYWORD) | (1 << PyNestMLParser.REAL_KEYWORD) | (1 << PyNestMLParser.STRING_KEYWORD) | (1 << PyNestMLParser.BOOLEAN_KEYWORD) | (1 << PyNestMLParser.VOID_KEYWORD) | (1 << PyNestMLParser.LEFT_PAREN))) != 0) or _la==PyNestMLParser.NAME or _la==PyNestMLParser.UNSIGNED_INTEGER:
                self.state = 483
                self.dataType()


            self.state = 486
            self.match(PyNestMLParser.LEFT_ANGLE_MINUS)
            self.state = 490
            self._errHandler.sync(self)
            _la = self._input.LA(1)
            while _la==PyNestMLParser.INHIBITORY_KEYWORD or _la==PyNestMLParser.EXCITATORY_KEYWORD:
                self.state = 487
                self.inputQualifier()
                self.state = 492
                self._errHandler.sync(self)
                _la = self._input.LA(1)

            self.state = 495
            self._errHandler.sync(self)
            token = self._input.LA(1)
            if token in [PyNestMLParser.CURRENT_KEYWORD]:
                self.state = 493
                localctx.isCurrent = self.match(PyNestMLParser.CURRENT_KEYWORD)
                pass
            elif token in [PyNestMLParser.SPIKE_KEYWORD]:
                self.state = 494
                localctx.isSpike = self.match(PyNestMLParser.SPIKE_KEYWORD)
                pass
            else:
                raise NoViableAltException(self)

        except RecognitionException as re:
            localctx.exception = re
            self._errHandler.reportError(self, re)
            self._errHandler.recover(self, re)
        finally:
            self.exitRule()
        return localctx


    class InputQualifierContext(ParserRuleContext):

        def __init__(self, parser, parent=None, invokingState=-1):
            super(PyNestMLParser.InputQualifierContext, self).__init__(parent, invokingState)
            self.parser = parser
            self.isInhibitory = None # Token
            self.isExcitatory = None # Token

        def INHIBITORY_KEYWORD(self):
            return self.getToken(PyNestMLParser.INHIBITORY_KEYWORD, 0)

        def EXCITATORY_KEYWORD(self):
            return self.getToken(PyNestMLParser.EXCITATORY_KEYWORD, 0)

        def getRuleIndex(self):
            return PyNestMLParser.RULE_inputQualifier

        def accept(self, visitor):
            if hasattr(visitor, "visitInputQualifier"):
                return visitor.visitInputQualifier(self)
            else:
                return visitor.visitChildren(self)




    def inputQualifier(self):

        localctx = PyNestMLParser.InputQualifierContext(self, self._ctx, self.state)
        self.enterRule(localctx, 72, self.RULE_inputQualifier)
        try:
            self.enterOuterAlt(localctx, 1)
            self.state = 499
            self._errHandler.sync(self)
            token = self._input.LA(1)
            if token in [PyNestMLParser.INHIBITORY_KEYWORD]:
                self.state = 497
                localctx.isInhibitory = self.match(PyNestMLParser.INHIBITORY_KEYWORD)
                pass
            elif token in [PyNestMLParser.EXCITATORY_KEYWORD]:
                self.state = 498
                localctx.isExcitatory = self.match(PyNestMLParser.EXCITATORY_KEYWORD)
                pass
            else:
                raise NoViableAltException(self)

        except RecognitionException as re:
            localctx.exception = re
            self._errHandler.reportError(self, re)
            self._errHandler.recover(self, re)
        finally:
            self.exitRule()
        return localctx


    class OutputBlockContext(ParserRuleContext):

        def __init__(self, parser, parent=None, invokingState=-1):
            super(PyNestMLParser.OutputBlockContext, self).__init__(parent, invokingState)
            self.parser = parser
            self.isSpike = None # Token
            self.isCurrent = None # Token

        def OUTPUT_KEYWORD(self):
            return self.getToken(PyNestMLParser.OUTPUT_KEYWORD, 0)

        def COLON(self):
            return self.getToken(PyNestMLParser.COLON, 0)

        def SPIKE_KEYWORD(self):
            return self.getToken(PyNestMLParser.SPIKE_KEYWORD, 0)

        def CURRENT_KEYWORD(self):
            return self.getToken(PyNestMLParser.CURRENT_KEYWORD, 0)

        def getRuleIndex(self):
            return PyNestMLParser.RULE_outputBlock

        def accept(self, visitor):
            if hasattr(visitor, "visitOutputBlock"):
                return visitor.visitOutputBlock(self)
            else:
                return visitor.visitChildren(self)




    def outputBlock(self):

        localctx = PyNestMLParser.OutputBlockContext(self, self._ctx, self.state)
        self.enterRule(localctx, 74, self.RULE_outputBlock)
        try:
            self.enterOuterAlt(localctx, 1)
            self.state = 501
            self.match(PyNestMLParser.OUTPUT_KEYWORD)
            self.state = 502
            self.match(PyNestMLParser.COLON)
            self.state = 505
            self._errHandler.sync(self)
            token = self._input.LA(1)
            if token in [PyNestMLParser.SPIKE_KEYWORD]:
                self.state = 503
                localctx.isSpike = self.match(PyNestMLParser.SPIKE_KEYWORD)
                pass
            elif token in [PyNestMLParser.CURRENT_KEYWORD]:
                self.state = 504
                localctx.isCurrent = self.match(PyNestMLParser.CURRENT_KEYWORD)
                pass
            else:
                raise NoViableAltException(self)

        except RecognitionException as re:
            localctx.exception = re
            self._errHandler.reportError(self, re)
            self._errHandler.recover(self, re)
        finally:
            self.exitRule()
        return localctx


    class FunctionContext(ParserRuleContext):

        def __init__(self, parser, parent=None, invokingState=-1):
            super(PyNestMLParser.FunctionContext, self).__init__(parent, invokingState)
            self.parser = parser
            self.returnType = None # DataTypeContext

        def FUNCTION_KEYWORD(self):
            return self.getToken(PyNestMLParser.FUNCTION_KEYWORD, 0)

        def NAME(self):
            return self.getToken(PyNestMLParser.NAME, 0)

        def LEFT_PAREN(self):
            return self.getToken(PyNestMLParser.LEFT_PAREN, 0)

        def RIGHT_PAREN(self):
            return self.getToken(PyNestMLParser.RIGHT_PAREN, 0)

        def COLON(self):
            return self.getToken(PyNestMLParser.COLON, 0)

        def block(self):
            return self.getTypedRuleContext(PyNestMLParser.BlockContext,0)


        def END_KEYWORD(self):
            return self.getToken(PyNestMLParser.END_KEYWORD, 0)

        def parameter(self, i=None):
            if i is None:
                return self.getTypedRuleContexts(PyNestMLParser.ParameterContext)
            else:
                return self.getTypedRuleContext(PyNestMLParser.ParameterContext,i)


        def dataType(self):
            return self.getTypedRuleContext(PyNestMLParser.DataTypeContext,0)


        def COMMA(self, i=None):
            if i is None:
                return self.getTokens(PyNestMLParser.COMMA)
            else:
                return self.getToken(PyNestMLParser.COMMA, i)

        def getRuleIndex(self):
            return PyNestMLParser.RULE_function

        def accept(self, visitor):
            if hasattr(visitor, "visitFunction"):
                return visitor.visitFunction(self)
            else:
                return visitor.visitChildren(self)




    def function(self):

        localctx = PyNestMLParser.FunctionContext(self, self._ctx, self.state)
        self.enterRule(localctx, 76, self.RULE_function)
        self._la = 0 # Token type
        try:
            self.enterOuterAlt(localctx, 1)
            self.state = 507
            self.match(PyNestMLParser.FUNCTION_KEYWORD)
            self.state = 508
            self.match(PyNestMLParser.NAME)
            self.state = 509
            self.match(PyNestMLParser.LEFT_PAREN)
            self.state = 518
            self._errHandler.sync(self)
            _la = self._input.LA(1)
            if _la==PyNestMLParser.NAME:
                self.state = 510
                self.parameter()
                self.state = 515
                self._errHandler.sync(self)
                _la = self._input.LA(1)
                while _la==PyNestMLParser.COMMA:
                    self.state = 511
                    self.match(PyNestMLParser.COMMA)
                    self.state = 512
                    self.parameter()
                    self.state = 517
                    self._errHandler.sync(self)
                    _la = self._input.LA(1)



            self.state = 520
            self.match(PyNestMLParser.RIGHT_PAREN)
            self.state = 522
            self._errHandler.sync(self)
            _la = self._input.LA(1)
            if (((_la) & ~0x3f) == 0 and ((1 << _la) & ((1 << PyNestMLParser.INTEGER_KEYWORD) | (1 << PyNestMLParser.REAL_KEYWORD) | (1 << PyNestMLParser.STRING_KEYWORD) | (1 << PyNestMLParser.BOOLEAN_KEYWORD) | (1 << PyNestMLParser.VOID_KEYWORD) | (1 << PyNestMLParser.LEFT_PAREN))) != 0) or _la==PyNestMLParser.NAME or _la==PyNestMLParser.UNSIGNED_INTEGER:
                self.state = 521
                localctx.returnType = self.dataType()


            self.state = 524
            self.match(PyNestMLParser.COLON)
            self.state = 525
            self.block()
            self.state = 526
            self.match(PyNestMLParser.END_KEYWORD)
        except RecognitionException as re:
            localctx.exception = re
            self._errHandler.reportError(self, re)
            self._errHandler.recover(self, re)
        finally:
            self.exitRule()
        return localctx


    class ParameterContext(ParserRuleContext):

        def __init__(self, parser, parent=None, invokingState=-1):
            super(PyNestMLParser.ParameterContext, self).__init__(parent, invokingState)
            self.parser = parser

        def NAME(self):
            return self.getToken(PyNestMLParser.NAME, 0)

        def dataType(self):
            return self.getTypedRuleContext(PyNestMLParser.DataTypeContext,0)


        def getRuleIndex(self):
            return PyNestMLParser.RULE_parameter

        def accept(self, visitor):
            if hasattr(visitor, "visitParameter"):
                return visitor.visitParameter(self)
            else:
                return visitor.visitChildren(self)




    def parameter(self):

        localctx = PyNestMLParser.ParameterContext(self, self._ctx, self.state)
        self.enterRule(localctx, 78, self.RULE_parameter)
        try:
            self.enterOuterAlt(localctx, 1)
            self.state = 528
            self.match(PyNestMLParser.NAME)
            self.state = 529
            self.dataType()
        except RecognitionException as re:
            localctx.exception = re
            self._errHandler.reportError(self, re)
            self._errHandler.recover(self, re)
        finally:
            self.exitRule()
        return localctx



    def sempred(self, localctx, ruleIndex, predIndex):
        if self._predicates == None:
            self._predicates = dict()
        self._predicates[1] = self.unitType_sempred
        self._predicates[3] = self.expression_sempred
        pred = self._predicates.get(ruleIndex, None)
        if pred is None:
            raise Exception("No predicate with index:" + str(ruleIndex))
        else:
            return pred(localctx, predIndex)

    def unitType_sempred(self, localctx, predIndex):
            if predIndex == 0:
                return self.precpred(self._ctx, 3)
         

            if predIndex == 1:
                return self.precpred(self._ctx, 4)
         

    def expression_sempred(self, localctx, predIndex):
            if predIndex == 2:
                return self.precpred(self._ctx, 10)
         

            if predIndex == 3:
                return self.precpred(self._ctx, 8)
         

            if predIndex == 4:
                return self.precpred(self._ctx, 7)
         

            if predIndex == 5:
                return self.precpred(self._ctx, 6)
         

            if predIndex == 6:
                return self.precpred(self._ctx, 5)
         

            if predIndex == 7:
                return self.precpred(self._ctx, 3)
         

            if predIndex == 8:
                return self.precpred(self._ctx, 2)
         



<|MERGE_RESOLUTION|>--- conflicted
+++ resolved
@@ -2370,12 +2370,7 @@
             super(PyNestMLParser.DeclarationContext, self).__init__(parent, invokingState)
             self.parser = parser
             self.isRecordable = None # Token
-<<<<<<< HEAD
-            self.isFunction = None # Token
-=======
             self.isInlineExpression = None # Token
-            self.sizeParameter = None # Token
->>>>>>> 411c9f73
             self.rhs = None # ExpressionContext
             self.invariant = None # ExpressionContext
 
@@ -2448,15 +2443,9 @@
             self.state = 337
             self._errHandler.sync(self)
             _la = self._input.LA(1)
-<<<<<<< HEAD
-            if _la==PyNestMLParser.FUNCTION_KEYWORD:
+            if _la==PyNestMLParser.INLINE_KEYWORD:
                 self.state = 336
-                localctx.isFunction = self.match(PyNestMLParser.FUNCTION_KEYWORD)
-=======
-            if _la==PyNestMLParser.INLINE_KEYWORD:
-                self.state = 324
                 localctx.isInlineExpression = self.match(PyNestMLParser.INLINE_KEYWORD)
->>>>>>> 411c9f73
 
 
             self.state = 339
