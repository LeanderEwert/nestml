--- conflicted
+++ resolved
@@ -24,23 +24,14 @@
 
 from pynestml.meta_model.ast_expression import ASTExpression
 from pynestml.meta_model.ast_input_port import ASTInputPort
-<<<<<<< HEAD
-from pynestml.meta_model.ast_ode_shape import ASTOdeShape
-from pynestml.meta_model.ast_simple_expression import ASTSimpleExpression
-from pynestml.utils.ast_source_location import ASTSourceLocation
-=======
 from pynestml.meta_model.ast_kernel import ASTKernel
 from pynestml.meta_model.ast_simple_expression import ASTSimpleExpression
->>>>>>> 9b2f1fde
 from pynestml.meta_model.ast_ode_equation import ASTOdeEquation
 from pynestml.symbols.predefined_units import PredefinedUnits
 from pynestml.symbols.symbol import Symbol
 from pynestml.symbols.symbol import SymbolKind
 from pynestml.symbols.unit_type_symbol import UnitTypeSymbol
-<<<<<<< HEAD
-=======
 from pynestml.utils.ast_source_location import ASTSourceLocation
->>>>>>> 9b2f1fde
 from pynestml.utils.logger import Logger, LoggingLevel
 from pynestml.utils.messages import Messages
 
@@ -110,8 +101,7 @@
         self.type_symbol = type_symbol
         self.initial_value = initial_value
         self.variable_type = variable_type
-<<<<<<< HEAD
-        self.ode_or_shape = None
+        self.ode_or_kernel = None
         if decorators is None:
             decorators = []
         if namespace_decorators is None:
@@ -139,9 +129,6 @@
         if namespace in self.namespace_decorators:
             return self.namespace_decorators[namespace]
         return ''
-=======
-        self.ode_or_kernel = None
->>>>>>> 9b2f1fde
 
     def has_vector_parameter(self):
         """
@@ -216,7 +203,6 @@
         """
         return isinstance(self.get_referenced_object(), ASTInputPort) and self.get_referenced_object().is_inhibitory()
 
-<<<<<<< HEAD
     def is_post(self) -> bool:
         """
         Returns whether this symbol represents a buffer of type post.
@@ -225,8 +211,6 @@
         """
         return isinstance(self.get_referenced_object(), ASTInputPort) and self.get_referenced_object().is_post()
 
-=======
->>>>>>> 9b2f1fde
     def is_state(self) -> bool:
         """
         Returns whether this variable symbol has been declared in a state block.
@@ -299,11 +283,7 @@
         """
         return self.block_type == BlockType.OUTPUT
 
-<<<<<<< HEAD
-    def is_shape(self) -> bool:
-=======
     def is_kernel(self) -> bool:
->>>>>>> 9b2f1fde
         """
         Returns whether this variable belongs to the definition of a kernel.
         :return: True if part of a kernel definition, otherwise False.
@@ -355,22 +335,6 @@
         :return: True if ode defined, otherwise False.
         :rtype: bool
         """
-<<<<<<< HEAD
-        return self.ode_or_shape is not None and (isinstance(self.ode_or_shape, ASTExpression) or
-                                                     isinstance(self.ode_or_shape, ASTSimpleExpression) or
-                                                     isinstance(self.ode_or_shape, ASTOdeShape) or
-                                                     isinstance(self.ode_or_shape, ASTOdeEquation))
-
-    def get_ode_or_shape(self):
-        """
-        Returns the ODE or shape defining the value of this variable symbol.
-        :return: the rhs defining the value.
-        :rtype: ASTExpression or ASTSimpleExpression or ASTOdeShape
-        """
-        return self.ode_or_shape
-
-    def set_ode_or_shape(self, expression):
-=======
         return self.ode_or_kernel is not None and (isinstance(self.ode_or_kernel, ASTExpression)
                                                    or isinstance(self.ode_or_kernel, ASTSimpleExpression)
                                                    or isinstance(self.ode_or_kernel, ASTKernel)
@@ -385,45 +349,28 @@
         return self.ode_or_kernel
 
     def set_ode_or_kernel(self, expression):
->>>>>>> 9b2f1fde
         """
         Updates the currently stored ode-definition to the handed-over one.
         :param expression: a single rhs object.
         :type expression: ASTExpression
         """
-<<<<<<< HEAD
-        self.ode_or_shape = expression
-=======
         self.ode_or_kernel = expression
->>>>>>> 9b2f1fde
 
     def is_conductance_based(self) -> bool:
         """
         Indicates whether this element is conductance based, based on the physical units of the spike buffer. If the unit can be cast to Siemens, the function returns True, otherwise it returns False.
-<<<<<<< HEAD
-        
-=======
-
->>>>>>> 9b2f1fde
+
         :return: True if conductance based, otherwise False.
         """
         is_cond_based = self.type_symbol.is_castable_to(UnitTypeSymbol(unit=PredefinedUnits.get_unit("S")))
         is_curr_based = self.type_symbol.is_castable_to(UnitTypeSymbol(unit=PredefinedUnits.get_unit("A")))
         if is_cond_based == is_curr_based:
-<<<<<<< HEAD
-            code, message = Messages.get_could_not_determine_cond_based(type_str=self.type_symbol.print_nestml_type(), name=self.name)
-            Logger.log_message(neuron=None, code=code, message=message, log_level=LoggingLevel.WARNING, error_position=ASTSourceLocation.get_added_source_position())
-            return False
-                        
-        #print("Units: " + str(self.type_symbol.unit.unit) + " -> condbased = " + str(is_cond_based))
-=======
             code, message = Messages.get_could_not_determine_cond_based(
                 type_str=self.type_symbol.print_nestml_type(), name=self.name)
             Logger.log_message(neuron=None, code=code, message=message, log_level=LoggingLevel.WARNING,
                                error_position=ASTSourceLocation.get_added_source_position())
             return False
 
->>>>>>> 9b2f1fde
         return is_cond_based
 
     def get_variable_type(self):
