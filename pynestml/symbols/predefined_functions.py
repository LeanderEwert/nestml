#
# predefined_functions.py
#
# This file is part of NEST.
#
# Copyright (C) 2004 The NEST Initiative
#
# NEST is free software: you can redistribute it and/or modify
# it under the terms of the GNU General Public License as published by
# the Free Software Foundation, either version 2 of the License, or
# (at your option) any later version.
#
# NEST is distributed in the hope that it will be useful,
# but WITHOUT ANY WARRANTY; without even the implied warranty of
# MERCHANTABILITY or FITNESS FOR A PARTICULAR PURPOSE.  See the
# GNU General Public License for more details.
#
# You should have received a copy of the GNU General Public License
# along with NEST.  If not, see <http://www.gnu.org/licenses/>.
from pynestml.symbols.function_symbol import FunctionSymbol
from pynestml.symbols.predefined_types import PredefinedTypes


class PredefinedFunctions(object):
    """
    This class is used to represent all predefined functions of NESTML.

    Attributes:
        TIME_RESOLUTION       The callee name of the resolution function.
        TIME_STEPS            The callee name of the time-steps function.
        EMIT_SPIKE            The callee name of the emit-spike function.
        PRINT                 The callee name of the print function.
        PRINTLN               The callee name of the println function.
        EXP                   The callee name of the exponent function.
        LOG                   The callee name of the logarithm function.
        COSH                  The callee name of the hyperbolic cosine.
        SINH                  The callee name of the hyperbolic sine.
        TANH                  The callee name of the hyperbolic tangent.
        LOGGER_INFO           The callee name of the logger-info function.
        LOGGER_WARNING        The callee name of the logger-warning function.
        RANDOM                The callee name of the random function.
        RANDOM_INT            The callee name of the random int function.
        EXPM1                 The callee name of the exponent (alternative) function.
        DELTA                 The callee name of the delta function.
        CLIP                  The callee name of the clip function.
        MAX                   The callee name of the max function.
        MIN                   The callee name of the min function.
        INTEGRATE_ODES        The callee name of the integrate-ode function.
        CURR_SUM              The callee name of the curr-sum function.
        COND_SUM              The callee name of the cond-sum function.
        CONVOLVE              The callee name of the convolve function.
        name2function         A dict of function symbols as currently defined.
    """
    TIME_RESOLUTION = 'resolution'
    TIME_STEPS = 'steps'
    EMIT_SPIKE = 'emit_spike'
    PRINT = 'print'
    PRINTLN = 'println'
    EXP = 'exp'
    LOG = 'log'
    COSH = 'cosh'
    SINH = 'sinh'
    TANH = 'tanh'
    LOGGER_INFO = 'info'
    LOGGER_WARNING = 'warning'
    RANDOM = 'random'
    RANDOM_INT = 'randomInt'
    EXPM1 = 'expm1'
    DELTA = 'delta'
    CLIP = 'clip'
    MAX = 'max'
    MIN = 'min'
    INTEGRATE_ODES = 'integrate_odes'
    CURR_SUM = 'curr_sum'
    COND_SUM = 'cond_sum'
    CONVOLVE = 'convolve'
    name2function = {}  # a map dict from function-names to symbols

    @classmethod
    def register_functions(cls):
        """
        Registers all predefined functions.
        """
        cls.name2function = {}
        cls.__register_time_resolution_function()
        cls.__register_time_steps_function()
        cls.__register_emit_spike_function()
        cls.__register_print_function()
        cls.__register_print_ln_function()
        cls.__register_exponent_function()
        cls.__register_log_function()
        cls.__register_cosh_function()
        cls.__register_sinh_function()
        cls.__register_tanh_function()
        cls.__register_logger_info_function()
        cls.__register_logger_warning_function()
        cls.__register_random_function()
        cls.__register_random_int_function()
        cls.__register_exp1_function()
        cls.__register_delta_function()
        cls.__register_clip_function()
        cls.__register_max_function()
        cls.__register_min_function()
        cls.__register_integrated_odes_function()
        cls.__register_curr_sum_function()
        cls.__register_cond_sum_function()
        cls.__register_convolve()
        return

    @classmethod
    def __register_time_steps_function(cls):
        """
        Registers the time-resolution.
        """
        params = list()
        params.append(PredefinedTypes.get_type('ms'))
        symbol = FunctionSymbol(name=cls.TIME_STEPS, param_types=params,
                                return_type=PredefinedTypes.get_integer_type(),
                                element_reference=None, is_predefined=True)
        cls.name2function[cls.TIME_STEPS] = symbol
        return

    @classmethod
    def __register_emit_spike_function(cls):
        """
        Registers the emit-spike function.
        """
        symbol = FunctionSymbol(name=cls.EMIT_SPIKE, param_types=list(),
                                return_type=PredefinedTypes.get_real_type(),
                                element_reference=None, is_predefined=True)
        cls.name2function[cls.EMIT_SPIKE] = symbol

    @classmethod
    def __register_print_function(cls):
        """
        Registers the print function.
        """
        params = list()
        params.append(PredefinedTypes.get_string_type())
        symbol = FunctionSymbol(name=cls.PRINT, param_types=params,
                                return_type=PredefinedTypes.get_void_type(),
                                element_reference=None, is_predefined=True)
        cls.name2function[cls.PRINT] = symbol

    @classmethod
    def __register_print_ln_function(cls):
        """
        Registers the print-line function.
        """
        symbol = FunctionSymbol(name=cls.PRINTLN, param_types=list(),
                                return_type=PredefinedTypes.get_void_type(),
                                element_reference=None, is_predefined=True)
        cls.name2function[cls.PRINTLN] = symbol

    @classmethod
<<<<<<< HEAD
    def __register_power_function(cls):
        """
        Registers the power function.
        """
        params = list()
        params.append(PredefinedTypes.get_template_type(0))  # the base type
        params.append(PredefinedTypes.get_real_type())  # the exponent type
        symbol = FunctionSymbol(name=cls.POW, param_types=params,
                                return_type=PredefinedTypes.get_template_type(0),
                                element_reference=None, is_predefined=True)
        cls.name2function[cls.POW] = symbol

    @classmethod
=======
>>>>>>> 361e2110
    def __register_exponent_function(cls):
        """
        Registers the exponent (e(X)) function.
        """
        params = list()
        params.append(PredefinedTypes.get_template_type(0))  # the argument
        symbol = FunctionSymbol(name=cls.EXP, param_types=params,
                                return_type=PredefinedTypes.get_template_type(0),
                                element_reference=None, is_predefined=True)
        cls.name2function[cls.EXP] = symbol

    @classmethod
    def __register_log_function(cls):
        """
        Registers the logarithm function (to base 10).
        """
        params = list()
        params.append(PredefinedTypes.get_template_type(0))  # the argument
        symbol = FunctionSymbol(name=cls.LOG, param_types=params,
                                return_type=PredefinedTypes.get_template_type(0),
                                element_reference=None, is_predefined=True)
        cls.name2function[cls.LOG] = symbol

    @classmethod
    def __register_cosh_function(cls):
        """
        Registers the hyperbolic cosine function.
        """
        params = list()
        params.append(PredefinedTypes.get_real_type())  # the argument
        symbol = FunctionSymbol(name=cls.COSH, param_types=params,
                                return_type=PredefinedTypes.get_real_type(),
                                element_reference=None, is_predefined=True)
        cls.name2function[cls.COSH] = symbol

    @classmethod
    def __register_sinh_function(cls):
        """
        Registers the hyperbolic cosine function.
        """
        params = list()
        params.append(PredefinedTypes.get_real_type())  # the argument
        symbol = FunctionSymbol(name=cls.SINH, param_types=params,
                                return_type=PredefinedTypes.get_real_type(),
                                element_reference=None, is_predefined=True)
        cls.name2function[cls.SINH] = symbol

    @classmethod
    def __register_tanh_function(cls):
        """
        Registers the hyperbolic cosine function.
        """
        params = list()
        params.append(PredefinedTypes.get_real_type())  # the argument
        symbol = FunctionSymbol(name=cls.TANH, param_types=params,
                                return_type=PredefinedTypes.get_real_type(),
                                element_reference=None, is_predefined=True)
        cls.name2function[cls.TANH] = symbol

    @classmethod
    def __register_logger_info_function(cls):
        """
        Registers the logger info method into the scope.
        """
        params = list()
        params.append(PredefinedTypes.get_string_type())  # the argument
        symbol = FunctionSymbol(name=cls.LOGGER_INFO, param_types=params,
                                return_type=PredefinedTypes.get_void_type(),
                                element_reference=None, is_predefined=True)
        cls.name2function[cls.LOGGER_INFO] = symbol

    @classmethod
    def __register_logger_warning_function(cls):
        """
        Registers the logger warning method.
        """
        params = list()
        params.append(PredefinedTypes.get_string_type())  # the argument
        symbol = FunctionSymbol(name=cls.LOGGER_WARNING, param_types=params,
                                return_type=PredefinedTypes.get_void_type(),
                                element_reference=None, is_predefined=True)
        cls.name2function[cls.LOGGER_WARNING] = symbol

    @classmethod
    def __register_random_function(cls):
        """
        Registers the random method as used to generate a random real-typed value.
        """
        symbol = FunctionSymbol(name=cls.RANDOM, param_types=list(),
                                return_type=PredefinedTypes.get_real_type(),
                                element_reference=None, is_predefined=True)
        cls.name2function[cls.RANDOM] = symbol

    @classmethod
    def __register_random_int_function(cls):
        """
        Registers the random method as used to generate a random integer-typed value.
        """
        symbol = FunctionSymbol(name=cls.RANDOM_INT, param_types=list(),
                                return_type=PredefinedTypes.get_integer_type(),
                                element_reference=None, is_predefined=True)
        cls.name2function[cls.RANDOM_INT] = symbol

    @classmethod
    def __register_time_resolution_function(cls):
        """
        Registers the time resolution function.
        """
        symbol = FunctionSymbol(name=cls.TIME_RESOLUTION, param_types=list(),
                                return_type=PredefinedTypes.get_type('ms'),
                                element_reference=None, is_predefined=True, scope=None)
        cls.name2function[cls.TIME_RESOLUTION] = symbol

    @classmethod
    def __register_exp1_function(cls):
        """
        Registers the alternative version of the exponent function, exp1.
        """
        params = list()
        params.append(PredefinedTypes.get_template_type(0))  # the argument
        symbol = FunctionSymbol(name=cls.EXPM1, param_types=params,
                                return_type=PredefinedTypes.get_template_type(0),
                                element_reference=None, is_predefined=True)
        cls.name2function[cls.EXPM1] = symbol

    @classmethod
    def __register_delta_function(cls):
        """
        Registers the delta function.
        """
        params = list()
        params.append(PredefinedTypes.get_type('ms'))
        params.append(PredefinedTypes.get_type('ms'))
        symbol = FunctionSymbol(name=cls.DELTA, param_types=params,
                                return_type=PredefinedTypes.get_real_type(),
                                element_reference=None, is_predefined=True)
        cls.name2function[cls.DELTA] = symbol

    @classmethod
    def __register_clip_function(cls):
        """
        Registers the clip function (bound a number between a minimum and a
        maximum value).
        """
        params = list()
        params.append(PredefinedTypes.get_real_type()) # value
        params.append(PredefinedTypes.get_real_type()) # min
        params.append(PredefinedTypes.get_real_type()) # max

        symbol = FunctionSymbol(name=cls.CLIP, param_types=params,
                                return_type=PredefinedTypes.get_real_type(),
                                element_reference=None, is_predefined=True)
        cls.name2function[cls.CLIP] = symbol

    @classmethod
    def __register_max_function(cls):
        """
        Registers the maximum function.
        """
        params = list()
        params.append(PredefinedTypes.get_template_type(0))
        params.append(PredefinedTypes.get_template_type(0))
        symbol = FunctionSymbol(name=cls.MAX, param_types=params,
								return_type=PredefinedTypes.get_template_type(0),
                                element_reference=None, is_predefined=True)
        cls.name2function[cls.MAX] = symbol

    @classmethod
<<<<<<< HEAD
    def __register_max_bounded_function(cls):
        """
        Registers the maximum (bounded) function.
        """
        params = list()
        params.append(PredefinedTypes.get_template_type(0))
        params.append(PredefinedTypes.get_template_type(0))
        symbol = FunctionSymbol(name=cls.BOUNDED_MAX, param_types=params,
                                return_type=PredefinedTypes.get_template_type(0),
                                element_reference=None, is_predefined=True)
        cls.name2function[cls.BOUNDED_MAX] = symbol

    @classmethod
=======
>>>>>>> 361e2110
    def __register_min_function(cls):
        """
        Registers the minimum function.
        """
        params = list()
        params.append(PredefinedTypes.get_template_type(0))
        params.append(PredefinedTypes.get_template_type(0))
        symbol = FunctionSymbol(name=cls.MIN, param_types=params,
                                return_type=PredefinedTypes.get_template_type(0),
                                element_reference=None, is_predefined=True)
        cls.name2function[cls.MIN] = symbol

    @classmethod
<<<<<<< HEAD
    def __register_min_bounded_function(cls):
        """
        Registers the minimum (bounded) function.
        """
        params = list()
        params.append(PredefinedTypes.get_template_type(0))
        params.append(PredefinedTypes.get_template_type(0))
        symbol = FunctionSymbol(name=cls.BOUNDED_MIN, param_types=params,
                                return_type=PredefinedTypes.get_template_type(0),
                                element_reference=None, is_predefined=True)
        cls.name2function[cls.BOUNDED_MIN] = symbol

    @classmethod
=======
>>>>>>> 361e2110
    def __register_integrated_odes_function(cls):
        """
        Registers the integrate-odes function.
        """
        params = list()
        symbol = FunctionSymbol(name=cls.INTEGRATE_ODES, param_types=params,
                                return_type=PredefinedTypes.get_void_type(),
                                element_reference=None, is_predefined=True)
        cls.name2function[cls.INTEGRATE_ODES] = symbol

    @classmethod
    def __register_curr_sum_function(cls):
        """
        Registers the curr_sum function into scope.
        """
        params = list()
        params.append(PredefinedTypes.get_type('pA'))
        params.append(PredefinedTypes.get_real_type())
        symbol = FunctionSymbol(name=cls.CURR_SUM, param_types=params,
                                return_type=PredefinedTypes.get_type('pA'),
                                element_reference=None, is_predefined=True)
        cls.name2function[cls.CURR_SUM] = symbol

    @classmethod
    def __register_cond_sum_function(cls):
        """
        Registers the cond_sum function into scope.
        """
        params = list()
        params.append(PredefinedTypes.get_type('nS'))
        params.append(PredefinedTypes.get_real_type())
        symbol = FunctionSymbol(name=cls.COND_SUM, param_types=params,
                                return_type=PredefinedTypes.get_type('nS'),
                                element_reference=None, is_predefined=True)
        cls.name2function[cls.COND_SUM] = symbol

    @classmethod
    def __register_convolve(cls):
        """
        Registers the convolve function into the system.
        """
        params = list()
        params.append(PredefinedTypes.get_real_type())
        params.append(PredefinedTypes.get_real_type())
        symbol = FunctionSymbol(name=cls.CONVOLVE, param_types=params,
                                return_type=PredefinedTypes.get_real_type(),
                                element_reference=None, is_predefined=True)
        cls.name2function[cls.CONVOLVE] = symbol

    @classmethod
    def get_function_symbols(cls):
        """
        Returns a copy of the dict containing all predefined functions symbols.
        :return: a copy of the dict containing the functions symbols
        :rtype: dict(FunctionSymbol)
        """
        return cls.name2function

    @classmethod
    def get_function(cls, name):
        """
        Returns a copy of a element in the set of defined functions if one exists, otherwise None
        :param name: the name of the function symbol
        :type name: str
        :return: a copy of the element if such exists in the dict, otherwise None
        :rtype: None or FunctionSymbol
        """
        assert (name is not None and isinstance(name, str)), \
            '(PyNestML.SymbolTable.PredefinedFunctions) No or wrong type of name provided (%s)!' % type(name)
        if name in cls.name2function.keys():
            return cls.name2function[name]
        else:
            return None<|MERGE_RESOLUTION|>--- conflicted
+++ resolved
@@ -153,30 +153,14 @@
         cls.name2function[cls.PRINTLN] = symbol
 
     @classmethod
-<<<<<<< HEAD
-    def __register_power_function(cls):
-        """
-        Registers the power function.
-        """
-        params = list()
-        params.append(PredefinedTypes.get_template_type(0))  # the base type
-        params.append(PredefinedTypes.get_real_type())  # the exponent type
-        symbol = FunctionSymbol(name=cls.POW, param_types=params,
-                                return_type=PredefinedTypes.get_template_type(0),
-                                element_reference=None, is_predefined=True)
-        cls.name2function[cls.POW] = symbol
-
-    @classmethod
-=======
->>>>>>> 361e2110
     def __register_exponent_function(cls):
         """
         Registers the exponent (e(X)) function.
         """
         params = list()
-        params.append(PredefinedTypes.get_template_type(0))  # the argument
+        params.append(PredefinedTypes.get_real_type())  # the argument
         symbol = FunctionSymbol(name=cls.EXP, param_types=params,
-                                return_type=PredefinedTypes.get_template_type(0),
+                                return_type=PredefinedTypes.get_real_type(),
                                 element_reference=None, is_predefined=True)
         cls.name2function[cls.EXP] = symbol
 
@@ -186,9 +170,9 @@
         Registers the logarithm function (to base 10).
         """
         params = list()
-        params.append(PredefinedTypes.get_template_type(0))  # the argument
+        params.append(PredefinedTypes.get_real_type())  # the argument
         symbol = FunctionSymbol(name=cls.LOG, param_types=params,
-                                return_type=PredefinedTypes.get_template_type(0),
+                                return_type=PredefinedTypes.get_real_type(),
                                 element_reference=None, is_predefined=True)
         cls.name2function[cls.LOG] = symbol
 
@@ -288,9 +272,9 @@
         Registers the alternative version of the exponent function, exp1.
         """
         params = list()
-        params.append(PredefinedTypes.get_template_type(0))  # the argument
+        params.append(PredefinedTypes.get_real_type())  # the argument
         symbol = FunctionSymbol(name=cls.EXPM1, param_types=params,
-                                return_type=PredefinedTypes.get_template_type(0),
+                                return_type=PredefinedTypes.get_real_type(),
                                 element_reference=None, is_predefined=True)
         cls.name2function[cls.EXPM1] = symbol
 
@@ -314,12 +298,13 @@
         maximum value).
         """
         params = list()
-        params.append(PredefinedTypes.get_real_type()) # value
-        params.append(PredefinedTypes.get_real_type()) # min
-        params.append(PredefinedTypes.get_real_type()) # max
+
+        params.append(PredefinedTypes.get_template_type(0)) # value
+        params.append(PredefinedTypes.get_template_type(0)) # min
+        params.append(PredefinedTypes.get_template_type(0)) # max
 
         symbol = FunctionSymbol(name=cls.CLIP, param_types=params,
-                                return_type=PredefinedTypes.get_real_type(),
+                                return_type=PredefinedTypes.get_template_type(0),
                                 element_reference=None, is_predefined=True)
         cls.name2function[cls.CLIP] = symbol
 
@@ -337,22 +322,6 @@
         cls.name2function[cls.MAX] = symbol
 
     @classmethod
-<<<<<<< HEAD
-    def __register_max_bounded_function(cls):
-        """
-        Registers the maximum (bounded) function.
-        """
-        params = list()
-        params.append(PredefinedTypes.get_template_type(0))
-        params.append(PredefinedTypes.get_template_type(0))
-        symbol = FunctionSymbol(name=cls.BOUNDED_MAX, param_types=params,
-                                return_type=PredefinedTypes.get_template_type(0),
-                                element_reference=None, is_predefined=True)
-        cls.name2function[cls.BOUNDED_MAX] = symbol
-
-    @classmethod
-=======
->>>>>>> 361e2110
     def __register_min_function(cls):
         """
         Registers the minimum function.
@@ -366,22 +335,6 @@
         cls.name2function[cls.MIN] = symbol
 
     @classmethod
-<<<<<<< HEAD
-    def __register_min_bounded_function(cls):
-        """
-        Registers the minimum (bounded) function.
-        """
-        params = list()
-        params.append(PredefinedTypes.get_template_type(0))
-        params.append(PredefinedTypes.get_template_type(0))
-        symbol = FunctionSymbol(name=cls.BOUNDED_MIN, param_types=params,
-                                return_type=PredefinedTypes.get_template_type(0),
-                                element_reference=None, is_predefined=True)
-        cls.name2function[cls.BOUNDED_MIN] = symbol
-
-    @classmethod
-=======
->>>>>>> 361e2110
     def __register_integrated_odes_function(cls):
         """
         Registers the integrate-odes function.
