--- conflicted
+++ resolved
@@ -79,12 +79,8 @@
     GET_POST_TRACE = 'get_post_trace'
     GET_NN_POST_TRACE = 'get_nn_post_trace'
     CONVOLVE = 'convolve'
-<<<<<<< HEAD
     DELIVER_SPIKE = 'deliver_spike'
-    name2function = {}  # a map dict from function-names to symbols
-=======
     name2function = {}   # type: Mapping[str, FunctionSymbol]
->>>>>>> 411c9f73
 
     @classmethod
     def register_functions(cls):
