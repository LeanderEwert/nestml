#
# ast_symbol_table_visitor.py
#
# This file is part of NEST.
#
# Copyright (C) 2004 The NEST Initiative
#
# NEST is free software: you can redistribute it and/or modify
# it under the terms of the GNU General Public License as published by
# the Free Software Foundation, either version 2 of the License, or
# (at your option) any later version.
#
# NEST is distributed in the hope that it will be useful,
# but WITHOUT ANY WARRANTY; without even the implied warranty of
# MERCHANTABILITY or FITNESS FOR A PARTICULAR PURPOSE.  See the
# GNU General Public License for more details.
#
# You should have received a copy of the GNU General Public License
# along with NEST.  If not, see <http://www.gnu.org/licenses/>.
from pynestml.cocos.co_cos_manager import CoCosManager
from pynestml.meta_model.ast_namespace_decorator import ASTNamespaceDecorator
from pynestml.meta_model.ast_node_factory import ASTNodeFactory
from pynestml.meta_model.ast_source_location import ASTSourceLocation
from pynestml.symbol_table.scope import Scope, ScopeType
from pynestml.symbols.function_symbol import FunctionSymbol
from pynestml.symbols.predefined_functions import PredefinedFunctions
from pynestml.symbols.predefined_types import PredefinedTypes
from pynestml.symbols.predefined_variables import PredefinedVariables
from pynestml.symbols.symbol import SymbolKind
from pynestml.symbols.variable_symbol import VariableSymbol, BlockType, VariableType
from pynestml.utils.either import Either
from pynestml.utils.logger import Logger, LoggingLevel
from pynestml.utils.messages import Messages
from pynestml.utils.stack import Stack
from pynestml.visitors.ast_data_type_visitor import ASTDataTypeVisitor
from pynestml.visitors.ast_visitor import ASTVisitor


class ASTSymbolTableVisitor(ASTVisitor):
    """
    This class is used to create a symbol table from a handed over AST.
    """

    def __init__(self):
        super(ASTSymbolTableVisitor, self).__init__()
        self.symbol_stack = Stack()
        self.scope_stack = Stack()
        self.block_type_stack = Stack()
        self.after_ast_rewrite_ = False

    def visit_neuron(self, node):
        """
        Private method: Used to visit a single neuron and create the corresponding global as well as local scopes.
        :return: a single neuron.
        :rtype: ast_neuron
        """
        print("In ASTSymbolTableVisitor::visit_neuron()")
        # set current processed neuron
        Logger.set_current_astnode(node)
        code, message = Messages.get_start_building_symbol_table()
        Logger.log_message(astnode=node, code=code, error_position=node.get_source_position(),
                           message=message, log_level=LoggingLevel.INFO)
        scope = Scope(scope_type=ScopeType.GLOBAL, source_position=node.get_source_position())
        node.update_scope(scope)
        node.get_body().update_scope(scope)
        # now first, we add all predefined elements to the scope
        variables = PredefinedVariables.get_variables()
        functions = PredefinedFunctions.get_function_symbols()
        types = PredefinedTypes.get_types()
        for symbol in variables.keys():
            node.get_scope().add_symbol(variables[symbol])
        for symbol in functions.keys():
            node.get_scope().add_symbol(functions[symbol])
        for symbol in types.keys():
            node.get_scope().add_symbol(types[symbol])

    def endvisit_neuron(self, node):
        # before following checks occur, we need to ensure several simple properties
        CoCosManager.post_symbol_table_builder_checks(node, after_ast_rewrite=self.after_ast_rewrite_)
        # the following part is done in order to mark conductance based buffers as such.
        if node.get_input_blocks() is not None and node.get_equations_blocks() is not None and \
                len(node.get_equations_blocks().get_declarations()) > 0:
            # this case should be prevented, since several input blocks result in  a incorrect model
            if isinstance(node.get_input_blocks(), list):
                buffers = (buffer for bufferA in node.get_input_blocks() for buffer in bufferA.get_input_ports())
            else:
                buffers = (buffer for buffer in node.get_input_blocks().get_input_ports())
            from pynestml.meta_model.ast_ode_shape import ASTOdeShape
            # todo by KP: ode declarations are not used, is this correct?
            # ode_declarations = (decl for decl in node.get_equations_blocks().get_declarations() if
            #                    not isinstance(decl, ASTOdeShape))
        # now update the equations
        if node.get_equations_blocks() is not None and len(node.get_equations_blocks().get_declarations()) > 0:
            equation_block = node.get_equations_blocks()
            assign_ode_to_variables(equation_block)
        if not self.after_ast_rewrite_:
            CoCosManager.post_ode_specification_checks(node)
        Logger.set_current_astnode(None)
        return

    def visit_body(self, node):
        """
        Private method: Used to visit a single neuron body and create the corresponding scope.
        :param node: a single body element.
        :type node: ast_body
        """
        for bodyElement in node.get_body_elements():
            bodyElement.update_scope(node.get_scope())
        return







    def visit_synapse(self, node):
        """
        Private method: Used to visit a single synapse and create the corresponding global as well as local scopes.
        :return: a single synapse.
        :rtype: ast_synapse
        """
        # set current processed synapse
        # Logger.set_current_synapse(node)
        print("In ASTSymbolTableVisitor::visit_synapse()")
        code, message = Messages.get_start_building_symbol_table()
        Logger.log_message(astnode=node, code=code, error_position=node.get_source_position(),
                           message=message, log_level=LoggingLevel.INFO)
        # before starting the work on the synapse, make everything which was implicit explicit
        # but if we have a model without an equations block, just skip this step
        scope = Scope(scope_type=ScopeType.GLOBAL, source_position=node.get_source_position())

        node.update_scope(scope)
        node.get_body().update_scope(scope)
        # now first, we add all predefined elements to the scope
        variables = PredefinedVariables.get_variables()
        functions = PredefinedFunctions.get_function_symbols()
        types = PredefinedTypes.get_types()
        for symbol in variables.keys():
            node.get_scope().add_symbol(variables[symbol])
        for symbol in functions.keys():
            node.get_scope().add_symbol(functions[symbol])
        for symbol in types.keys():
            node.get_scope().add_symbol(types[symbol])

<<<<<<< HEAD
=======

>>>>>>> 036b0746
    def endvisit_synapse(self, node):
        # before following checks occur, we need to ensure several simple properties
        CoCosManager.post_symbol_table_builder_checks(node)
        # the following part is done in order to mark conductance based buffers as such.
<<<<<<< HEAD
        # Logger.set_current_synapse(None)
        return


    def endvisit_synapse_body(self, node):
        
=======
        Logger.set_current_astnode(None)
>>>>>>> 036b0746
        return

    def visit_synapse_body(self, node):
        """
        Private method: Used to visit a single synapse body and create the corresponding scope.
        :param node: a single body element.
        :type node: ast_body
        """
<<<<<<< HEAD
        for synapseBodyElement in node.get_body_elements():
            synapseBodyElement.update_scope(node.get_scope())
        return

=======
        for synapseBodyElement in node.get_synapse_body_elements():
            synapseBodyElement.update_scope(node.get_scope())
        return

    def endvisit_synapse_body(self, node):
        pass

>>>>>>> 036b0746
    def visit_function(self, node):
        """
        Private method: Used to visit a single function block and create the corresponding scope.
        :param node: a function block object.
        :type node: ast_function
        """
        self.block_type_stack.push(BlockType.LOCAL)  # before entering, update the current node type
        symbol = FunctionSymbol(scope=node.get_scope(), element_reference=node, param_types=list(),
                                name=node.get_name(), is_predefined=False, return_type=None)
        # put it on the stack for the endvisit method
        self.symbol_stack.push(symbol)
        symbol.set_comment(node.get_comment())
        node.get_scope().add_symbol(symbol)
        scope = Scope(scope_type=ScopeType.FUNCTION, enclosing_scope=node.get_scope(),
                      source_position=node.get_source_position())
        node.get_scope().add_scope(scope)
        # put it on the stack for the endvisit method
        self.scope_stack.push(scope)
        for arg in node.get_parameters():
            # first visit the data type to ensure that variable symbol can receive a combined data type
            arg.get_data_type().update_scope(scope)
        if node.has_return_type():
            node.get_return_type().update_scope(scope)

        node.get_block().update_scope(scope)
        return

    def endvisit_function(self, node):
        symbol = self.symbol_stack.pop()
        scope = self.scope_stack.pop()
        assert isinstance(symbol, FunctionSymbol), 'Not a function symbol'
        for arg in node.get_parameters():
            # given the fact that the name is not directly equivalent to the one as stated in the model,
            # we have to get it by the sub-visitor
            data_type_visitor = ASTDataTypeVisitor()
            arg.get_data_type().accept(data_type_visitor)
            type_name = data_type_visitor.result
            # first collect the types for the parameters of the function symbol
            symbol.add_parameter_type(PredefinedTypes.get_type(type_name))
            # update the scope of the arg
            arg.update_scope(scope)
            # create the corresponding variable symbol representing the parameter
            var_symbol = VariableSymbol(element_reference=arg, scope=scope, name=arg.get_name(),
                                        block_type=BlockType.LOCAL, is_predefined=False, is_function=False,
                                        is_recordable=False,
                                        type_symbol=PredefinedTypes.get_type(type_name),
                                        variable_type=VariableType.VARIABLE)        # XXX FUNCTION??
            assert isinstance(scope, Scope)
            scope.add_symbol(var_symbol)
        if node.has_return_type():
            data_type_visitor = ASTDataTypeVisitor()
            node.get_return_type().accept(data_type_visitor)
            symbol.set_return_type(PredefinedTypes.get_type(data_type_visitor.result))
        else:
            symbol.set_return_type(PredefinedTypes.get_void_type())
        self.block_type_stack.pop()  # before leaving update the type
        node.get_scope().delete_scope(scope)    # delete function-local scope

    def visit_update_block(self, node):
        """
        Private method: Used to visit a single update block and create the corresponding scope.
        :param node: an update block object.
        :type node: ASTDynamics
        """
        self.block_type_stack.push(BlockType.LOCAL)
        scope = Scope(scope_type=ScopeType.UPDATE, enclosing_scope=node.get_scope(),
                      source_position=node.get_source_position())
        node.get_scope().add_scope(scope)
        node.get_block().update_scope(scope)
        return

    def endvisit_update_block(self, node=None):
        self.block_type_stack.pop()
        return

    def visit_pre_receive(self, node):
        """
        Private method: Used to visit a single preReceive block and create the corresponding scope.
        :param node: an preReceive block object.
<<<<<<< HEAD
        :type node: ASTPreReceive
=======
        :type node: ASTDynamics
>>>>>>> 036b0746
        """
        self.block_type_stack.push(BlockType.LOCAL)
        scope = Scope(scope_type=ScopeType.UPDATE, enclosing_scope=node.get_scope(),
                      source_position=node.get_source_position())
        node.get_scope().add_scope(scope)
        node.get_block().update_scope(scope)
        return

    def endvisit_pre_receive(self, node=None):
        self.block_type_stack.pop()
        return

<<<<<<< HEAD
    def visit_post_receive(self, node):
        """
        Private method: Used to visit a single postReceive block and create the corresponding scope.
        :param node: a postReceive block object.
        :type node: ASTPostReceive
        """
        self.block_type_stack.push(BlockType.LOCAL)
        scope = Scope(scope_type=ScopeType.UPDATE, enclosing_scope=node.get_scope(),
                      source_position=node.get_source_position())
        node.get_scope().add_scope(scope)
        node.get_block().update_scope(scope)
        return

    def endvisit_post_receive(self, node=None):
        self.block_type_stack.pop()
        return

=======
>>>>>>> 036b0746
    def visit_block(self, node):
        """
        Private method: Used to visit a single block of statements, create and update the corresponding scope.
        :param node: a block object.
        :type node: ast_block
        """
        for stmt in node.get_stmts():
            stmt.update_scope(node.get_scope())
        return

    def visit_small_stmt(self, node):
        """
        Private method: Used to visit a single small statement and create the corresponding sub-scope.
        :param node: a single small statement.
        :type node: ASTSmallStatement
        """
        if node.is_declaration():
            node.get_declaration().update_scope(node.get_scope())
        elif node.is_assignment():
            node.get_assignment().update_scope(node.get_scope())
        elif node.is_function_call():
            node.get_function_call().update_scope(node.get_scope())
        elif node.is_return_stmt():
            node.get_return_stmt().update_scope(node.get_scope())
        return

    def visit_compound_stmt(self, node):
        """
        Private method: Used to visit a single compound statement and create the corresponding sub-scope.
        :param node: a single compound statement.
        :type node: ASTCompoundStatement
        """
        if node.is_if_stmt():
            node.get_if_stmt().update_scope(node.get_scope())
        elif node.is_while_stmt():
            node.get_while_stmt().update_scope(node.get_scope())
        else:
            node.get_for_stmt().update_scope(node.get_scope())
        return

    def visit_assignment(self, node):
        """
        Private method: Used to visit a single node and update its corresponding scope.
        :param node: an node object.
        :type node: ast_assignment
        :return: no return value, since neither scope nor symbol is created
        :rtype: void
        """
        node.get_variable().update_scope(node.get_scope())
        node.get_expression().update_scope(node.get_scope())
        return

    def visit_function_call(self, node):
        """
        Private method: Used to visit a single function call and update its corresponding scope.
        :param node: a function call object.
        :type node: ast_function_call
        :return: no return value, since neither scope nor symbol is created
        :rtype: void
        """
        for arg in node.get_args():
            arg.update_scope(node.get_scope())
        return

    def visit_declaration(self, node):
        """
        Private method: Used to visit a single declaration, update its scope and return the corresponding set of
        symbols
        :param node: a declaration object.
        :type node: ast_declaration
        :return: the scope is update without a return value.
        :rtype: void
        """
        expression = node.get_expression() if node.has_expression() else None
        visitor = ASTDataTypeVisitor()
        node.get_data_type().accept(visitor)
        type_name = visitor.result

        # all declarations in the state block are recordable
        is_recordable = (node.is_recordable or
                         self.block_type_stack.top() == BlockType.STATE or
                         self.block_type_stack.top() == BlockType.INITIAL_VALUES)
        init_value = node.get_expression() if self.block_type_stack.top() == BlockType.INITIAL_VALUES else None
        vector_parameter = node.get_size_parameter()
<<<<<<< HEAD
=======
        
>>>>>>> 036b0746

        # split the decorators in the AST up into namespace decorators and other decorators
        decorators = []
        namespace_decorators = {}
        for d in node.get_decorators():
            if isinstance(d, ASTNamespaceDecorator):
                namespace_decorators[str(d.get_namespace())] = str(d.get_name())
            else:
                decorators.append(d)

        # now for each variable create a symbol and update the scope
        print("Creating VariableSymbol with decorators = " + str(decorators) + ", namespace_decorators = " + str(namespace_decorators))
        for var in node.get_variables():  # for all variables declared create a new symbol
            var.update_scope(node.get_scope())
            type_symbol = PredefinedTypes.get_type(type_name)
            symbol = VariableSymbol(element_reference=node,
                                    scope=node.get_scope(),
                                    name=var.get_complete_name(),
                                    block_type=self.block_type_stack.top(),
                                    declaring_expression=expression,
                                    is_predefined=False,
                                    is_function=node.is_function,
                                    is_recordable=is_recordable,
                                    type_symbol=type_symbol,
                                    initial_value=init_value,
                                    vector_parameter=vector_parameter,
                                    variable_type=VariableType.VARIABLE,
                                    decorators=decorators,
                                    namespace_decorators=namespace_decorators
                                    )
            symbol.set_comment(node.get_comment())
            node.get_scope().add_symbol(symbol)
            var.set_type_symbol(Either.value(type_symbol))
        # the data type
        node.get_data_type().update_scope(node.get_scope())
        # the rhs update
        if node.has_expression():
            node.get_expression().update_scope(node.get_scope())
        # the invariant update
        if node.has_invariant():
            node.get_invariant().update_scope(node.get_scope())
        return

    def visit_return_stmt(self, node):
        """
        Private method: Used to visit a single return statement and update its scope.
        :param node: a return statement object.
        :type node: ast_return_stmt
        """
        if node.has_expression():
            node.get_expression().update_scope(node.get_scope())
        return

    def visit_if_stmt(self, node):
        """
        Private method: Used to visit a single if-statement, update its scope and create the corresponding sub-scope.
        :param node: an if-statement object.
        :type node: ast_if_stmt
        """
        node.get_if_clause().update_scope(node.get_scope())
        for elIf in node.get_elif_clauses():
            elIf.update_scope(node.get_scope())
        if node.has_else_clause():
            node.get_else_clause().update_scope(node.get_scope())
        return

    def visit_if_clause(self, node):
        """
        Private method: Used to visit a single if-clause, update its scope and create the corresponding sub-scope.
        :param node: an if clause.
        :type node: ast_if_clause
        """
        node.get_condition().update_scope(node.get_scope())
        node.get_block().update_scope(node.get_scope())

    def visit_elif_clause(self, node):
        """
        Private method: Used to visit a single elif-clause, update its scope and create the corresponding sub-scope.
        :param node: an elif clause.
        :type node: ast_elif_clause
        """
        node.get_condition().update_scope(node.get_scope())
        node.get_block().update_scope(node.get_scope())

    def visit_else_clause(self, node):
        """
        Private method: Used to visit a single else-clause, update its scope and create the corresponding sub-scope.
        :param node: an else clause.
        :type node: ast_else_clause
        """
        node.get_block().update_scope(node.get_scope())

    def visit_for_stmt(self, node):
        """
        Private method: Used to visit a single for-stmt, update its scope and create the corresponding sub-scope.
        :param node: a for-statement.
        :type node: ast_for_stmt
        """
        node.get_start_from().update_scope(node.get_scope())
        node.get_end_at().update_scope(node.get_scope())
        node.get_block().update_scope(node.get_scope())

    def visit_while_stmt(self, node):
        """
        Private method: Used to visit a single while-stmt, update its scope and create the corresponding sub-scope.
        :param node: a while-statement.
        :type node: ast_while_stmt
        """
        node.get_condition().update_scope(node.get_scope())
        node.get_block().update_scope(node.get_scope())

    def visit_data_type(self, node):
        """
        Private method: Used to visit a single data-type and update its scope.
        :param node: a data-type.
        :type node: ast_data_type
        """
        if node.is_unit_type():
            node.get_unit_type().update_scope(node.get_scope())
            return self.visit_unit_type(node.get_unit_type())

    def visit_unit_type(self, node):
        """
        Private method: Used to visit a single unit-type and update its scope.
        :param node: a unit type.
        :type node: ast_unit_type
        """
        from pynestml.meta_model.ast_unit_type import ASTUnitType
        if node.is_pow:
            node.base.update_scope(node.get_scope())
        elif node.is_encapsulated:
            node.compound_unit.update_scope(node.get_scope())
        elif node.is_div or node.is_times:
            if isinstance(node.lhs, ASTUnitType):  # lhs can be a numeric Or a unit-type
                node.lhs.update_scope(node.get_scope())
            node.get_rhs().update_scope(node.get_scope())
        return

    def visit_expression(self, node):
        """
        Private method: Used to visit a single rhs and update its scope.
        :param node: an rhs.
        :type node: ast_expression
        """
        from pynestml.meta_model.ast_simple_expression import ASTSimpleExpression
        if isinstance(node, ASTSimpleExpression):
            return self.visit_simple_expression(node)
        if node.is_logical_not:
            node.get_expression().update_scope(node.get_scope())
        elif node.is_encapsulated:
            node.get_expression().update_scope(node.get_scope())
        elif node.is_unary_operator():
            node.get_unary_operator().update_scope(node.get_scope())
            node.get_expression().update_scope(node.get_scope())
        elif node.is_compound_expression():
            node.get_lhs().update_scope(node.get_scope())
            node.get_binary_operator().update_scope(node.get_scope())
            node.get_rhs().update_scope(node.get_scope())
        if node.is_ternary_operator():
            node.get_condition().update_scope(node.get_scope())
            node.get_if_true().update_scope(node.get_scope())
            node.get_if_not().update_scope(node.get_scope())
        return

    def visit_simple_expression(self, node):
        """
        Private method: Used to visit a single simple rhs and update its scope.
        :param node: a simple rhs.
        :type node: ast_simple_expression
        """
        if node.is_function_call():
            node.get_function_call().update_scope(node.get_scope())
        elif node.is_variable() or node.has_unit():
            node.get_variable().update_scope(node.get_scope())
        return

    def visit_inline_expression(self, node):
        """
        Private method: Used to visit a single ode-function, create the corresponding symbol and update the scope.
        :param node: a single inline expression..
        :type node: ASTInlineExpression
        """
        data_type_visitor = ASTDataTypeVisitor()
        node.get_data_type().accept(data_type_visitor)
        type_symbol = PredefinedTypes.get_type(data_type_visitor.result)
        # now a new symbol
        symbol = VariableSymbol(element_reference=node, scope=node.get_scope(),
                                name=node.get_variable_name(),
                                block_type=BlockType.EQUATION,
                                declaring_expression=node.get_expression(),
                                is_predefined=False, is_function=True,
                                is_recordable=node.is_recordable,
                                type_symbol=type_symbol,
                                variable_type=VariableType.VARIABLE)    # XXX: function?
        symbol.set_comment(node.get_comment())
        # now update the scopes
        node.get_scope().add_symbol(symbol)
        node.get_data_type().update_scope(node.get_scope())
        node.get_expression().update_scope(node.get_scope())

    def visit_ode_shape(self, node):
        """
        Private method: Used to visit a single ode-shape, create the corresponding symbol and update the scope.
        :param node: a single ode-shape.
        :type node: ast_ode_shape
        """
        for var, expr in zip(node.get_variables(), node.get_expressions()):
            if var.get_differential_order() == 0 and \
             node.get_scope().resolve_to_symbol(var.get_complete_name(), SymbolKind.VARIABLE) is None:
                symbol = VariableSymbol(element_reference=node, scope=node.get_scope(),
                                    name=var.get_name(),
                                    block_type=BlockType.EQUATION,
                                    declaring_expression=expr,
                                    is_predefined=False,
                                    is_function=False,
                                    is_recordable=True,
                                    type_symbol=PredefinedTypes.get_real_type(),
                                    variable_type=VariableType.SHAPE)
                symbol.set_comment(node.get_comment())
                node.get_scope().add_symbol(symbol)
            var.update_scope(node.get_scope())
            expr.update_scope(node.get_scope())

    def visit_ode_equation(self, node):
        """
        Private method: Used to visit a single ode-equation and update the corresponding scope.
        :param node: a single ode-equation.
        :type node: ast_ode_equation
        """
        node.get_lhs().update_scope(node.get_scope())
        node.get_rhs().update_scope(node.get_scope())

    def visit_block_with_variables(self, node):
        """
        Private method: Used to visit a single block of variables and update its scope.
        :param node: a block with declared variables.
        :type node: ast_block_with_variables
        """
        self.block_type_stack.push(
            BlockType.STATE if node.is_state else
            BlockType.INTERNALS if node.is_internals else
            BlockType.PARAMETERS if node.is_parameters else
            BlockType.INITIAL_VALUES)
        for decl in node.get_declarations():
            decl.update_scope(node.get_scope())
        return

    def endvisit_block_with_variables(self, node):
        self.block_type_stack.pop()
        return

    def visit_equations_block(self, node):
        """
        Private method: Used to visit a single equations block and update its scope.
        :param node: a single equations block.
        :type node: ast_equations_block
        """
        for decl in node.get_declarations():
            decl.update_scope(node.get_scope())

    def visit_input_block(self, node):
        """
        Private method: Used to visit a single input block and update its scope.
        :param node: a single input block.
        :type node: ast_input_block
        """
        for port in node.get_input_ports():
            port.update_scope(node.get_scope())

    def visit_input_port(self, node):
        """
        Private method: Used to visit a single input port, create the corresponding symbol and update the scope.
        :param node: a single input port.
        :type node: ASTInputPort
        """
        if not node.has_datatype():
            code, message = Messages.get_buffer_type_not_defined(node.get_name())
            Logger.log_message(code=code, message=message, error_position=node.get_source_position(),
                               log_level=LoggingLevel.ERROR)
        else:
            node.get_datatype().update_scope(node.get_scope())

        for qual in node.get_input_qualifiers():
            qual.update_scope(node.get_scope())

    def endvisit_input_port(self, node):
        buffer_type = BlockType.INPUT_BUFFER_SPIKE if node.is_spike() else BlockType.INPUT_BUFFER_CURRENT
        if not node.has_datatype():
            return
        type_symbol = node.get_datatype().get_type_symbol()
        type_symbol.is_buffer = True  # set it as a buffer
        symbol = VariableSymbol(element_reference=node, scope=node.get_scope(), name=node.get_name(),
                                block_type=buffer_type, vector_parameter=node.get_index_parameter(),
                                is_predefined=False, is_function=False, is_recordable=False,
                                type_symbol=type_symbol, variable_type=VariableType.BUFFER)
        symbol.set_comment(node.get_comment())
        node.get_scope().add_symbol(symbol)

    def visit_stmt(self, node):
        """
        Private method: Used to visit a single stmt and update its scope.
        :param node: a single statement
        :type node: ast_stmt
        """
        if node.is_small_stmt():
            node.small_stmt.update_scope(node.get_scope())
        if node.is_compound_stmt():
            node.compound_stmt.update_scope(node.get_scope())


def assign_ode_to_variables(ode_block):
    """
    Adds for each variable symbol the corresponding ode declaration if present.
    :param ode_block: a single block of ode declarations.
    :type ode_block: ASTEquations
    """
    from pynestml.meta_model.ast_ode_equation import ASTOdeEquation
    from pynestml.meta_model.ast_ode_shape import ASTOdeShape
    for decl in ode_block.get_declarations():
        if isinstance(decl, ASTOdeEquation):
            add_ode_to_variable(decl)
        elif isinstance(decl, ASTOdeShape):
            add_ode_shape_to_variable(decl)


def add_ode_to_variable(ode_equation):
    """
    Resolves to the corresponding symbol and updates the corresponding ode-declaration.
    :param ode_equation: a single ode-equation
    :type ode_equation: ast_ode_equation
    """

    # the definition of a differential equations is defined by stating the derivation, thus derive the actual order
    #diff_order = ode_equation.get_lhs().get_differential_order() - 1
    # we check if the corresponding symbol already exists, e.g. V_m' has already been declared
    #existing_symbol = (ode_equation.get_scope().resolve_to_symbol(ode_equation.get_lhs().get_name() + '\'' * diff_order,
                                                                  #SymbolKind.VARIABLE))
                                                                  
    for diff_order in range(ode_equation.get_lhs().get_differential_order()):
        var_name = ode_equation.get_lhs().get_name() + "'" * diff_order
        existing_symbol = ode_equation.get_scope().resolve_to_symbol(var_name, SymbolKind.VARIABLE)

        if existing_symbol is None:
            code, message = Messages.get_no_variable_found(ode_equation.get_lhs().get_name_of_lhs())
            Logger.log_message(code=code, message=message, error_position=ode_equation.get_source_position(),
                           log_level=LoggingLevel.ERROR)
            return

        existing_symbol.set_ode_or_shape(ode_equation)

        ode_equation.get_scope().update_variable_symbol(existing_symbol)
        code, message = Messages.get_ode_updated(ode_equation.get_lhs().get_name_of_lhs())
        Logger.log_message(error_position=existing_symbol.get_referenced_object().get_source_position(),
                           code=code, message=message, log_level=LoggingLevel.INFO)

    return


def add_ode_shape_to_variable(shape):
    """
    Adds the shape as the defining equation.
    
    If the definition of the shape is e.g. `g'' = ...` then variable symbols `g` and `g'` will have their shape definition and variable type set.
    
    :param shape: a single shape object.
    :type shape: ASTOdeShape
    """
    if len(shape.get_variables()) == 1 \
     and shape.get_variables()[0].get_differential_order() == 0:
        # we only update those which define an ODE; skip "direct function of time" specifications
        return
<<<<<<< HEAD
    
    for var, expr in zip(shape.get_variables(), shape.get_expressions()):
        for diff_order in range(var.get_differential_order()):
            var_name = var.get_name() + "'" * diff_order
            existing_symbol = shape.get_scope().resolve_to_symbol(var_name, SymbolKind.VARIABLE)

            if existing_symbol is None:
                code, message = Messages.get_no_variable_found(var.get_name_of_lhs())
                Logger.log_message(code=code, message=message, error_position=shape.get_source_position(), log_level=LoggingLevel.ERROR)
                return

            existing_symbol.set_ode_or_shape(expr)
            existing_symbol.set_variable_type(VariableType.SHAPE)
            shape.get_scope().update_variable_symbol(existing_symbol)
=======
    # we check if the corresponding symbol already exists, e.g. V_m' has already been declared
    existing_symbol = ode_shape.get_scope().resolve_to_symbol(ode_shape.get_variable().get_name_of_lhs(),
                                                              SymbolKind.VARIABLE)
    if existing_symbol is not None:
        existing_symbol.set_ode_definition(ode_shape.get_expression())
        existing_symbol.set_variable_type(VariableType.SHAPE)
        ode_shape.get_scope().update_variable_symbol(existing_symbol)
        code, message = Messages.get_ode_updated(ode_shape.get_variable().get_name_of_lhs())
        Logger.log_message(error_position=existing_symbol.get_referenced_object().get_source_position(),
                           code=code, message=message, log_level=LoggingLevel.INFO)
    else:
        code, message = Messages.get_no_variable_found(ode_shape.get_variable().get_name_of_lhs())
        Logger.log_message(code=code, message=message, error_position=ode_shape.get_source_position(),
                           log_level=LoggingLevel.ERROR)
    return


def convert_variable_name_to_model_notation(variable):
    """
    This Function is used to convert a supported name (aka. defined with d instead of '), to an unsupported one.
    It is used to find all variables which have to provided with a ode declaration.
    """
    from pynestml.meta_model.ast_variable import ASTVariable
    # type: ASTVariable -> str

    name = variable.get_name()
    diff_order = 0
    while True:
        if name.endswith('__d'):
            diff_order += 1
            name = name[:-3]
            break
        elif name.endswith('d'):
            diff_order += 1
            name = name[:-1]
        else:
            break
    return ASTNodeFactory.create_ast_variable(name=name, differential_order=diff_order)


def convert_variable_name_to_generator_notation(variable):
    """
    This function is used to convert an unsupported name in the codegeneration (aka g_in') to a supported
    one (e.g., g_in_d). It decreases the unsupported order by one.
    """
    from pynestml.meta_model.ast_variable import ASTVariable
    # type: ASTVariable -> str

    name = variable.get_name()
    diff_order = variable.get_differential_order()
    if diff_order > 0:
        import re
        pattern = re.compile('w*_((d)*)\b')
        if pattern.match(name):
            name += 'd'
        else:
            name += '__d'
        diff_order -= 1
    return ASTNodeFactory.create_ast_variable(name=name, differential_order=diff_order)
>>>>>>> 036b0746
<|MERGE_RESOLUTION|>--- conflicted
+++ resolved
@@ -143,24 +143,14 @@
         for symbol in types.keys():
             node.get_scope().add_symbol(types[symbol])
 
-<<<<<<< HEAD
-=======
-
->>>>>>> 036b0746
     def endvisit_synapse(self, node):
         # before following checks occur, we need to ensure several simple properties
         CoCosManager.post_symbol_table_builder_checks(node)
-        # the following part is done in order to mark conductance based buffers as such.
-<<<<<<< HEAD
-        # Logger.set_current_synapse(None)
-        return
+        Logger.set_current_astnode(None)
 
 
     def endvisit_synapse_body(self, node):
-        
-=======
-        Logger.set_current_astnode(None)
->>>>>>> 036b0746
+       
         return
 
     def visit_synapse_body(self, node):
@@ -169,20 +159,10 @@
         :param node: a single body element.
         :type node: ast_body
         """
-<<<<<<< HEAD
-        for synapseBodyElement in node.get_body_elements():
-            synapseBodyElement.update_scope(node.get_scope())
-        return
-
-=======
         for synapseBodyElement in node.get_synapse_body_elements():
             synapseBodyElement.update_scope(node.get_scope())
         return
 
-    def endvisit_synapse_body(self, node):
-        pass
-
->>>>>>> 036b0746
     def visit_function(self, node):
         """
         Private method: Used to visit a single function block and create the corresponding scope.
@@ -262,11 +242,7 @@
         """
         Private method: Used to visit a single preReceive block and create the corresponding scope.
         :param node: an preReceive block object.
-<<<<<<< HEAD
         :type node: ASTPreReceive
-=======
-        :type node: ASTDynamics
->>>>>>> 036b0746
         """
         self.block_type_stack.push(BlockType.LOCAL)
         scope = Scope(scope_type=ScopeType.UPDATE, enclosing_scope=node.get_scope(),
@@ -279,7 +255,6 @@
         self.block_type_stack.pop()
         return
 
-<<<<<<< HEAD
     def visit_post_receive(self, node):
         """
         Private method: Used to visit a single postReceive block and create the corresponding scope.
@@ -297,8 +272,6 @@
         self.block_type_stack.pop()
         return
 
-=======
->>>>>>> 036b0746
     def visit_block(self, node):
         """
         Private method: Used to visit a single block of statements, create and update the corresponding scope.
@@ -347,6 +320,7 @@
         :return: no return value, since neither scope nor symbol is created
         :rtype: void
         """
+
         node.get_variable().update_scope(node.get_scope())
         node.get_expression().update_scope(node.get_scope())
         return
@@ -376,17 +350,13 @@
         visitor = ASTDataTypeVisitor()
         node.get_data_type().accept(visitor)
         type_name = visitor.result
-
         # all declarations in the state block are recordable
         is_recordable = (node.is_recordable or
                          self.block_type_stack.top() == BlockType.STATE or
                          self.block_type_stack.top() == BlockType.INITIAL_VALUES)
         init_value = node.get_expression() if self.block_type_stack.top() == BlockType.INITIAL_VALUES else None
         vector_parameter = node.get_size_parameter()
-<<<<<<< HEAD
-=======
         
->>>>>>> 036b0746
 
         # split the decorators in the AST up into namespace decorators and other decorators
         decorators = []
@@ -718,7 +688,6 @@
     :param ode_equation: a single ode-equation
     :type ode_equation: ast_ode_equation
     """
-
     # the definition of a differential equations is defined by stating the derivation, thus derive the actual order
     #diff_order = ode_equation.get_lhs().get_differential_order() - 1
     # we check if the corresponding symbol already exists, e.g. V_m' has already been declared
@@ -758,7 +727,6 @@
      and shape.get_variables()[0].get_differential_order() == 0:
         # we only update those which define an ODE; skip "direct function of time" specifications
         return
-<<<<<<< HEAD
     
     for var, expr in zip(shape.get_variables(), shape.get_expressions()):
         for diff_order in range(var.get_differential_order()):
@@ -772,65 +740,4 @@
 
             existing_symbol.set_ode_or_shape(expr)
             existing_symbol.set_variable_type(VariableType.SHAPE)
-            shape.get_scope().update_variable_symbol(existing_symbol)
-=======
-    # we check if the corresponding symbol already exists, e.g. V_m' has already been declared
-    existing_symbol = ode_shape.get_scope().resolve_to_symbol(ode_shape.get_variable().get_name_of_lhs(),
-                                                              SymbolKind.VARIABLE)
-    if existing_symbol is not None:
-        existing_symbol.set_ode_definition(ode_shape.get_expression())
-        existing_symbol.set_variable_type(VariableType.SHAPE)
-        ode_shape.get_scope().update_variable_symbol(existing_symbol)
-        code, message = Messages.get_ode_updated(ode_shape.get_variable().get_name_of_lhs())
-        Logger.log_message(error_position=existing_symbol.get_referenced_object().get_source_position(),
-                           code=code, message=message, log_level=LoggingLevel.INFO)
-    else:
-        code, message = Messages.get_no_variable_found(ode_shape.get_variable().get_name_of_lhs())
-        Logger.log_message(code=code, message=message, error_position=ode_shape.get_source_position(),
-                           log_level=LoggingLevel.ERROR)
-    return
-
-
-def convert_variable_name_to_model_notation(variable):
-    """
-    This Function is used to convert a supported name (aka. defined with d instead of '), to an unsupported one.
-    It is used to find all variables which have to provided with a ode declaration.
-    """
-    from pynestml.meta_model.ast_variable import ASTVariable
-    # type: ASTVariable -> str
-
-    name = variable.get_name()
-    diff_order = 0
-    while True:
-        if name.endswith('__d'):
-            diff_order += 1
-            name = name[:-3]
-            break
-        elif name.endswith('d'):
-            diff_order += 1
-            name = name[:-1]
-        else:
-            break
-    return ASTNodeFactory.create_ast_variable(name=name, differential_order=diff_order)
-
-
-def convert_variable_name_to_generator_notation(variable):
-    """
-    This function is used to convert an unsupported name in the codegeneration (aka g_in') to a supported
-    one (e.g., g_in_d). It decreases the unsupported order by one.
-    """
-    from pynestml.meta_model.ast_variable import ASTVariable
-    # type: ASTVariable -> str
-
-    name = variable.get_name()
-    diff_order = variable.get_differential_order()
-    if diff_order > 0:
-        import re
-        pattern = re.compile('w*_((d)*)\b')
-        if pattern.match(name):
-            name += 'd'
-        else:
-            name += '__d'
-        diff_order -= 1
-    return ASTNodeFactory.create_ast_variable(name=name, differential_order=diff_order)
->>>>>>> 036b0746
+            shape.get_scope().update_variable_symbol(existing_symbol)