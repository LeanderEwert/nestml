# -*- coding: utf-8 -*-
#
# ast_symbol_table_visitor.py
#
# This file is part of NEST.
#
# Copyright (C) 2004 The NEST Initiative
#
# NEST is free software: you can redistribute it and/or modify
# it under the terms of the GNU General Public License as published by
# the Free Software Foundation, either version 2 of the License, or
# (at your option) any later version.
#
# NEST is distributed in the hope that it will be useful,
# but WITHOUT ANY WARRANTY; without even the implied warranty of
# MERCHANTABILITY or FITNESS FOR A PARTICULAR PURPOSE.  See the
# GNU General Public License for more details.
#
# You should have received a copy of the GNU General Public License
# along with NEST.  If not, see <http://www.gnu.org/licenses/>.

from pynestml.cocos.co_cos_manager import CoCosManager
from pynestml.meta_model.ast_model import ASTModel
from pynestml.meta_model.ast_model_body import ASTModelBody
from pynestml.meta_model.ast_namespace_decorator import ASTNamespaceDecorator
from pynestml.meta_model.ast_declaration import ASTDeclaration
from pynestml.meta_model.ast_stmt import ASTStmt
from pynestml.meta_model.ast_variable import ASTVariable
from pynestml.symbol_table.scope import Scope, ScopeType
from pynestml.symbols.function_symbol import FunctionSymbol
from pynestml.symbols.predefined_functions import PredefinedFunctions
from pynestml.symbols.predefined_types import PredefinedTypes
from pynestml.symbols.predefined_variables import PredefinedVariables
from pynestml.symbols.symbol import SymbolKind
from pynestml.symbols.variable_symbol import VariableSymbol, BlockType, VariableType
from pynestml.utils.ast_utils import ASTUtils
from pynestml.utils.either import Either
from pynestml.utils.logger import Logger, LoggingLevel
from pynestml.utils.messages import Messages
from pynestml.utils.stack import Stack
from pynestml.visitors.ast_data_type_visitor import ASTDataTypeVisitor
from pynestml.visitors.ast_visitor import ASTVisitor


class ASTSymbolTableVisitor(ASTVisitor):
    """
    This class is used to create a symbol table from a handed over AST.
    """

    def __init__(self):
        super(ASTSymbolTableVisitor, self).__init__()
        self.symbol_stack = Stack()
        self.scope_stack = Stack()
        self.block_type_stack = Stack()
        self.after_ast_rewrite_ = False

    def visit_model(self, node: ASTModel) -> None:
        """
        Used to visit a single model and create the corresponding global as well as local scopes.
        """
        Logger.set_current_node(node)
        code, message = Messages.get_start_building_symbol_table()
        Logger.log_message(node=node, code=code, error_position=node.get_source_position(),
                           message=message, log_level=LoggingLevel.DEBUG)
        scope = Scope(scope_type=ScopeType.GLOBAL,
                      source_position=node.get_source_position())
        node.update_scope(scope)
        node.get_body().update_scope(scope)
        # now first, we add all predefined elements to the scope
        variables = PredefinedVariables.get_variables()
        functions = PredefinedFunctions.get_function_symbols()
        types = PredefinedTypes.get_types()
        for symbol in variables.keys():
            node.get_scope().add_symbol(variables[symbol])
        for symbol in functions.keys():
            node.get_scope().add_symbol(functions[symbol])
        for symbol in types.keys():
            node.get_scope().add_symbol(types[symbol])

    def endvisit_model(self, node: ASTModel):
        # before following checks occur, we need to ensure several simple properties
        CoCosManager.post_symbol_table_builder_checks(
            node, after_ast_rewrite=self.after_ast_rewrite_)

        # update the equations
        for equation_block in node.get_equations_blocks():
            ASTUtils.assign_ode_to_variables(equation_block)

        Logger.set_current_node(None)

    def visit_model_body(self, node: ASTModelBody):
        """
        Private method: Used to visit a single model body and create the corresponding scope.
        :param node: a single body element.
        """
        for bodyElement in node.get_body_elements():
            bodyElement.update_scope(node.get_scope())

<<<<<<< HEAD
=======
    def visit_synapse(self, node):
        """
        Private method: Used to visit a single synapse and create the corresponding global as well as local scopes.
        :return: a single synapse.
        :rtype: ast_synapse
        """
        # set current processed synapse
        # Logger.set_current_synapse(node)
        Logger.set_current_node(node)
        code, message = Messages.get_start_building_symbol_table()
        Logger.log_message(node=node, code=code, error_position=node.get_source_position(),
                           message=message, log_level=LoggingLevel.DEBUG)
        # before starting the work on the synapse, make everything which was implicit explicit
        # but if we have a model without an equations block, just skip this step
        scope = Scope(scope_type=ScopeType.GLOBAL,
                      source_position=node.get_source_position())

        node.update_scope(scope)
        node.get_body().update_scope(scope)
        # now first, we add all predefined elements to the scope
        variables = PredefinedVariables.get_variables()
        functions = PredefinedFunctions.get_function_symbols()
        types = PredefinedTypes.get_types()
        for symbol in variables.keys():
            node.get_scope().add_symbol(variables[symbol])
        for symbol in functions.keys():
            node.get_scope().add_symbol(functions[symbol])
        for symbol in types.keys():
            node.get_scope().add_symbol(types[symbol])

    def endvisit_synapse(self, node):
        # before following checks occur, we need to ensure several simple properties
        CoCosManager.post_symbol_table_builder_checks(node)
        Logger.set_current_node(None)

    def endvisit_synapse_body(self, node):
        return

    def visit_synapse_body(self, node):
        """
        Private method: Used to visit a single synapse body and create the corresponding scope.
        :param node: a single body element.
        :type node: ast_body
        """
        for synapseBodyElement in node.get_body_elements():
            synapseBodyElement.update_scope(node.get_scope())
        return

>>>>>>> ffb7bda0
    def visit_function(self, node):
        """
        Private method: Used to visit a single function block and create the corresponding scope.
        :param node: a function block object.
        :type node: ast_function
        """
        self.block_type_stack.push(
            BlockType.LOCAL)  # before entering, update the current node type
        symbol = FunctionSymbol(scope=node.get_scope(), element_reference=node, param_types=list(),
                                name=node.get_name(), is_predefined=False, return_type=None)
        # put it on the stack for the endvisit method
        self.symbol_stack.push(symbol)
        symbol.set_comment(node.get_comment())
        node.get_scope().add_symbol(symbol)
        scope = Scope(scope_type=ScopeType.FUNCTION, enclosing_scope=node.get_scope(),
                      source_position=node.get_source_position())
        node.get_scope().add_scope(scope)
        # put it on the stack for the endvisit method
        self.scope_stack.push(scope)
        for arg in node.get_parameters():
            # first visit the data type to ensure that variable symbol can receive a combined data type
            arg.get_data_type().update_scope(scope)
        if node.has_return_type():
            node.get_return_type().update_scope(scope)

        if node.get_block() is not None:
            node.get_block().update_scope(scope)

    def endvisit_function(self, node):
        symbol = self.symbol_stack.pop()
        scope = self.scope_stack.pop()
        assert isinstance(symbol, FunctionSymbol), 'Not a function symbol'
        for arg in node.get_parameters():
            # given the fact that the name is not directly equivalent to the one as stated in the model,
            # we have to get it by the sub-visitor
            data_type_visitor = ASTDataTypeVisitor()
            arg.get_data_type().accept(data_type_visitor)
            type_name = data_type_visitor.result
            # first collect the types for the parameters of the function symbol
            symbol.add_parameter_type(PredefinedTypes.get_type(type_name))
            # update the scope of the arg
            arg.update_scope(scope)
            # create the corresponding variable symbol representing the parameter
            variable_symbol = VariableSymbol(element_reference=arg, scope=scope, name=arg.get_name(),
                                             block_type=BlockType.LOCAL, is_predefined=False, is_inline_expression=False,
                                             is_recordable=False,
                                             type_symbol=PredefinedTypes.get_type(type_name),
                                             variable_type=VariableType.VARIABLE)
            assert isinstance(scope, Scope)
            scope.add_symbol(variable_symbol)
        if node.has_return_type():
            data_type_visitor = ASTDataTypeVisitor()
            node.get_return_type().accept(data_type_visitor)
            symbol.set_return_type(
                PredefinedTypes.get_type(data_type_visitor.result))
        else:
            symbol.set_return_type(PredefinedTypes.get_void_type())
        self.block_type_stack.pop()  # before leaving update the type
        node.get_scope().delete_scope(scope)    # delete function-local scope

    def visit_update_block(self, node):
        """
        Private method: Used to visit a single update block and create the corresponding scope.
        :param node: an update block object.
        :type node: ASTDynamics
        """
        self.block_type_stack.push(BlockType.LOCAL)
        scope = Scope(scope_type=ScopeType.UPDATE, enclosing_scope=node.get_scope(),
                      source_position=node.get_source_position())
        node.get_scope().add_scope(scope)
        node.get_block().update_scope(scope)
        return

    def endvisit_update_block(self, node=None):
        self.block_type_stack.pop()
        return

    def visit_on_receive_block(self, node):
        """
        Private method: Used to visit a single onReceive block and create the corresponding scope.
        :param node: an onReceive block object.
        :type node: ASTOnReceiveBlock
        """
        self.block_type_stack.push(BlockType.LOCAL)
        scope = Scope(scope_type=ScopeType.ON_RECEIVE, enclosing_scope=node.get_scope(),
                      source_position=node.get_source_position())
        node.get_scope().add_scope(scope)
        node.get_block().update_scope(scope)

    def endvisit_on_receive_block(self, node=None):
        self.block_type_stack.pop()

    def visit_on_condition_block(self, node):
        """
        Private method: Used to visit a single onCondition block and create the corresponding scope.
        :param node: an onCondition block object.
        :type node: ASTOnConditionBlock
        """
        self.block_type_stack.push(BlockType.LOCAL)
        scope = Scope(scope_type=ScopeType.ON_CONDITION, enclosing_scope=node.get_scope(),
                      source_position=node.get_source_position())
        node.get_scope().add_scope(scope)
        node.get_block().update_scope(scope)
        node.get_cond_expr().update_scope(node.get_scope())

    def endvisit_on_condition_block(self, node=None):
        self.block_type_stack.pop()

    def visit_block(self, node):
        """
        Private method: Used to visit a single block of statements, create and update the corresponding scope.
        :param node: a block object.
        :type node: ast_block
        """
        for stmt in node.get_stmts():
            stmt.update_scope(node.get_scope())
        return

    def visit_small_stmt(self, node):
        """
        Private method: Used to visit a single small statement and create the corresponding sub-scope.
        :param node: a single small statement.
        :type node: ASTSmallStatement
        """
        if node.is_declaration():
            node.get_declaration().update_scope(node.get_scope())
        elif node.is_assignment():
            node.get_assignment().update_scope(node.get_scope())
        elif node.is_function_call():
            node.get_function_call().update_scope(node.get_scope())
        elif node.is_return_stmt():
            node.get_return_stmt().update_scope(node.get_scope())
        return

    def visit_compound_stmt(self, node):
        """
        Private method: Used to visit a single compound statement and create the corresponding sub-scope.
        :param node: a single compound statement.
        :type node: ASTCompoundStatement
        """
        if node.is_if_stmt():
            node.get_if_stmt().update_scope(node.get_scope())
        elif node.is_while_stmt():
            node.get_while_stmt().update_scope(node.get_scope())
        else:
            node.get_for_stmt().update_scope(node.get_scope())
        return

    def visit_assignment(self, node):
        """
        Private method: Used to visit a single node and update its corresponding scope.
        :param node: an node object.
        :type node: ast_assignment
        :return: no return value, since neither scope nor symbol is created
        """
        node.get_variable().update_scope(node.get_scope())
        node.get_expression().update_scope(node.get_scope())
        return

    def visit_function_call(self, node):
        """
        Private method: Used to visit a single function call and update its corresponding scope.
        :param node: a function call object.
        :type node: ast_function_call
        :return: no return value, since neither scope nor symbol is created
        """
        for arg in node.get_args():
            arg.update_scope(node.get_scope())
        return

    def visit_declaration(self, node: ASTDeclaration) -> None:
        """
        Private method: Used to visit a single declaration, update its scope and return the corresponding set of symbols
        :param node: a declaration AST node
        :return: the scope is updated without a return value.
        """
        expression = node.get_expression() if node.has_expression() else None
        visitor = ASTDataTypeVisitor()
        node.get_data_type().accept(visitor)
        type_name = visitor.result
        # all declarations in the state block are recordable
        is_recordable = (node.is_recordable
                         or self.block_type_stack.top() == BlockType.STATE)
        init_value = node.get_expression(
        ) if self.block_type_stack.top() == BlockType.STATE else None

        # split the decorators in the AST up into namespace decorators and other decorators
        decorators = []
        namespace_decorators = {}
        for d in node.get_decorators():
            if isinstance(d, ASTNamespaceDecorator):
                namespace_decorators[str(d.get_namespace())] = str(
                    d.get_name())
            else:
                decorators.append(d)

        # now for each variable create a symbol and update the scope
        block_type = None
        if not self.block_type_stack.is_empty():
            block_type = self.block_type_stack.top()
        for var in node.get_variables():  # for all variables declared create a new symbol
            var.update_scope(node.get_scope())

            self.visit_variable(var)

            type_symbol = PredefinedTypes.get_type(type_name)
            vector_parameter = var.get_vector_parameter()
            symbol = VariableSymbol(element_reference=node,
                                    scope=node.get_scope(),
                                    name=var.get_complete_name(),
                                    block_type=block_type,
                                    declaring_expression=expression,
                                    is_predefined=False,
                                    is_inline_expression=False,
                                    is_recordable=is_recordable,
                                    type_symbol=type_symbol,
                                    initial_value=init_value,
                                    vector_parameter=vector_parameter,
                                    variable_type=VariableType.VARIABLE,
                                    decorators=decorators,
                                    namespace_decorators=namespace_decorators
                                    )
            symbol.set_comment(node.get_comment())
            node.get_scope().add_symbol(symbol)
            var.set_type_symbol(Either.value(type_symbol))
        # the data type
        node.get_data_type().update_scope(node.get_scope())
        # the rhs update
        if node.has_expression():
            node.get_expression().update_scope(node.get_scope())
        # the invariant update
        if node.has_invariant():
            node.get_invariant().update_scope(node.get_scope())

    def visit_return_stmt(self, node):
        """
        Private method: Used to visit a single return statement and update its scope.
        :param node: a return statement object.
        :type node: ast_return_stmt
        """
        if node.has_expression():
            node.get_expression().update_scope(node.get_scope())

    def visit_if_stmt(self, node):
        """
        Private method: Used to visit a single if-statement, update its scope and create the corresponding sub-scope.
        :param node: an if-statement object.
        :type node: ast_if_stmt
        """
        node.get_if_clause().update_scope(node.get_scope())
        for elIf in node.get_elif_clauses():
            elIf.update_scope(node.get_scope())
        if node.has_else_clause():
            node.get_else_clause().update_scope(node.get_scope())

    def visit_if_clause(self, node):
        """
        Private method: Used to visit a single if-clause, update its scope and create the corresponding sub-scope.
        :param node: an if clause.
        :type node: ast_if_clause
        """
        node.get_condition().update_scope(node.get_scope())
        node.get_block().update_scope(node.get_scope())

    def visit_elif_clause(self, node):
        """
        Private method: Used to visit a single elif-clause, update its scope and create the corresponding sub-scope.
        :param node: an elif clause.
        :type node: ast_elif_clause
        """
        node.get_condition().update_scope(node.get_scope())
        node.get_block().update_scope(node.get_scope())

    def visit_else_clause(self, node):
        """
        Private method: Used to visit a single else-clause, update its scope and create the corresponding sub-scope.
        :param node: an else clause.
        :type node: ast_else_clause
        """
        node.get_block().update_scope(node.get_scope())

    def visit_for_stmt(self, node):
        """
        Private method: Used to visit a single for-stmt, update its scope and create the corresponding sub-scope.
        :param node: a for-statement.
        :type node: ast_for_stmt
        """
        node.get_start_from().update_scope(node.get_scope())
        node.get_end_at().update_scope(node.get_scope())
        node.get_block().update_scope(node.get_scope())

    def visit_while_stmt(self, node):
        """
        Private method: Used to visit a single while-stmt, update its scope and create the corresponding sub-scope.
        :param node: a while-statement.
        :type node: ast_while_stmt
        """
        node.get_condition().update_scope(node.get_scope())
        node.get_block().update_scope(node.get_scope())

    def visit_data_type(self, node):
        """
        Private method: Used to visit a single data-type and update its scope.
        :param node: a data-type.
        :type node: ast_data_type
        """
        if node.is_unit_type():
            node.get_unit_type().update_scope(node.get_scope())
            return self.visit_unit_type(node.get_unit_type())

    def visit_unit_type(self, node):
        """
        Private method: Used to visit a single unit-type and update its scope.
        :param node: a unit type.
        :type node: ast_unit_type
        """
        from pynestml.meta_model.ast_unit_type import ASTUnitType
        if node.is_pow:
            node.base.update_scope(node.get_scope())
        elif node.is_encapsulated:
            node.compound_unit.update_scope(node.get_scope())
        elif node.is_div or node.is_times:
            if isinstance(node.lhs, ASTUnitType):  # lhs can be a numeric Or a unit-type
                node.lhs.update_scope(node.get_scope())
            node.get_rhs().update_scope(node.get_scope())

    def visit_expression(self, node):
        """
        Private method: Used to visit a single rhs and update its scope.
        :param node: an rhs.
        :type node: ast_expression
        """
        from pynestml.meta_model.ast_simple_expression import ASTSimpleExpression

        if isinstance(node, ASTSimpleExpression):
            return self.visit_simple_expression(node)

        if node.is_logical_not:
            node.get_expression().update_scope(node.get_scope())
        elif node.is_encapsulated:
            node.get_expression().update_scope(node.get_scope())
        elif node.is_unary_operator():
            node.get_unary_operator().update_scope(node.get_scope())
            node.get_expression().update_scope(node.get_scope())
        elif node.is_compound_expression():
            node.get_lhs().update_scope(node.get_scope())
            node.get_binary_operator().update_scope(node.get_scope())
            node.get_rhs().update_scope(node.get_scope())
        elif node.is_ternary_operator():
            node.get_condition().update_scope(node.get_scope())
            node.get_if_true().update_scope(node.get_scope())
            node.get_if_not().update_scope(node.get_scope())
        elif node.is_expression():
            node.get_expression().update_scope(node.get_scope())

    def visit_simple_expression(self, node):
        """
        Private method: Used to visit a single simple rhs and update its scope.
        :param node: a simple rhs.
        :type node: ast_simple_expression
        """
        if node.is_function_call():
            node.get_function_call().update_scope(node.get_scope())
        elif node.is_variable() or node.has_unit():
            assert node.get_scope() is not None
            node.get_variable().update_scope(node.get_scope())
            if node.get_variable().get_vector_parameter() is not None:
                node.get_variable().get_vector_parameter().update_scope(node.get_scope())

    def visit_variable(self, node: ASTVariable):
        if node.get_vector_parameter() is not None:
            node.get_vector_parameter().update_scope(node.get_scope())

    def visit_inline_expression(self, node):
        """
        Private method: Used to visit a single ode-function, create the corresponding symbol and update the scope.
        :param node: a single inline expression.
        :type node: ASTInlineExpression
        """

        # split the decorators in the AST up into namespace decorators and other decorators
        decorators = []
        namespace_decorators = {}
        for d in node.get_decorators():
            if isinstance(d, ASTNamespaceDecorator):
                namespace_decorators[str(d.get_namespace())] = str(
                    d.get_name())
            else:
                decorators.append(d)

        data_type_visitor = ASTDataTypeVisitor()
        node.get_data_type().accept(data_type_visitor)
        type_symbol = PredefinedTypes.get_type(data_type_visitor.result)
        # now a new symbol
        symbol = VariableSymbol(element_reference=node, scope=node.get_scope(),
                                name=node.get_variable_name(),
                                block_type=BlockType.EQUATION,
                                declaring_expression=node.get_expression(),
                                is_predefined=False,
                                is_inline_expression=True,
                                is_recordable=node.is_recordable,
                                type_symbol=type_symbol,
                                variable_type=VariableType.VARIABLE)
        symbol.set_comment(node.get_comment())
        # now update the scopes
        node.get_scope().add_symbol(symbol)
        node.get_data_type().update_scope(node.get_scope())
        node.get_expression().update_scope(node.get_scope())

    def visit_kernel(self, node):
        """
        Private method: Used to visit a single kernel, create the corresponding symbol and update the scope.
        :param node: a kernel.
        :type node: ASTKernel
        """
        for var, expr in zip(node.get_variables(), node.get_expressions()):
            if var.get_differential_order() == 0 and \
                    node.get_scope().resolve_to_symbol(var.get_complete_name(), SymbolKind.VARIABLE) is None:
                symbol = VariableSymbol(element_reference=node, scope=node.get_scope(),
                                        name=var.get_name(),
                                        block_type=BlockType.EQUATION,
                                        declaring_expression=expr,
                                        is_predefined=False,
                                        is_inline_expression=False,
                                        is_recordable=True,
                                        type_symbol=PredefinedTypes.get_real_type(),
                                        variable_type=VariableType.KERNEL)
                symbol.set_comment(node.get_comment())
                node.get_scope().add_symbol(symbol)
            var.update_scope(node.get_scope())
            expr.update_scope(node.get_scope())

    def visit_ode_equation(self, node):
        """
        Private method: Used to visit a single ode-equation and update the corresponding scope.
        :param node: a single ode-equation.
        :type node: ast_ode_equation
        """
        node.get_lhs().update_scope(node.get_scope())
        node.get_rhs().update_scope(node.get_scope())

    def visit_block_with_variables(self, node):
        """
        Private method: Used to visit a single block of variables and update its scope.
        :param node: a block with declared variables.
        :type node: ast_block_with_variables
        """
        self.block_type_stack.push(
            BlockType.STATE if node.is_state else
            BlockType.INTERNALS if node.is_internals else
            BlockType.PARAMETERS)
        for decl in node.get_declarations():
            decl.update_scope(node.get_scope())

    def endvisit_block_with_variables(self, node):
        self.block_type_stack.pop()

    def visit_equations_block(self, node):
        """
        Private method: Used to visit a single equations block and update its scope.
        :param node: a single equations block.
        :type node: ast_equations_block
        """
        for decl in node.get_declarations():
            decl.update_scope(node.get_scope())

    def visit_input_block(self, node):
        """
        Private method: Used to visit a single input block and update its scope.
        :param node: a single input block.
        :type node: ast_input_block
        """
        for port in node.get_input_ports():
            port.update_scope(node.get_scope())

    def visit_input_port(self, node):
        """
        Private method: Used to visit a single input port, create the corresponding symbol and update the scope.
        :param node: a single input port.
        :type node: ASTInputPort
        """
        if node.is_continuous():
            if not node.has_datatype():
                code, message = Messages.get_input_port_type_not_defined(node.get_name())
                Logger.log_message(code=code, message=message, error_position=node.get_source_position(),
                                   log_level=LoggingLevel.ERROR)
            else:
                node.get_datatype().update_scope(node.get_scope())

        for qual in node.get_input_qualifiers():
            qual.update_scope(node.get_scope())

    def endvisit_input_port(self, node):
        type_symbol = PredefinedTypes.get_type("s")**-1
        if node.is_continuous() and node.has_datatype():
            type_symbol = node.get_datatype().get_type_symbol()
        type_symbol.is_buffer = True  # set it as a buffer
        symbol = VariableSymbol(element_reference=node, scope=node.get_scope(), name=node.get_name(),
                                block_type=BlockType.INPUT, vector_parameter=node.get_size_parameter(),
                                is_predefined=False, is_inline_expression=False, is_recordable=False,
                                type_symbol=type_symbol, variable_type=VariableType.BUFFER)
        symbol.set_comment(node.get_comment())
        node.get_scope().add_symbol(symbol)

    def visit_stmt(self, node: ASTStmt):
        """
        Private method: Used to visit a single stmt and update its scope.
        :param node: a single statement
        """
        if node.is_small_stmt():
            node.small_stmt.update_scope(node.get_scope())
        if node.is_compound_stmt():
            node.compound_stmt.update_scope(node.get_scope())<|MERGE_RESOLUTION|>--- conflicted
+++ resolved
@@ -96,57 +96,6 @@
         for bodyElement in node.get_body_elements():
             bodyElement.update_scope(node.get_scope())
 
-<<<<<<< HEAD
-=======
-    def visit_synapse(self, node):
-        """
-        Private method: Used to visit a single synapse and create the corresponding global as well as local scopes.
-        :return: a single synapse.
-        :rtype: ast_synapse
-        """
-        # set current processed synapse
-        # Logger.set_current_synapse(node)
-        Logger.set_current_node(node)
-        code, message = Messages.get_start_building_symbol_table()
-        Logger.log_message(node=node, code=code, error_position=node.get_source_position(),
-                           message=message, log_level=LoggingLevel.DEBUG)
-        # before starting the work on the synapse, make everything which was implicit explicit
-        # but if we have a model without an equations block, just skip this step
-        scope = Scope(scope_type=ScopeType.GLOBAL,
-                      source_position=node.get_source_position())
-
-        node.update_scope(scope)
-        node.get_body().update_scope(scope)
-        # now first, we add all predefined elements to the scope
-        variables = PredefinedVariables.get_variables()
-        functions = PredefinedFunctions.get_function_symbols()
-        types = PredefinedTypes.get_types()
-        for symbol in variables.keys():
-            node.get_scope().add_symbol(variables[symbol])
-        for symbol in functions.keys():
-            node.get_scope().add_symbol(functions[symbol])
-        for symbol in types.keys():
-            node.get_scope().add_symbol(types[symbol])
-
-    def endvisit_synapse(self, node):
-        # before following checks occur, we need to ensure several simple properties
-        CoCosManager.post_symbol_table_builder_checks(node)
-        Logger.set_current_node(None)
-
-    def endvisit_synapse_body(self, node):
-        return
-
-    def visit_synapse_body(self, node):
-        """
-        Private method: Used to visit a single synapse body and create the corresponding scope.
-        :param node: a single body element.
-        :type node: ast_body
-        """
-        for synapseBodyElement in node.get_body_elements():
-            synapseBodyElement.update_scope(node.get_scope())
-        return
-
->>>>>>> ffb7bda0
     def visit_function(self, node):
         """
         Private method: Used to visit a single function block and create the corresponding scope.
