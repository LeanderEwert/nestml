# -*- coding: utf-8 -*-
#
# ast_symbol_table_visitor.py
#
# This file is part of NEST.
#
# Copyright (C) 2004 The NEST Initiative
#
# NEST is free software: you can redistribute it and/or modify
# it under the terms of the GNU General Public License as published by
# the Free Software Foundation, either version 2 of the License, or
# (at your option) any later version.
#
# NEST is distributed in the hope that it will be useful,
# but WITHOUT ANY WARRANTY; without even the implied warranty of
# MERCHANTABILITY or FITNESS FOR A PARTICULAR PURPOSE.  See the
# GNU General Public License for more details.
#
# You should have received a copy of the GNU General Public License
# along with NEST.  If not, see <http://www.gnu.org/licenses/>.
from pynestml.cocos.co_cos_manager import CoCosManager
from pynestml.meta_model.ast_node_factory import ASTNodeFactory
from pynestml.utils.ast_source_location import ASTSourceLocation
from pynestml.symbol_table.scope import Scope, ScopeType
from pynestml.symbols.function_symbol import FunctionSymbol
from pynestml.symbols.predefined_functions import PredefinedFunctions
from pynestml.symbols.predefined_types import PredefinedTypes
from pynestml.symbols.predefined_variables import PredefinedVariables
from pynestml.symbols.symbol import SymbolKind
from pynestml.symbols.variable_symbol import VariableSymbol, BlockType, VariableType
from pynestml.utils.either import Either
from pynestml.utils.logger import Logger, LoggingLevel
from pynestml.utils.messages import Messages
from pynestml.utils.stack import Stack
from pynestml.visitors.ast_data_type_visitor import ASTDataTypeVisitor
from pynestml.visitors.ast_visitor import ASTVisitor


class ASTSymbolTableVisitor(ASTVisitor):
    """
    This class is used to create a symbol table from a handed over AST.
    """

    def __init__(self):
        super(ASTSymbolTableVisitor, self).__init__()
        self.symbol_stack = Stack()
        self.scope_stack = Stack()
        self.block_type_stack = Stack()
        self.after_ast_rewrite_ = False

    def visit_neuron(self, node):
        """
        Private method: Used to visit a single neuron and create the corresponding global as well as local scopes.
        :return: a single neuron.
        :rtype: ast_neuron
        """
        # set current processed neuron
        Logger.set_current_node(node)
        code, message = Messages.get_start_building_symbol_table()
        Logger.log_message(node=node, code=code, error_position=node.get_source_position(),
                           message=message, log_level=LoggingLevel.INFO)
        scope = Scope(scope_type=ScopeType.GLOBAL, source_position=node.get_source_position())
        node.update_scope(scope)
        node.get_body().update_scope(scope)
        # now first, we add all predefined elements to the scope
        variables = PredefinedVariables.get_variables()
        functions = PredefinedFunctions.get_function_symbols()
        types = PredefinedTypes.get_types()
        for symbol in variables.keys():
            node.get_scope().add_symbol(variables[symbol])
        for symbol in functions.keys():
            node.get_scope().add_symbol(functions[symbol])
        for symbol in types.keys():
            node.get_scope().add_symbol(types[symbol])

    def endvisit_neuron(self, node):
        # before following checks occur, we need to ensure several simple properties
        CoCosManager.post_symbol_table_builder_checks(node, after_ast_rewrite=self.after_ast_rewrite_)
        # the following part is done in order to mark conductance based buffers as such.
        if node.get_input_blocks() is not None and node.get_equations_blocks() is not None and \
                len(node.get_equations_blocks().get_declarations()) > 0:
            # this case should be prevented, since several input blocks result in  a incorrect model
            if isinstance(node.get_input_blocks(), list):
                buffers = (buffer for bufferA in node.get_input_blocks() for buffer in bufferA.get_input_ports())
            else:
                buffers = (buffer for buffer in node.get_input_blocks().get_input_ports())
            from pynestml.meta_model.ast_kernel import ASTKernel
            # todo: ode declarations are not used, is this correct?
            # ode_declarations = (decl for decl in node.get_equations_blocks().get_declarations() if
            #                    not isinstance(decl, ASTKernel))
        # now update the equations
        if node.get_equations_blocks() is not None and len(node.get_equations_blocks().get_declarations()) > 0:
            equation_block = node.get_equations_blocks()
            assign_ode_to_variables(equation_block)
        Logger.set_current_node(None)
        return

    def visit_body(self, node):
        """
        Private method: Used to visit a single neuron body and create the corresponding scope.
        :param node: a single body element.
        :type node: ast_body
        """
        for bodyElement in node.get_body_elements():
            bodyElement.update_scope(node.get_scope())
        return

    def visit_function(self, node):
        """
        Private method: Used to visit a single function block and create the corresponding scope.
        :param node: a function block object.
        :type node: ast_function
        """
        self.block_type_stack.push(BlockType.LOCAL)  # before entering, update the current node type
        symbol = FunctionSymbol(scope=node.get_scope(), element_reference=node, param_types=list(),
                                name=node.get_name(), is_predefined=False, return_type=None)
        # put it on the stack for the endvisit method
        self.symbol_stack.push(symbol)
        symbol.set_comment(node.get_comment())
        node.get_scope().add_symbol(symbol)
        scope = Scope(scope_type=ScopeType.FUNCTION, enclosing_scope=node.get_scope(),
                      source_position=node.get_source_position())
        node.get_scope().add_scope(scope)
        # put it on the stack for the endvisit method
        self.scope_stack.push(scope)
        for arg in node.get_parameters():
            # first visit the data type to ensure that variable symbol can receive a combined data type
            arg.get_data_type().update_scope(scope)
        if node.has_return_type():
            node.get_return_type().update_scope(scope)

        if node.get_block() is not None:
            node.get_block().update_scope(scope)

    def endvisit_function(self, node):
        symbol = self.symbol_stack.pop()
        scope = self.scope_stack.pop()
        assert isinstance(symbol, FunctionSymbol), 'Not a function symbol'
        for arg in node.get_parameters():
            # given the fact that the name is not directly equivalent to the one as stated in the model,
            # we have to get it by the sub-visitor
            data_type_visitor = ASTDataTypeVisitor()
            arg.get_data_type().accept(data_type_visitor)
            type_name = data_type_visitor.result
            # first collect the types for the parameters of the function symbol
            symbol.add_parameter_type(PredefinedTypes.get_type(type_name))
            # update the scope of the arg
            arg.update_scope(scope)
            # create the corresponding variable symbol representing the parameter
            var_symbol = VariableSymbol(element_reference=arg, scope=scope, name=arg.get_name(),
                                        block_type=BlockType.LOCAL, is_predefined=False, is_function=False,
                                        is_recordable=False,
                                        type_symbol=PredefinedTypes.get_type(type_name),
                                        variable_type=VariableType.VARIABLE)
            assert isinstance(scope, Scope)
            scope.add_symbol(var_symbol)
        if node.has_return_type():
            data_type_visitor = ASTDataTypeVisitor()
            node.get_return_type().accept(data_type_visitor)
            symbol.set_return_type(PredefinedTypes.get_type(data_type_visitor.result))
        else:
            symbol.set_return_type(PredefinedTypes.get_void_type())
        self.block_type_stack.pop()  # before leaving update the type
        node.get_scope().delete_scope(scope)    # delete function-local scope

    def visit_update_block(self, node):
        """
        Private method: Used to visit a single update block and create the corresponding scope.
        :param node: an update block object.
        :type node: ASTDynamics
        """
        self.block_type_stack.push(BlockType.LOCAL)
        scope = Scope(scope_type=ScopeType.UPDATE, enclosing_scope=node.get_scope(),
                      source_position=node.get_source_position())
        node.get_scope().add_scope(scope)
        node.get_block().update_scope(scope)
        return

    def endvisit_update_block(self, node=None):
        self.block_type_stack.pop()
        return

    def visit_block(self, node):
        """
        Private method: Used to visit a single block of statements, create and update the corresponding scope.
        :param node: a block object.
        :type node: ast_block
        """
        for stmt in node.get_stmts():
            stmt.update_scope(node.get_scope())
        return

    def visit_small_stmt(self, node):
        """
        Private method: Used to visit a single small statement and create the corresponding sub-scope.
        :param node: a single small statement.
        :type node: ASTSmallStatement
        """
        if node.is_declaration():
            node.get_declaration().update_scope(node.get_scope())
        elif node.is_assignment():
            node.get_assignment().update_scope(node.get_scope())
        elif node.is_function_call():
            node.get_function_call().update_scope(node.get_scope())
        elif node.is_return_stmt():
            node.get_return_stmt().update_scope(node.get_scope())
        return

    def visit_compound_stmt(self, node):
        """
        Private method: Used to visit a single compound statement and create the corresponding sub-scope.
        :param node: a single compound statement.
        :type node: ASTCompoundStatement
        """
        if node.is_if_stmt():
            node.get_if_stmt().update_scope(node.get_scope())
        elif node.is_while_stmt():
            node.get_while_stmt().update_scope(node.get_scope())
        else:
            node.get_for_stmt().update_scope(node.get_scope())
        return

    def visit_assignment(self, node):
        """
        Private method: Used to visit a single node and update its corresponding scope.
        :param node: an node object.
        :type node: ast_assignment
        :return: no return value, since neither scope nor symbol is created
        :rtype: void
        """
        node.get_variable().update_scope(node.get_scope())
        node.get_expression().update_scope(node.get_scope())
        return

    def visit_function_call(self, node):
        """
        Private method: Used to visit a single function call and update its corresponding scope.
        :param node: a function call object.
        :type node: ast_function_call
        :return: no return value, since neither scope nor symbol is created
        :rtype: void
        """
        for arg in node.get_args():
            arg.update_scope(node.get_scope())
        return

    def visit_declaration(self, node):
        """
        Private method: Used to visit a single declaration, update its scope and return the corresponding set of
        symbols
        :param node: a declaration object.
        :type node: ast_declaration
        :return: the scope is update without a return value.
        :rtype: void
        """
        expression = node.get_expression() if node.has_expression() else None
        visitor = ASTDataTypeVisitor()
        node.get_data_type().accept(visitor)
        type_name = visitor.result
        # all declarations in the state block are recordable
        is_recordable = (node.is_recordable
<<<<<<< HEAD
                         or self.block_type_stack.top() == BlockType.STATE
                         or self.block_type_stack.top() == BlockType.INITIAL_VALUES)
        init_value = node.get_expression() if self.block_type_stack.top() == BlockType.INITIAL_VALUES else None
=======
                         or self.block_type_stack.top() == BlockType.STATE)
        init_value = node.get_expression() if self.block_type_stack.top() == BlockType.STATE else None
        vector_parameter = node.get_size_parameter()
>>>>>>> d4705a84
        # now for each variable create a symbol and update the scope
        for var in node.get_variables():  # for all variables declared create a new symbol
            var.update_scope(node.get_scope())
            type_symbol = PredefinedTypes.get_type(type_name)
            vector_parameter = var.get_vector_parameter()
            symbol = VariableSymbol(element_reference=node,
                                    scope=node.get_scope(),
                                    name=var.get_complete_name(),
                                    block_type=self.block_type_stack.top(),
                                    declaring_expression=expression, is_predefined=False,
                                    is_function=node.is_function,
                                    is_recordable=is_recordable,
                                    type_symbol=type_symbol,
                                    initial_value=init_value,
                                    vector_parameter=vector_parameter,
                                    variable_type=VariableType.VARIABLE
                                    )
            symbol.set_comment(node.get_comment())
            node.get_scope().add_symbol(symbol)
            var.set_type_symbol(Either.value(type_symbol))
        # the data type
        node.get_data_type().update_scope(node.get_scope())
        # the rhs update
        if node.has_expression():
            node.get_expression().update_scope(node.get_scope())
        # the invariant update
        if node.has_invariant():
            node.get_invariant().update_scope(node.get_scope())
        return

    def visit_return_stmt(self, node):
        """
        Private method: Used to visit a single return statement and update its scope.
        :param node: a return statement object.
        :type node: ast_return_stmt
        """
        if node.has_expression():
            node.get_expression().update_scope(node.get_scope())
        return

    def visit_if_stmt(self, node):
        """
        Private method: Used to visit a single if-statement, update its scope and create the corresponding sub-scope.
        :param node: an if-statement object.
        :type node: ast_if_stmt
        """
        node.get_if_clause().update_scope(node.get_scope())
        for elIf in node.get_elif_clauses():
            elIf.update_scope(node.get_scope())
        if node.has_else_clause():
            node.get_else_clause().update_scope(node.get_scope())
        return

    def visit_if_clause(self, node):
        """
        Private method: Used to visit a single if-clause, update its scope and create the corresponding sub-scope.
        :param node: an if clause.
        :type node: ast_if_clause
        """
        node.get_condition().update_scope(node.get_scope())
        node.get_block().update_scope(node.get_scope())

    def visit_elif_clause(self, node):
        """
        Private method: Used to visit a single elif-clause, update its scope and create the corresponding sub-scope.
        :param node: an elif clause.
        :type node: ast_elif_clause
        """
        node.get_condition().update_scope(node.get_scope())
        node.get_block().update_scope(node.get_scope())

    def visit_else_clause(self, node):
        """
        Private method: Used to visit a single else-clause, update its scope and create the corresponding sub-scope.
        :param node: an else clause.
        :type node: ast_else_clause
        """
        node.get_block().update_scope(node.get_scope())

    def visit_for_stmt(self, node):
        """
        Private method: Used to visit a single for-stmt, update its scope and create the corresponding sub-scope.
        :param node: a for-statement.
        :type node: ast_for_stmt
        """
        node.get_start_from().update_scope(node.get_scope())
        node.get_end_at().update_scope(node.get_scope())
        node.get_block().update_scope(node.get_scope())

    def visit_while_stmt(self, node):
        """
        Private method: Used to visit a single while-stmt, update its scope and create the corresponding sub-scope.
        :param node: a while-statement.
        :type node: ast_while_stmt
        """
        node.get_condition().update_scope(node.get_scope())
        node.get_block().update_scope(node.get_scope())

    def visit_data_type(self, node):
        """
        Private method: Used to visit a single data-type and update its scope.
        :param node: a data-type.
        :type node: ast_data_type
        """
        if node.is_unit_type():
            node.get_unit_type().update_scope(node.get_scope())
            return self.visit_unit_type(node.get_unit_type())

    def visit_unit_type(self, node):
        """
        Private method: Used to visit a single unit-type and update its scope.
        :param node: a unit type.
        :type node: ast_unit_type
        """
        from pynestml.meta_model.ast_unit_type import ASTUnitType
        if node.is_pow:
            node.base.update_scope(node.get_scope())
        elif node.is_encapsulated:
            node.compound_unit.update_scope(node.get_scope())
        elif node.is_div or node.is_times:
            if isinstance(node.lhs, ASTUnitType):  # lhs can be a numeric Or a unit-type
                node.lhs.update_scope(node.get_scope())
            node.get_rhs().update_scope(node.get_scope())
        return

    def visit_expression(self, node):
        """
        Private method: Used to visit a single rhs and update its scope.
        :param node: an rhs.
        :type node: ast_expression
        """
        from pynestml.meta_model.ast_simple_expression import ASTSimpleExpression
        if isinstance(node, ASTSimpleExpression):
            return self.visit_simple_expression(node)
        if node.is_logical_not:
            node.get_expression().update_scope(node.get_scope())
        elif node.is_encapsulated:
            node.get_expression().update_scope(node.get_scope())
        elif node.is_unary_operator():
            node.get_unary_operator().update_scope(node.get_scope())
            node.get_expression().update_scope(node.get_scope())
        elif node.is_compound_expression():
            node.get_lhs().update_scope(node.get_scope())
            node.get_binary_operator().update_scope(node.get_scope())
            node.get_rhs().update_scope(node.get_scope())
        if node.is_ternary_operator():
            node.get_condition().update_scope(node.get_scope())
            node.get_if_true().update_scope(node.get_scope())
            node.get_if_not().update_scope(node.get_scope())
        return

    def visit_simple_expression(self, node):
        """
        Private method: Used to visit a single simple rhs and update its scope.
        :param node: a simple rhs.
        :type node: ast_simple_expression
        """
        if node.is_function_call():
            node.get_function_call().update_scope(node.get_scope())
        elif node.is_variable() or node.has_unit():
            node.get_variable().update_scope(node.get_scope())
        return

    def visit_inline_expression(self, node):
        """
        Private method: Used to visit a single ode-function, create the corresponding symbol and update the scope.
        :param node: a single inline expression.
        :type node: ASTInlineExpression
        """
        data_type_visitor = ASTDataTypeVisitor()
        node.get_data_type().accept(data_type_visitor)
        type_symbol = PredefinedTypes.get_type(data_type_visitor.result)
        # now a new symbol
        symbol = VariableSymbol(element_reference=node, scope=node.get_scope(),
                                name=node.get_variable_name(),
                                block_type=BlockType.EQUATION,
                                declaring_expression=node.get_expression(),
                                is_predefined=False, is_function=True,
                                is_recordable=node.is_recordable,
                                type_symbol=type_symbol,
                                variable_type=VariableType.VARIABLE)
        symbol.set_comment(node.get_comment())
        # now update the scopes
        node.get_scope().add_symbol(symbol)
        node.get_data_type().update_scope(node.get_scope())
        node.get_expression().update_scope(node.get_scope())

    def visit_kernel(self, node):
        """
        Private method: Used to visit a single kernel, create the corresponding symbol and update the scope.
        :param node: a kernel.
        :type node: ASTKernel
        """
        for var, expr in zip(node.get_variables(), node.get_expressions()):
            if var.get_differential_order() == 0 and \
                    node.get_scope().resolve_to_symbol(var.get_complete_name(), SymbolKind.VARIABLE) is None:
                symbol = VariableSymbol(element_reference=node, scope=node.get_scope(),
                                        name=var.get_name(),
                                        block_type=BlockType.EQUATION,
                                        declaring_expression=expr,
                                        is_predefined=False,
                                        is_function=False,
                                        is_recordable=True,
                                        type_symbol=PredefinedTypes.get_real_type(),
                                        variable_type=VariableType.KERNEL)
                symbol.set_comment(node.get_comment())
                node.get_scope().add_symbol(symbol)
            var.update_scope(node.get_scope())
            expr.update_scope(node.get_scope())

    def visit_ode_equation(self, node):
        """
        Private method: Used to visit a single ode-equation and update the corresponding scope.
        :param node: a single ode-equation.
        :type node: ast_ode_equation
        """
        node.get_lhs().update_scope(node.get_scope())
        node.get_rhs().update_scope(node.get_scope())

    def visit_block_with_variables(self, node):
        """
        Private method: Used to visit a single block of variables and update its scope.
        :param node: a block with declared variables.
        :type node: ast_block_with_variables
        """
        self.block_type_stack.push(
            BlockType.STATE if node.is_state else
            BlockType.INTERNALS if node.is_internals else
            BlockType.PARAMETERS)
        for decl in node.get_declarations():
            decl.update_scope(node.get_scope())
        return

    def endvisit_block_with_variables(self, node):
        self.block_type_stack.pop()
        return

    def visit_equations_block(self, node):
        """
        Private method: Used to visit a single equations block and update its scope.
        :param node: a single equations block.
        :type node: ast_equations_block
        """
        for decl in node.get_declarations():
            decl.update_scope(node.get_scope())

    def visit_input_block(self, node):
        """
        Private method: Used to visit a single input block and update its scope.
        :param node: a single input block.
        :type node: ast_input_block
        """
        for port in node.get_input_ports():
            port.update_scope(node.get_scope())

    def visit_input_port(self, node):
        """
        Private method: Used to visit a single input port, create the corresponding symbol and update the scope.
        :param node: a single input port.
        :type node: ASTInputPort
        """
        if not node.has_datatype():
            code, message = Messages.get_buffer_type_not_defined(node.get_name())
            Logger.log_message(code=code, message=message, error_position=node.get_source_position(),
                               log_level=LoggingLevel.ERROR)
        else:
            node.get_datatype().update_scope(node.get_scope())

        for qual in node.get_input_qualifiers():
            qual.update_scope(node.get_scope())

    def endvisit_input_port(self, node):
        buffer_type = BlockType.INPUT_BUFFER_SPIKE if node.is_spike() else BlockType.INPUT_BUFFER_CURRENT
        if not node.has_datatype():
            return
        type_symbol = node.get_datatype().get_type_symbol()
        type_symbol.is_buffer = True  # set it as a buffer
        symbol = VariableSymbol(element_reference=node, scope=node.get_scope(), name=node.get_name(),
                                block_type=buffer_type, vector_parameter=node.get_index_parameter(),
                                is_predefined=False, is_function=False, is_recordable=False,
                                type_symbol=type_symbol, variable_type=VariableType.BUFFER)
        symbol.set_comment(node.get_comment())
        node.get_scope().add_symbol(symbol)

    def visit_stmt(self, node):
        """
        Private method: Used to visit a single stmt and update its scope.
        :param node: a single statement
        :type node: ast_stmt
        """
        if node.is_small_stmt():
            node.small_stmt.update_scope(node.get_scope())
        if node.is_compound_stmt():
            node.compound_stmt.update_scope(node.get_scope())


def assign_ode_to_variables(ode_block):
    """
    Adds for each variable symbol the corresponding ode declaration if present.
    :param ode_block: a single block of ode declarations.
    :type ode_block: ASTEquations
    """
    from pynestml.meta_model.ast_ode_equation import ASTOdeEquation
    from pynestml.meta_model.ast_kernel import ASTKernel
    for decl in ode_block.get_declarations():
        if isinstance(decl, ASTOdeEquation):
            add_ode_to_variable(decl)
        elif isinstance(decl, ASTKernel):
            add_kernel_to_variable(decl)


def add_ode_to_variable(ode_equation):
    """
    Resolves to the corresponding symbol and updates the corresponding ode-declaration.
    :param ode_equation: a single ode-equation
    :type ode_equation: ast_ode_equation
    """
    for diff_order in range(ode_equation.get_lhs().get_differential_order()):
        var_name = ode_equation.get_lhs().get_name() + "'" * diff_order
        existing_symbol = ode_equation.get_scope().resolve_to_symbol(var_name, SymbolKind.VARIABLE)

        if existing_symbol is None:
            code, message = Messages.get_no_variable_found(ode_equation.get_lhs().get_name_of_lhs())
            Logger.log_message(code=code, message=message, error_position=ode_equation.get_source_position(),
                               log_level=LoggingLevel.ERROR)
            return

        existing_symbol.set_ode_or_kernel(ode_equation)

        ode_equation.get_scope().update_variable_symbol(existing_symbol)
        code, message = Messages.get_ode_updated(ode_equation.get_lhs().get_name_of_lhs())
        Logger.log_message(error_position=existing_symbol.get_referenced_object().get_source_position(),
                           code=code, message=message, log_level=LoggingLevel.INFO)


def add_kernel_to_variable(kernel):
    """
    Adds the kernel as the defining equation.

    If the definition of the kernel is e.g. `g'' = ...` then variable symbols `g` and `g'` will have their kernel definition and variable type set.

    :param kernel: a single kernel object.
    :type kernel: ASTKernel
    """
    if len(kernel.get_variables()) == 1 \
            and kernel.get_variables()[0].get_differential_order() == 0:
        # we only update those which define an ODE; skip "direct function of time" specifications
        return

    for var, expr in zip(kernel.get_variables(), kernel.get_expressions()):
        for diff_order in range(var.get_differential_order()):
            var_name = var.get_name() + "'" * diff_order
            existing_symbol = kernel.get_scope().resolve_to_symbol(var_name, SymbolKind.VARIABLE)

            if existing_symbol is None:
                code, message = Messages.get_no_variable_found(var.get_name_of_lhs())
                Logger.log_message(code=code, message=message, error_position=kernel.get_source_position(), log_level=LoggingLevel.ERROR)
                return

            existing_symbol.set_ode_or_kernel(expr)
            existing_symbol.set_variable_type(VariableType.KERNEL)
            kernel.get_scope().update_variable_symbol(existing_symbol)<|MERGE_RESOLUTION|>--- conflicted
+++ resolved
@@ -92,6 +92,8 @@
         if node.get_equations_blocks() is not None and len(node.get_equations_blocks().get_declarations()) > 0:
             equation_block = node.get_equations_blocks()
             assign_ode_to_variables(equation_block)
+        if not self.after_ast_rewrite_:
+            CoCosManager.post_ode_specification_checks(node)
         Logger.set_current_node(None)
         return
 
@@ -259,15 +261,8 @@
         type_name = visitor.result
         # all declarations in the state block are recordable
         is_recordable = (node.is_recordable
-<<<<<<< HEAD
-                         or self.block_type_stack.top() == BlockType.STATE
-                         or self.block_type_stack.top() == BlockType.INITIAL_VALUES)
-        init_value = node.get_expression() if self.block_type_stack.top() == BlockType.INITIAL_VALUES else None
-=======
                          or self.block_type_stack.top() == BlockType.STATE)
         init_value = node.get_expression() if self.block_type_stack.top() == BlockType.STATE else None
-        vector_parameter = node.get_size_parameter()
->>>>>>> d4705a84
         # now for each variable create a symbol and update the scope
         for var in node.get_variables():  # for all variables declared create a new symbol
             var.update_scope(node.get_scope())
