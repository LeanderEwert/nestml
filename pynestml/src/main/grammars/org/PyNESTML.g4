--- conflicted
+++ resolved
@@ -20,13 +20,6 @@
  *
  */
 
-<<<<<<< HEAD
-/**
-  Grammar representing the Simple Programming Language (SPL). It is easy to learn imperative
-  language which leans on the Python syntax.
-*/
-=======
->>>>>>> 1b2ab5b3
 grammar PyNESTML;
 
   import Tokens;
@@ -91,10 +84,7 @@
   simpleExpression : functionCall
                    | BOOLEAN_LITERAL // true & false;
                    | (INTEGER|FLOAT) (variable)?
-<<<<<<< HEAD
-=======
                    | string=STRING_LITERAL
->>>>>>> 1b2ab5b3
                    | isInf='inf'
                    | variable;
 
@@ -117,19 +107,10 @@
 
   /**
     ASTFunctionCall Represents a function call, e.g. myFun("a", "b").
-<<<<<<< HEAD
-    @attribute name The (qualified) name of the functions
-    @attribute args Comma separated list of expressions representing parameters.
-  */
-  functionCall : calleeName=NAME '(' (args=arguments)? ')';
-
-  arguments : expression (',' expression)*;
-=======
     @attribute calleeName: The (qualified) name of the functions
     @attribute args: Comma separated list of expressions representing parameters.
   */
   functionCall : calleeName=NAME '(' (expression (',' expression)*)? ')';
->>>>>>> 1b2ab5b3
 
   /*********************************************************************************************************************
   * Equations-Language
@@ -213,15 +194,6 @@
   *********************************************************************************************************************/
 
   /** ASTNESTMLCompilationUnit represents a collection of neurons as stored in a model.
-<<<<<<< HEAD
-    @attribute neuron_list a list of processed models.
-  */
-  nestmlCompilationUnit : (neuron | NEWLINE )* EOF;
-
-  /** ASTNeuron represents neuron.
-    @attribute Name    The name of the neuron
-    @attribute Body    The body of the neuron, e.g. internal, state, parameter...
-=======
     @attribute neuron: A list of processed models.
   */
   nestmlCompilationUnit : (neuron | NEWLINE )* EOF;
@@ -229,7 +201,6 @@
   /** ASTNeuron Represents a single neuron.
     @attribute Name:    The name of the neuron, e.g., ht_neuron.
     @attribute body:    The body of the neuron consisting of several sub-blocks.
->>>>>>> 1b2ab5b3
   */
   neuron : 'neuron' NAME body;
 
@@ -249,18 +220,10 @@
     state:
       y0, y1, y2, y3 mV [y1 > 0; y2 > 0]
     end
-
-<<<<<<< HEAD
-    @attribute state true if the varblock is a state.
-    @attribute parameter true if the varblock is a parameter.
-    @attribute internal true if the varblock is a state internal.
-    @attribute AliasDecl a list with variable declarations.
-=======
     @attribute state: True iff the varblock is a state.
     @attribute parameters:  True iff the varblock is a parameters block.
     @attribute internals: True iff the varblock is a state internals block.
     @attribute declaration: A list of corresponding declarations.
->>>>>>> 1b2ab5b3
   */
   blockWithVariables:
     blockType=('state'|'parameters'|'internals'|'initial_values')
