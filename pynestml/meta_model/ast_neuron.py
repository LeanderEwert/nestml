--- conflicted
+++ resolved
@@ -18,11 +18,8 @@
 # You should have received a copy of the GNU General Public License
 # along with NEST.  If not, see <http://www.gnu.org/licenses/>.
 
-<<<<<<< HEAD
 from typing import Optional
 
-=======
->>>>>>> 8d7972b1
 from pynestml.frontend.frontend_configuration import FrontendConfiguration
 from pynestml.meta_model.ast_input_block import ASTInputBlock
 from pynestml.meta_model.ast_node import ASTNode
@@ -145,16 +142,16 @@
         :return: a list of update-block elements.
         :rtype: list(ASTUpdateBlock)
         """
+        ret = list()
         from pynestml.meta_model.ast_update_block import ASTUpdateBlock
         for elem in self.get_body().get_body_elements():
             if isinstance(elem, ASTUpdateBlock):
-                return elem
-        # no update block present -> create one!
-        from pynestml.meta_model.ast_node_factory import ASTNodeFactory
-        block = ASTNodeFactory.create_ast_block([], ASTSourceLocation.get_predefined_source_position())
-        update_block = ASTNodeFactory.create_ast_update_block(block, ASTSourceLocation.get_predefined_source_position())
-        self.get_body().get_body_elements().append(update_block)
-        return update_block
+                ret.append(elem)
+        if isinstance(ret, list) and len(ret) == 1:
+            return ret[0]
+        if isinstance(ret, list) and len(ret) == 0:
+            return None
+        return ret
 
     def get_state_blocks(self):
         """
@@ -232,7 +229,6 @@
         :rtype: list(ASTEquationsBlock)
         """
         ret = list()
-        from pynestml.meta_model.ast_equations_block import ASTEquationsBlock
         for elem in self.get_body().get_body_elements():
             if isinstance(elem, ASTEquationsBlock):
                 ret.append(elem)
@@ -289,7 +285,6 @@
         :return list of ode-equations
         :rtype list(ASTOdeEquation)
         """
-        from pynestml.meta_model.ast_equations_block import ASTEquationsBlock
         ret = list()
         blocks = self.get_equations_blocks()
         # the get equations block is not deterministic method, it can return a list or a single object.
@@ -307,7 +302,6 @@
         :rtype: list(ASTInputBlock)
         """
         ret = list()
-        from pynestml.meta_model.ast_input_block import ASTInputBlock
         for elem in self.get_body().get_body_elements():
             if isinstance(elem, ASTInputBlock):
                 ret.append(elem)
@@ -323,7 +317,6 @@
         :return: a list of all input buffers.
         :rtype: list(VariableSymbol)
         """
-        from pynestml.symbols.variable_symbol import BlockType
         symbols = self.get_scope().get_symbols_in_this_scope()
         ret = list()
         for symbol in symbols:
@@ -515,12 +508,8 @@
         :return: a list of initial values symbols.
         :rtype: list(VariableSymbol)
         """
-<<<<<<< HEAD
 
         """from pynestml.symbols.variable_symbol import BlockType
-=======
-        from pynestml.symbols.variable_symbol import BlockType
->>>>>>> 8d7972b1
         symbols = self.get_scope().get_symbols_in_this_scope()
         ret = list()
         for symbol in symbols:
@@ -619,6 +608,37 @@
                 ret.append(symbol)
         return ret
 
+    def get_ode_defined_symbols(self):
+        """
+        Returns a list of all variable symbols which have been defined in th initial_values blocks
+        and are provided with an ode.
+        :return: a list of initial value variables with odes
+        :rtype: list(VariableSymbol)
+        """
+        symbols = self.get_scope().get_symbols_in_this_scope()
+        ret = list()
+        for symbol in symbols:
+            if isinstance(symbol, VariableSymbol) and \
+                    symbol.block_type == BlockType.INITIAL_VALUES and symbol.is_ode_defined() \
+                    and not symbol.is_predefined:
+                ret.append(symbol)
+        return ret
+
+    def get_state_symbols_without_ode(self):
+        """
+        Returns a list of all elements which have been defined in the state block.
+        :return: a list of of state variable symbols.
+        :rtype: list(VariableSymbol)
+        """
+        symbols = self.get_scope().get_symbols_in_this_scope()
+        ret = list()
+        for symbol in symbols:
+            if isinstance(symbol, VariableSymbol) and \
+                    symbol.block_type == BlockType.STATE and not symbol.is_ode_defined() \
+                    and not symbol.is_predefined:
+                ret.append(symbol)
+        return ret
+
     def is_array_buffer(self):
         """
         This method indicates whether this neuron uses buffers defined vector-wise.
@@ -661,7 +681,6 @@
         """
         if self.get_internals_blocks() is None:
             ASTUtils.create_internal_block(self)
-<<<<<<< HEAD
         #print("In ASTNeuron::add_to_internal_block(): decl = " + str(declaration) + ", scope = " + str(self.get_internals_blocks().get_scope()))
         n_declarations = len(self.get_internals_blocks().get_declarations())
         if n_declarations == 0:
@@ -675,10 +694,6 @@
         symtable_vistor.block_type_stack.push(BlockType.INTERNALS)
         declaration.accept(symtable_vistor)
         symtable_vistor.block_type_stack.pop()
-=======
-        self.get_internals_blocks().get_declarations().append(declaration)
-        return
->>>>>>> 8d7972b1
 
     def add_to_initial_values_block(self, declaration):
         # todo by KP: factor me out to utils
@@ -687,11 +702,9 @@
         :param declaration: a single declaration.
         :type declaration: ast_declaration
         """
-        #print("In ASTNeuron::add_to_initial_values_block(): decl = " + str(declaration) + ", scope = " + str(self.get_initial_blocks().get_scope()))
         if self.get_initial_blocks() is None:
             ASTUtils.create_initial_values_block(self)
         self.get_initial_blocks().get_declarations().append(declaration)
-<<<<<<< HEAD
         declaration.update_scope(self.get_initial_blocks().get_scope())
         from pynestml.visitors.ast_symbol_table_visitor import ASTSymbolTableVisitor
         #from pynestml.symbols.variable_symbol import BlockType
@@ -704,9 +717,6 @@
         from pynestml.symbols.symbol import SymbolKind
         assert not declaration.get_variables()[0].get_scope().resolve_to_symbol(declaration.get_variables()[0].get_name(), SymbolKind.VARIABLE) is None
         assert not declaration.get_scope().resolve_to_symbol(declaration.get_variables()[0].get_name(), SymbolKind.VARIABLE) is None
-=======
-        return
->>>>>>> 8d7972b1
 
     def add_shape(self, shape):
         # type: (ASTOdeShape) -> None
