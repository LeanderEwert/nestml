--- conflicted
+++ resolved
@@ -63,31 +63,14 @@
         :param name: the name of the neuron.
         :type name: str
         :param body: the body containing the definitions.
-<<<<<<< HEAD
-        :type body: ASTNeuronBody
+        :type body: ASTBody
         :param source_position: the position of this element in the source file.
         :type source_position: ASTSourceLocation.
-=======
-        :type body: ASTBody
->>>>>>> b29cfbee
         :param artifact_name: the name of the file this neuron is contained in
         :type artifact_name: str
         """
         super(ASTNeuron, self).__init__(*args, **kwargs)
         assert isinstance(name, str), \
-<<<<<<< HEAD
-            '(PyNestML.AST.Neuron) No  or wrong type of neuron name provided (%s)!' % type(name)
-        assert isinstance(body, ASTNeuronBody), \
-            '(PyNestML.AST.Neuron) No or wrong type of neuron body provided (%s)!' % type(body)
-        assert (artifact_name is not None and isinstance(artifact_name, str)), \
-            '(PyNestML.AST.Neuron) No or wrong type of artifact name provided (%s)!' % type(artifact_name)
-        super(ASTNeuron, self).__init__(name, body, source_position, artifact_name)
-        self.name = name + FrontendConfiguration.suffix
-        self.body = body
-        self.artifact_name = artifact_name
-
-
-=======
             '(PyNestML.ASTNeuron) No  or wrong type of neuron name provided (%s)!' % type(name)
         assert isinstance(body, ASTBody), \
             '(PyNestML.ASTNeuron) No or wrong type of neuron body provided (%s)!' % type(body)
@@ -125,7 +108,6 @@
         :rtype: str
         """
         return self.name
->>>>>>> b29cfbee
 
     def get_body(self):
         """
@@ -135,11 +117,6 @@
         """
         return self.body
 
-<<<<<<< HEAD
-
-
-
-=======
     def get_artifact_name(self):
         """
         Returns the name of the artifact this neuron has been stored in.
@@ -147,171 +124,6 @@
         :rtype: str
         """
         return self.artifact_name
-
-    def get_functions(self):
-        """
-        Returns a list of all function block declarations in this body.
-        :return: a list of function declarations.
-        :rtype: list(ASTFunction)
-        """
-        ret = list()
-        from pynestml.meta_model.ast_function import ASTFunction
-        for elem in self.get_body().get_body_elements():
-            if isinstance(elem, ASTFunction):
-                ret.append(elem)
-        return ret
-
-    def get_update_blocks(self):
-        """
-        Returns a list of all update blocks defined in this body.
-        :return: a list of update-block elements.
-        :rtype: list(ASTUpdateBlock)
-        """
-        ret = list()
-        from pynestml.meta_model.ast_update_block import ASTUpdateBlock
-        for elem in self.get_body().get_body_elements():
-            if isinstance(elem, ASTUpdateBlock):
-                ret.append(elem)
-        if isinstance(ret, list) and len(ret) == 1:
-            return ret[0]
-        if isinstance(ret, list) and len(ret) == 0:
-            return None
-        return ret
-
-    def get_state_blocks(self):
-        """
-        Returns a list of all state blocks defined in this body.
-        :return: a list of state-blocks.
-        :rtype: list(ASTBlockWithVariables)
-        """
-        ret = list()
-        from pynestml.meta_model.ast_block_with_variables import ASTBlockWithVariables
-        for elem in self.get_body().get_body_elements():
-            if isinstance(elem, ASTBlockWithVariables) and elem.is_state:
-                ret.append(elem)
-        if isinstance(ret, list) and len(ret) == 1:
-            return ret[0]
-        if isinstance(ret, list) and len(ret) == 0:
-            return None
-        return ret
-
-    def get_initial_blocks(self):
-        """
-        Returns a list of all initial blocks defined in this body.
-        :return: a list of initial-blocks.
-        :rtype: list(ASTBlockWithVariables)
-        """
-        ret = list()
-        from pynestml.meta_model.ast_block_with_variables import ASTBlockWithVariables
-        for elem in self.get_body().get_body_elements():
-            if isinstance(elem, ASTBlockWithVariables) and elem.is_initial_values:
-                ret.append(elem)
-        if isinstance(ret, list) and len(ret) == 1:
-            return ret[0]
-        if isinstance(ret, list) and len(ret) == 0:
-            return None
-        else:
-            return ret
-
-    def get_parameter_blocks(self):
-        """
-        Returns a list of all parameter blocks defined in this body.
-        :return: a list of parameters-blocks.
-        :rtype: list(ASTBlockWithVariables)
-        """
-        ret = list()
-        from pynestml.meta_model.ast_block_with_variables import ASTBlockWithVariables
-        for elem in self.get_body().get_body_elements():
-            if isinstance(elem, ASTBlockWithVariables) and elem.is_parameters:
-                ret.append(elem)
-        if isinstance(ret, list) and len(ret) == 1:
-            return ret[0]
-        if isinstance(ret, list) and len(ret) == 0:
-            return None
-        return ret
-
-    def get_internals_blocks(self):
-        """
-        Returns a list of all internals blocks defined in this body.
-        :return: a list of internals-blocks.
-        :rtype: list(ASTBlockWithVariables)
-        """
-        ret = list()
-        from pynestml.meta_model.ast_block_with_variables import ASTBlockWithVariables
-        for elem in self.get_body().get_body_elements():
-            if isinstance(elem, ASTBlockWithVariables) and elem.is_internals:
-                ret.append(elem)
-        if isinstance(ret, list) and len(ret) == 1:
-            return ret[0]
-        if isinstance(ret, list) and len(ret) == 0:
-            return None
-        return ret
-
-    def get_equations_blocks(self):
-        """
-        Returns a list of all equations BLOCKS defined in this body.
-        :return: a list of equations-blocks.
-        :rtype: list(ASTEquationsBlock)
-        """
-        ret = list()
-        from pynestml.meta_model.ast_equations_block import ASTEquationsBlock
-        for elem in self.get_body().get_body_elements():
-            if isinstance(elem, ASTEquationsBlock):
-                ret.append(elem)
-        if isinstance(ret, list) and len(ret) == 1:
-            return ret[0]
-        if isinstance(ret, list) and len(ret) == 0:
-            return None
-        return ret
-
-    def get_equations_block(self):
-        """
-        Returns the unique equations block defined in this body.
-        :return: a  equations-block.
-        :rtype: ASTEquationsBlock
-        """
-        return self.get_equations_blocks()
-
-    def remove_equations_block(self):
-        # type: (...) -> None
-        """
-        Deletes all equations blocks. By construction as checked through cocos there is only one there.
-        """
-
-        for elem in self.get_body().get_body_elements():
-            if isinstance(elem, ASTEquationsBlock):
-                self.get_body().get_body_elements().remove(elem)
-
-    def get_initial_values_declarations(self):
-        """
-        Returns a list of initial values declarations made in this neuron.
-        :return: a list of initial values declarations
-        :rtype: list(ASTDeclaration)
-        """
-        initial_values_block = self.get_initial_blocks()
-        initial_values_declarations = list()
-        if initial_values_block is not None:
-            for decl in initial_values_block.get_declarations():
-                initial_values_declarations.append(decl)
-        return initial_values_declarations
-
-    def get_equations(self):
-        """
-        Returns all ode equations as defined in this neuron.
-        :return list of ode-equations
-        :rtype list(ASTOdeEquation)
-        """
-        from pynestml.meta_model.ast_equations_block import ASTEquationsBlock
-        ret = list()
-        blocks = self.get_equations_blocks()
-        # the get equations block is not deterministic method, it can return a list or a single object.
-        if isinstance(blocks, list):
-            for block in blocks:
-                ret.extend(block.get_ode_equations())
-        if isinstance(blocks, ASTEquationsBlock):
-            return blocks.get_ode_equations()
-        return ret
->>>>>>> b29cfbee
 
     def get_input_blocks(self):
         """
@@ -397,7 +209,6 @@
                 ret.append(symbol)
         return ret
 
-
     def get_function_symbols(self):
         """
         Returns a list of all function symbols defined in the model.
@@ -414,26 +225,6 @@
                 ret.append(symbol)
         return ret
 
-<<<<<<< HEAD
-=======
-    def get_output_blocks(self):
-        """
-        Returns a list of all output-blocks defined.
-        :return: a list of defined output-blocks.
-        :rtype: list(ASTOutputBlock)
-        """
-        ret = list()
-        from pynestml.meta_model.ast_output_block import ASTOutputBlock
-        for elem in self.get_body().get_body_elements():
-            if isinstance(elem, ASTOutputBlock):
-                ret.append(elem)
-        if isinstance(ret, list) and len(ret) == 1:
-            return ret[0]
-        if isinstance(ret, list) and len(ret) == 0:
-            return None
-        return ret
-
->>>>>>> b29cfbee
     def is_multisynapse_spikes(self):
         """
         Returns whether this neuron uses multi-synapse spikes.
@@ -466,9 +257,6 @@
                         log_level=LoggingLevel.ERROR)
         return ret
 
-
-
-
     def get_initial_values_symbols(self):
         """
         Returns a list of all initial values symbol defined in the model. Note that the order here is the same as the order by which the symbols are defined in the model: this is important if a particular variable is defined in terms of another (earlier) variable.
@@ -561,184 +349,4 @@
         for BUFFER in buffers:
             if BUFFER.has_vector_parameter():
                 return True
-<<<<<<< HEAD
-        return False
-=======
-        return False
-
-    def get_parameter_invariants(self):
-        """
-        Returns a list of all invariants of all parameters.
-        :return: a list of rhs representing invariants
-        :rtype: list(ASTExpression)
-        """
-        from pynestml.meta_model.ast_block_with_variables import ASTBlockWithVariables
-        ret = list()
-        blocks = self.get_parameter_blocks()
-        # the get parameters block is not deterministic method, it can return a list or a single object.
-        if isinstance(blocks, list):
-            for block in blocks:
-                for decl in block.get_declarations():
-                    if decl.has_invariant():
-                        ret.append(decl.get_invariant())
-        elif isinstance(blocks, ASTBlockWithVariables):
-            for decl in blocks.get_declarations():
-                if decl.has_invariant():
-                    ret.append(decl.get_invariant())
-        return ret
-
-    def add_to_internal_block(self, declaration, index=-1):
-        # todo by KP: factor me out to utils
-        """
-        Adds the handed over declaration the internal block
-        :param declaration: a single declaration
-        :type declaration: ast_declaration
-        """
-        if self.get_internals_blocks() is None:
-            ASTUtils.create_internal_block(self)
-        #print("In ASTNeuron::add_to_internal_block(): decl = " + str(declaration) + ", scope = " + str(self.get_internals_blocks().get_scope()))
-        n_declarations = len(self.get_internals_blocks().get_declarations())
-        if n_declarations == 0:
-            index = 0
-        else:
-            index = 1 + (index % len(self.get_internals_blocks().get_declarations()))
-        self.get_internals_blocks().get_declarations().insert(index, declaration)
-        declaration.update_scope(self.get_internals_blocks().get_scope())
-        from pynestml.visitors.ast_symbol_table_visitor import ASTSymbolTableVisitor
-        symtable_vistor = ASTSymbolTableVisitor()
-        symtable_vistor.block_type_stack.push(BlockType.INTERNALS)
-        declaration.accept(symtable_vistor)
-        symtable_vistor.block_type_stack.pop()
-
-    def add_to_initial_values_block(self, declaration):
-        # todo by KP: factor me out to utils
-        """
-        Adds the handed over declaration to the initial values block.
-        :param declaration: a single declaration.
-        :type declaration: ast_declaration
-        """
-        #print("In ASTNeuron::add_to_initial_values_block(): decl = " + str(declaration) + ", scope = " + str(self.get_initial_blocks().get_scope()))
-        if self.get_initial_blocks() is None:
-            ASTUtils.create_initial_values_block(self)
-        self.get_initial_blocks().get_declarations().append(declaration)
-        declaration.update_scope(self.get_initial_blocks().get_scope())
-        from pynestml.visitors.ast_symbol_table_visitor import ASTSymbolTableVisitor
-        #from pynestml.symbols.variable_symbol import BlockType
-
-        symtable_vistor = ASTSymbolTableVisitor()
-        symtable_vistor.block_type_stack.push(BlockType.INITIAL_VALUES)
-        declaration.accept(symtable_vistor)
-        symtable_vistor.block_type_stack.pop()
-        #self.get_initial_blocks().accept(symtable_vistor)
-        from pynestml.symbols.symbol import SymbolKind
-        assert not declaration.get_variables()[0].get_scope().resolve_to_symbol(declaration.get_variables()[0].get_name(), SymbolKind.VARIABLE) is None
-        assert not declaration.get_scope().resolve_to_symbol(declaration.get_variables()[0].get_name(), SymbolKind.VARIABLE) is None
-
-    def add_shape(self, shape):
-        # type: (ASTOdeShape) -> None
-        """
-        Adds the handed over declaration to the initial values block.
-        :param shape: a single declaration.
-        """
-        assert self.get_equations_block() is not None
-        self.get_equations_block().get_declarations().append(shape)
-        shape.update_scope(self.get_equations_blocks().get_scope())
-
-    """
-    The following print methods are used by the backend and represent the comments as stored at the corresponding 
-    parts of the neuron definition.
-    """
-
-    def print_dynamics_comment(self, prefix=None):
-        """
-        Prints the dynamic block comment.
-        :param prefix: a prefix string
-        :type prefix: str
-        :return: the corresponding comment.
-        :rtype: str
-        """
-        block = self.get_update_blocks()
-        if block is None:
-            return prefix if prefix is not None else ''
-        return block.print_comment(prefix)
-
-    def print_parameter_comment(self, prefix=None):
-        """
-        Prints the update block comment.
-        :param prefix: a prefix string
-        :type prefix: str
-        :return: the corresponding comment.
-        :rtype: str
-        """
-        block = self.get_parameter_blocks()
-        if block is None:
-            return prefix if prefix is not None else ''
-        return block.print_comment(prefix)
-
-    def print_state_comment(self, prefix=None):
-        """
-        Prints the state block comment.
-        :param prefix: a prefix string
-        :type prefix: str
-        :return: the corresponding comment.
-        :rtype: str
-        """
-        block = self.get_state_blocks()
-        if block is None:
-            return prefix if prefix is not None else ''
-        return block.print_comment(prefix)
-
-    def print_internal_comment(self, prefix=None):
-        """
-        Prints the internal block comment.
-        :param prefix: a prefix string
-        :type prefix: str
-        :return: the corresponding comment.
-        :rtype: str
-        """
-        block = self.get_internals_blocks()
-        if block is None:
-            return prefix if prefix is not None else ''
-        return block.print_comment(prefix)
-
-    def print_comment(self, prefix=None):
-        """
-        Prints the header information of this neuron.
-        :param prefix: a prefix string
-        :type prefix: str
-        :return: the comment.
-        :rtype: str
-        """
-        ret = ''
-        if self.get_comment() is None or len(self.get_comment()) == 0:
-            return prefix if prefix is not None else ''
-        for comment in self.get_comment():
-            ret += (prefix if prefix is not None else '') + comment + '\n'
-        return ret
-
-    def get_parent(self, ast):
-        """
-        Indicates whether a this node contains the handed over node.
-        :param ast: an arbitrary meta_model node.
-        :type ast: AST_
-        :return: AST if this or one of the child nodes contains the handed over element.
-        :rtype: AST_ or None
-        """
-        if self.get_body() is ast:
-            return self
-        if self.get_body().get_parent(ast) is not None:
-            return self.get_body().get_parent(ast)
-        return None
-
-    def equals(self, other):
-        """
-        The equals method.
-        :param other: a different object.
-        :type other: object
-        :return: True if equal, otherwise False.
-        :rtype: bool
-        """
-        if not isinstance(other, ASTNeuron):
-            return False
-        return self.get_name() == other.get_name() and self.get_body().equals(other.get_body())
->>>>>>> b29cfbee
+        return False