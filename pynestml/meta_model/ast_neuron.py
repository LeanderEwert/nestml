# -*- coding: utf-8 -*-
#
# ast_neuron.py
#
# This file is part of NEST.
#
# Copyright (C) 2004 The NEST Initiative
#
# NEST is free software: you can redistribute it and/or modify
# it under the terms of the GNU General Public License as published by
# the Free Software Foundation, either version 2 of the License, or
# (at your option) any later version.
#
# NEST is distributed in the hope that it will be useful,
# but WITHOUT ANY WARRANTY; without even the implied warranty of
# MERCHANTABILITY or FITNESS FOR A PARTICULAR PURPOSE.  See the
# GNU General Public License for more details.
#
# You should have received a copy of the GNU General Public License
# along with NEST.  If not, see <http://www.gnu.org/licenses/>.

<<<<<<< HEAD
from typing import Optional
=======
from typing import Optional, Union, List, Dict
>>>>>>> 9b2f1fde

from pynestml.frontend.frontend_configuration import FrontendConfiguration
from pynestml.meta_model.ast_input_block import ASTInputBlock
from pynestml.meta_model.ast_node import ASTNode
<<<<<<< HEAD
from pynestml.meta_model.ast_neuron_or_synapse import ASTNeuronOrSynapse
from pynestml.meta_model.ast_ode_shape import ASTOdeShape
from pynestml.meta_model.ast_neuron_body import ASTNeuronBody
=======
from pynestml.meta_model.ast_kernel import ASTKernel
from pynestml.meta_model.ast_body import ASTBody
>>>>>>> 9b2f1fde
from pynestml.meta_model.ast_equations_block import ASTEquationsBlock
from pynestml.symbols.variable_symbol import BlockType
from pynestml.symbols.variable_symbol import VariableSymbol
from pynestml.utils.ast_utils import ASTUtils
from pynestml.utils.logger import LoggingLevel, Logger
from pynestml.utils.messages import Messages
from pynestml.utils.ast_source_location import ASTSourceLocation

def symbol_by_name(name, symbols):
    """get a symbol from a list of symbols by the given name"""
    for sym in symbols:
        if sym.name == name:
            return sym
    return None

class ASTNeuron(ASTNeuronOrSynapse):
    """
    This class is used to store instances of neurons.
    ASTNeuron represents neuron.
    @attribute Name    The name of the neuron
    @attribute Body    The body of the neuron, e.g. internal, state, parameter...
    Grammar:
        neuron : 'neuron' NAME body;
    Attributes:
        name = None
        body = None
        artifact_name = None
    """

    def __init__(self, name, body, artifact_name=None, *args, **kwargs):
        """
        Standard constructor.

        Parameters for superclass (ASTNode) can be passed through :python:`*args` and :python:`**kwargs`.

        :param name: the name of the neuron.
        :type name: str
        :param body: the body containing the definitions.
        :type body: ASTBody
        :param source_position: the position of this element in the source file.
        :type source_position: ASTSourceLocation.
        :param artifact_name: the name of the file this neuron is contained in
        :type artifact_name: str
        """
        super(ASTNeuron, self).__init__(name, body, artifact_name, *args, **kwargs)

    def clone(self):
        """
        Return a clone ("deep copy") of this node.

        :return: new AST node instance
        :rtype: ASTNeuron
        """
        dup = ASTNeuron(name=self.name,
                        body=self.body.clone(),
                        artifact_name=self.artifact_name,
                        # ASTNode common attributes:
                        source_position=self.source_position,
                        scope=self.scope,
                        comment=self.comment,
                        pre_comments=[s for s in self.pre_comments],
                        in_comment=self.in_comment,
                        post_comments=[s for s in self.post_comments],
                        implicit_conversion_factor=self.implicit_conversion_factor)

        return dup

    def get_name(self):
        """
        Returns the name of the neuron.
        :return: the name of the neuron.
        :rtype: str
        """
        return self.name

    def get_body(self):
        """
        Return the body of the neuron.
        :return: the body containing the definitions.
        :rtype: ASTNeuronBody
        """
        return self.body

    def get_artifact_name(self):
        """
        Returns the name of the artifact this neuron has been stored in.
        :return: the name of the file
        :rtype: str
        """
        return self.artifact_name

<<<<<<< HEAD
=======
    def get_functions(self):
        """
        Returns a list of all function block declarations in this body.
        :return: a list of function declarations.
        :rtype: list(ASTFunction)
        """
        ret = list()
        from pynestml.meta_model.ast_function import ASTFunction
        for elem in self.get_body().get_body_elements():
            if isinstance(elem, ASTFunction):
                ret.append(elem)
        return ret

    def get_update_blocks(self):
        """
        Returns a list of all update blocks defined in this body.
        :return: a list of update-block elements.
        :rtype: list(ASTUpdateBlock)
        """
        ret = list()
        from pynestml.meta_model.ast_update_block import ASTUpdateBlock
        for elem in self.get_body().get_body_elements():
            if isinstance(elem, ASTUpdateBlock):
                ret.append(elem)
        if isinstance(ret, list) and len(ret) == 1:
            return ret[0]
        if isinstance(ret, list) and len(ret) == 0:
            return None
        return ret

    def get_state_blocks(self):
        """
        Returns a list of all state blocks defined in this body.
        :return: a list of state-blocks.
        :rtype: list(ASTBlockWithVariables)
        """
        ret = list()
        from pynestml.meta_model.ast_block_with_variables import ASTBlockWithVariables
        for elem in self.get_body().get_body_elements():
            if isinstance(elem, ASTBlockWithVariables) and elem.is_state:
                ret.append(elem)
        if isinstance(ret, list) and len(ret) == 1:
            return ret[0]
        if isinstance(ret, list) and len(ret) == 0:
            return None
        return ret

    def get_initial_blocks(self):
        """
        Returns a list of all initial blocks defined in this body.
        :return: a list of initial-blocks.
        :rtype: list(ASTBlockWithVariables)
        """
        ret = list()
        from pynestml.meta_model.ast_block_with_variables import ASTBlockWithVariables
        for elem in self.get_body().get_body_elements():
            if isinstance(elem, ASTBlockWithVariables) and elem.is_initial_values:
                ret.append(elem)
        if isinstance(ret, list) and len(ret) == 1:
            return ret[0]
        if isinstance(ret, list) and len(ret) == 0:
            return None
        return ret

    def get_parameter_blocks(self):
        """
        Returns a list of all parameter blocks defined in this body.
        :return: a list of parameters-blocks.
        :rtype: list(ASTBlockWithVariables)
        """
        ret = list()
        from pynestml.meta_model.ast_block_with_variables import ASTBlockWithVariables
        for elem in self.get_body().get_body_elements():
            if isinstance(elem, ASTBlockWithVariables) and elem.is_parameters:
                ret.append(elem)
        if isinstance(ret, list) and len(ret) == 1:
            return ret[0]
        if isinstance(ret, list) and len(ret) == 0:
            return None
        return ret

    def get_internals_blocks(self):
        """
        Returns a list of all internals blocks defined in this body.
        :return: a list of internals-blocks.
        :rtype: list(ASTBlockWithVariables)
        """
        ret = list()
        from pynestml.meta_model.ast_block_with_variables import ASTBlockWithVariables
        for elem in self.get_body().get_body_elements():
            if isinstance(elem, ASTBlockWithVariables) and elem.is_internals:
                ret.append(elem)
        if isinstance(ret, list) and len(ret) == 1:
            return ret[0]
        if isinstance(ret, list) and len(ret) == 0:
            return None
        return ret

    def get_equations_blocks(self) -> Optional[Union[ASTEquationsBlock, List[ASTEquationsBlock]]]:
        """
        Returns a list of all ``equations`` blocks defined in this body.
        :return: a list of equations-blocks.
        """
        ret = list()
        for elem in self.get_body().get_body_elements():
            if isinstance(elem, ASTEquationsBlock):
                ret.append(elem)
        if isinstance(ret, list) and len(ret) == 1:
            return ret[0]
        if isinstance(ret, list) and len(ret) == 0:
            return None
        return ret

    def get_equations_block(self):
        """
        Returns the unique equations block defined in this body.
        :return: a  equations-block.
        :rtype: ASTEquationsBlock
        """
        return self.get_equations_blocks()

    def remove_equations_block(self) -> None:
        """
        Deletes all equations blocks. By construction as checked through cocos there is only one there.
        """

        for elem in self.get_body().get_body_elements():
            if isinstance(elem, ASTEquationsBlock):
                self.get_body().get_body_elements().remove(elem)

    def get_initial_values_declarations(self):
        """
        Returns a list of initial values declarations made in this neuron.
        :return: a list of initial values declarations
        :rtype: list(ASTDeclaration)
        """
        initial_values_block = self.get_initial_blocks()
        initial_values_declarations = list()
        if initial_values_block is not None:
            for decl in initial_values_block.get_declarations():
                initial_values_declarations.append(decl)
        return initial_values_declarations

    def get_initial_value(self, variable_name):
        assert type(variable_name) is str

        for decl in self.get_initial_values_blocks().get_declarations():
            for var in decl.variables:
                if var.get_complete_name() == variable_name:
                    return decl.get_expression()

        return None

    def get_equations(self):
        """
        Returns all ode equations as defined in this neuron.
        :return list of ode-equations
        :rtype list(ASTOdeEquation)
        """
        ret = list()
        blocks = self.get_equations_blocks()
        # the get equations block is not deterministic method, it can return a list or a single object.
        if isinstance(blocks, list):
            for block in blocks:
                ret.extend(block.get_ode_equations())
        if isinstance(blocks, ASTEquationsBlock):
            return blocks.get_ode_equations()
        return ret

>>>>>>> 9b2f1fde
    def get_input_blocks(self):
        """
        Returns a list of all input-blocks defined.
        :return: a list of defined input-blocks.
        :rtype: list(ASTInputBlock)
        """
        ret = list()
        from pynestml.meta_model.ast_input_block import ASTInputBlock
        for elem in self.get_body().get_body_elements():
            if isinstance(elem, ASTInputBlock):
                ret.append(elem)
        if isinstance(ret, list) and len(ret) == 1:
            return ret[0]
        if isinstance(ret, list) and len(ret) == 0:
            return None
        return ret

    def get_input_buffers(self):
        """
        Returns a list of all defined input buffers.
        :return: a list of all input buffers.
        :rtype: list(VariableSymbol)
        """
        from pynestml.symbols.variable_symbol import BlockType
        symbols = self.get_scope().get_symbols_in_this_scope()
        ret = list()
        for symbol in symbols:
            if isinstance(symbol, VariableSymbol) and (symbol.block_type == BlockType.INPUT_BUFFER_SPIKE
                                                       or symbol.block_type == BlockType.INPUT_BUFFER_CURRENT):
                ret.append(symbol)
        return ret

    def get_spike_buffers(self):
        """
        Returns a list of all spike input buffers defined in the model.
        :return: a list of all spike input buffers.
        :rtype: list(VariableSymbol)
        """
        ret = list()
        for BUFFER in self.get_input_buffers():
            if BUFFER.is_spike_buffer():
                ret.append(BUFFER)
        return ret

    def get_current_buffers(self):
        """
        Returns a list of all current buffers defined in the model.
        :return: a list of all current input buffers.
        :rtype: list(VariableSymbol)
        """
        ret = list()
        for BUFFER in self.get_input_buffers():
            if BUFFER.is_current_buffer():
                ret.append(BUFFER)
        return ret

    def get_parameter_symbols(self):
        """
        Returns a list of all parameter symbol defined in the model.
        :return: a list of parameter symbols.
        :rtype: list(VariableSymbol)
        """
        symbols = self.get_scope().get_symbols_in_this_scope()
        ret = list()
        for symbol in symbols:
            if isinstance(symbol, VariableSymbol) and symbol.block_type == BlockType.PARAMETERS and \
                    not symbol.is_predefined:
                ret.append(symbol)
        return ret

    def get_state_symbols(self):
        """
        Returns a list of all state symbol defined in the model.
        :return: a list of state symbols.
        :rtype: list(VariableSymbol)
        """
        symbols = self.get_scope().get_symbols_in_this_scope()
        ret = list()
        for symbol in symbols:
            if isinstance(symbol, VariableSymbol) and symbol.block_type == BlockType.STATE and \
                    not symbol.is_predefined:
                ret.append(symbol)
        return ret

<<<<<<< HEAD
=======
    def get_internal_symbols(self):
        """
        Returns a list of all internals symbol defined in the model.
        :return: a list of internals symbols.
        :rtype: list(VariableSymbol)
        """
        from pynestml.symbols.variable_symbol import BlockType
        symbols = self.get_scope().get_symbols_in_this_scope()
        ret = list()
        for symbol in symbols:
            if isinstance(symbol, VariableSymbol) and symbol.block_type == BlockType.INTERNALS and \
                    not symbol.is_predefined:
                ret.append(symbol)
        return ret

>>>>>>> 9b2f1fde
    def get_function_symbols(self):
        """
        Returns a list of all function symbols defined in the model.
        :return: a list of function symbols.
        :rtype: list(VariableSymbol)
        """
        from pynestml.symbols.variable_symbol import BlockType
        symbols = self.get_scope().get_symbols_in_this_scope()
        ret = list()
        for symbol in symbols:
            if isinstance(symbol, VariableSymbol) \
<<<<<<< HEAD
             and (symbol.block_type == BlockType.EQUATION or symbol.block_type == BlockType.INITIAL_VALUES) \
             and symbol.is_function:
                ret.append(symbol)
        return ret

=======
                    and (symbol.block_type == BlockType.EQUATION or symbol.block_type == BlockType.INITIAL_VALUES) \
                    and symbol.is_function:
                ret.append(symbol)
        return ret

    def get_output_blocks(self):
        """
        Returns a list of all output-blocks defined.
        :return: a list of defined output-blocks.
        :rtype: list(ASTOutputBlock)
        """
        ret = list()
        from pynestml.meta_model.ast_output_block import ASTOutputBlock
        for elem in self.get_body().get_body_elements():
            if isinstance(elem, ASTOutputBlock):
                ret.append(elem)
        if isinstance(ret, list) and len(ret) == 1:
            return ret[0]
        if isinstance(ret, list) and len(ret) == 0:
            return None
        return ret

>>>>>>> 9b2f1fde
    def is_multisynapse_spikes(self):
        """
        Returns whether this neuron uses multi-synapse spikes.
        :return: True if multi-synaptic, otherwise False.
        :rtype: bool
        """
        buffers = self.get_spike_buffers()
        for iBuffer in buffers:
            if iBuffer.has_vector_parameter():
                return True
        return False

    def get_multiple_receptors(self):
        """
        Returns a list of all spike buffers which are defined as inhibitory and excitatory.
        :return: a list of spike buffers variable symbols
        :rtype: list(VariableSymbol)
        """
        ret = list()
        for iBuffer in self.get_spike_buffers():
            if iBuffer.is_excitatory() and iBuffer.is_inhibitory():
                if iBuffer is not None:
                    ret.append(iBuffer)
                else:
                    code, message = Messages.get_could_not_resolve(iBuffer.get_symbol_name())
                    Logger.log_message(
                        message=message,
                        code=code,
                        error_position=iBuffer.get_source_position(),
                        log_level=LoggingLevel.ERROR)
        return ret

    def get_initial_values_symbols(self):
        """
<<<<<<< HEAD
        Returns a list of all initial values symbol defined in the model. Note that the order here is the same as the order by which the symbols are defined in the model: this is important if a particular variable is defined in terms of another (earlier) variable.
        
=======
        Returns a list of all initial values symbol defined in the model. Note that the order here is the same as the
        order by which the symbols are defined in the model: this is important if a particular variable is defined in
        terms of another (earlier) variable.

>>>>>>> 9b2f1fde
        :return: a list of initial values symbols.
        :rtype: list(VariableSymbol)
        """

<<<<<<< HEAD
        """from pynestml.symbols.variable_symbol import BlockType
        symbols = self.get_scope().get_symbols_in_this_scope()
        ret = list()
        for symbol in symbols:
            if isinstance(symbol, VariableSymbol) \
             and symbol.block_type == BlockType.INITIAL_VALUES \
             and not symbol.is_predefined:
                ret.append(symbol)
        return ret"""

        iv_syms = []
        symbols = self.get_scope().get_symbols_in_this_scope()
        
        iv_blk = self.get_initial_values_blocks()
        for decl in iv_blk.get_declarations():
            for var in decl.get_variables():
                iv_sym = symbol_by_name(var.get_complete_name(), symbols)
                assert not iv_sym is None, "Symbol by name \"" + var.get_complete_name() + "\" not found in initial values block"
                iv_syms.append(iv_sym)
        #print("Returning syms: " + ", ".join([iv_sym.name for iv_sym in iv_syms]))
        return iv_syms
                
        
=======
        iv_blk = self.get_initial_values_blocks()
        if iv_blk is None:
            return []
        iv_syms = []
        symbols = self.get_scope().get_symbols_in_this_scope()
        for decl in iv_blk.get_declarations():
            for var in decl.get_variables():
                _syms = [sym for sym in symbols if sym.name == var.get_complete_name()]
                assert len(_syms) > 0, "Symbol by name \"" + var.get_complete_name() + \
                    "\" not found in initial values block"
                iv_sym = _syms[0]
                iv_syms.append(iv_sym)
        return iv_syms

    def get_kernel_by_name(self, kernel_name: str) -> Optional[ASTKernel]:
        assert type(kernel_name) is str
        kernel_name = kernel_name.split("__X__")[0]

        if not self.get_equations_block():
            return None

        # check if defined as a direct function of time
        for decl in self.get_equations_block().get_declarations():
            if type(decl) is ASTKernel and kernel_name in decl.get_variable_names():
                return decl

        # check if defined for a higher order of differentiation
        for decl in self.get_equations_block().get_declarations():
            if type(decl) is ASTKernel and kernel_name in [s.replace("$", "__DOLLAR").replace("'", "") for s in decl.get_variable_names()]:
                return decl

        return None


    def get_all_kernels(self):
        kernels = []
        for decl in self.get_equations_block().get_declarations():
            if type(decl) is ASTKernel:
                kernels.append(decl)
        return kernels
>>>>>>> 9b2f1fde

    def get_initial_values_blocks(self):
        """
        Returns a list of all initial blocks defined in this body.
        :return: a list of initial-blocks.
        :rtype: list(ASTBlockWithVariables)
        """
        ret = list()
        from pynestml.meta_model.ast_block_with_variables import ASTBlockWithVariables
        for elem in self.get_body().get_body_elements():
            if isinstance(elem, ASTBlockWithVariables) and elem.is_initial_values:
                ret.append(elem)
        if isinstance(ret, list) and len(ret) == 1:
            return ret[0]
        if isinstance(ret, list) and len(ret) == 0:
            return None
        return ret

    def remove_initial_blocks(self):
        """
        Remove all equations blocks
        """
        from pynestml.meta_model.ast_block_with_variables import ASTBlockWithVariables
        for elem in self.get_body().get_body_elements():
            if isinstance(elem, ASTBlockWithVariables) and elem.is_initial_values:
                self.get_body().get_body_elements().remove(elem)

    def get_function_initial_values_symbols(self):
        """
        Returns a list of all initial values symbols as defined in the model which are marked as functions.
        :return: a list of symbols
        :rtype: list(VariableSymbol)
        """
        ret = list()
        for symbol in self.get_initial_values_symbols():
            if symbol.is_function:
                ret.append(symbol)
        return ret

    def get_non_function_initial_values_symbols(self):
        """
        Returns a list of all initial values symbols as defined in the model which are not marked as functions.
        :return: a list of symbols
        :rtype:list(VariableSymbol)
        """
        ret = list()
        for symbol in self.get_initial_values_symbols():
            if not symbol.is_function:
                ret.append(symbol)
        return ret

    def is_array_buffer(self):
        """
        This method indicates whether this neuron uses buffers defined vector-wise.
        :return: True if vector buffers defined, otherwise False.
        :rtype: bool
        """
        buffers = self.get_input_buffers()
        for BUFFER in buffers:
            if BUFFER.has_vector_parameter():
                return True
<<<<<<< HEAD
        return False
=======
        return False

    def get_parameter_invariants(self):
        """
        Returns a list of all invariants of all parameters.
        :return: a list of rhs representing invariants
        :rtype: list(ASTExpression)
        """
        from pynestml.meta_model.ast_block_with_variables import ASTBlockWithVariables
        ret = list()
        blocks = self.get_parameter_blocks()
        # the get parameters block is not deterministic method, it can return a list or a single object.
        if isinstance(blocks, list):
            for block in blocks:
                for decl in block.get_declarations():
                    if decl.has_invariant():
                        ret.append(decl.get_invariant())
        elif isinstance(blocks, ASTBlockWithVariables):
            for decl in blocks.get_declarations():
                if decl.has_invariant():
                    ret.append(decl.get_invariant())
        return ret

    def create_empty_update_block(self):
        """
        Create an empty update block. Only makes sense if one does not already exist.
        """
        assert self.get_update_blocks() is None or len(self.get_update_blocks(
        )) == 0, "create_empty_update_block() called although update block already present"
        from pynestml.meta_model.ast_node_factory import ASTNodeFactory
        block = ASTNodeFactory.create_ast_block([], ASTSourceLocation.get_predefined_source_position())
        update_block = ASTNodeFactory.create_ast_update_block(block, ASTSourceLocation.get_predefined_source_position())
        self.get_body().get_body_elements().append(update_block)

    def add_to_internal_block(self, declaration, index=-1):
        """
        Adds the handed over declaration the internal block
        :param declaration: a single declaration
        :type declaration: ast_declaration
        """
        if self.get_internals_blocks() is None:
            ASTUtils.create_internal_block(self)
        n_declarations = len(self.get_internals_blocks().get_declarations())
        if n_declarations == 0:
            index = 0
        else:
            index = 1 + (index % len(self.get_internals_blocks().get_declarations()))
        self.get_internals_blocks().get_declarations().insert(index, declaration)
        declaration.update_scope(self.get_internals_blocks().get_scope())
        from pynestml.visitors.ast_symbol_table_visitor import ASTSymbolTableVisitor
        symtable_vistor = ASTSymbolTableVisitor()
        symtable_vistor.block_type_stack.push(BlockType.INTERNALS)
        declaration.accept(symtable_vistor)
        symtable_vistor.block_type_stack.pop()

    def add_to_initial_values_block(self, declaration):
        """
        Adds the handed over declaration to the initial values block.
        :param declaration: a single declaration.
        :type declaration: ast_declaration
        """
        if self.get_initial_blocks() is None:
            ASTUtils.create_initial_values_block(self)
        self.get_initial_blocks().get_declarations().append(declaration)
        declaration.update_scope(self.get_initial_blocks().get_scope())
        from pynestml.visitors.ast_symbol_table_visitor import ASTSymbolTableVisitor

        symtable_vistor = ASTSymbolTableVisitor()
        symtable_vistor.block_type_stack.push(BlockType.INITIAL_VALUES)
        declaration.accept(symtable_vistor)
        symtable_vistor.block_type_stack.pop()
        # self.get_initial_blocks().accept(symtable_vistor)
        from pynestml.symbols.symbol import SymbolKind
        assert declaration.get_variables()[0].get_scope().resolve_to_symbol(
            declaration.get_variables()[0].get_name(), SymbolKind.VARIABLE) is not None
        assert declaration.get_scope().resolve_to_symbol(declaration.get_variables()[0].get_name(),
                                                         SymbolKind.VARIABLE) is not None

    def add_kernel(self, kernel: ASTKernel) -> None:
        """
        Adds the handed over declaration to the initial values block.
        :param kernel: a single declaration.
        """
        assert self.get_equations_block() is not None
        self.get_equations_block().get_declarations().append(kernel)
        kernel.update_scope(self.get_equations_blocks().get_scope())

    """
    The following print methods are used by the backend and represent the comments as stored at the corresponding
    parts of the neuron definition.
    """

    def print_dynamics_comment(self, prefix=None):
        """
        Prints the dynamic block comment.
        :param prefix: a prefix string
        :type prefix: str
        :return: the corresponding comment.
        :rtype: str
        """
        block = self.get_update_blocks()
        if block is None:
            return prefix if prefix is not None else ''
        return block.print_comment(prefix)

    def print_parameter_comment(self, prefix=None):
        """
        Prints the update block comment.
        :param prefix: a prefix string
        :type prefix: str
        :return: the corresponding comment.
        :rtype: str
        """
        block = self.get_parameter_blocks()
        if block is None:
            return prefix if prefix is not None else ''
        return block.print_comment(prefix)

    def print_state_comment(self, prefix=None):
        """
        Prints the state block comment.
        :param prefix: a prefix string
        :type prefix: str
        :return: the corresponding comment.
        :rtype: str
        """
        block = self.get_state_blocks()
        if block is None:
            return prefix if prefix is not None else ''
        return block.print_comment(prefix)

    def print_internal_comment(self, prefix=None):
        """
        Prints the internal block comment.
        :param prefix: a prefix string
        :type prefix: str
        :return: the corresponding comment.
        :rtype: str
        """
        block = self.get_internals_blocks()
        if block is None:
            return prefix if prefix is not None else ''
        return block.print_comment(prefix)

    def print_comment(self, prefix=None):
        """
        Prints the header information of this neuron.
        :param prefix: a prefix string
        :type prefix: str
        :return: the comment.
        :rtype: str
        """
        ret = ''
        if self.get_comment() is None or len(self.get_comment()) == 0:
            return prefix if prefix is not None else ''
        for comment in self.get_comment():
            ret += (prefix if prefix is not None else '') + comment + '\n'
        return ret

    def get_parent(self, ast):
        """
        Indicates whether a this node contains the handed over node.
        :param ast: an arbitrary meta_model node.
        :type ast: AST_
        :return: AST if this or one of the child nodes contains the handed over element.
        :rtype: AST_ or None
        """
        if self.get_body() is ast:
            return self
        if self.get_body().get_parent(ast) is not None:
            return self.get_body().get_parent(ast)
        return None

    def equals(self, other):
        """
        The equals method.
        :param other: a different object.
        :type other: object
        :return: True if equal, otherwise False.
        :rtype: bool
        """
        if not isinstance(other, ASTNeuron):
            return False
        return self.get_name() == other.get_name() and self.get_body().equals(other.get_body())
>>>>>>> 9b2f1fde
<|MERGE_RESOLUTION|>--- conflicted
+++ resolved
@@ -19,23 +19,15 @@
 # You should have received a copy of the GNU General Public License
 # along with NEST.  If not, see <http://www.gnu.org/licenses/>.
 
-<<<<<<< HEAD
-from typing import Optional
-=======
 from typing import Optional, Union, List, Dict
->>>>>>> 9b2f1fde
 
 from pynestml.frontend.frontend_configuration import FrontendConfiguration
 from pynestml.meta_model.ast_input_block import ASTInputBlock
 from pynestml.meta_model.ast_node import ASTNode
-<<<<<<< HEAD
 from pynestml.meta_model.ast_neuron_or_synapse import ASTNeuronOrSynapse
-from pynestml.meta_model.ast_ode_shape import ASTOdeShape
-from pynestml.meta_model.ast_neuron_body import ASTNeuronBody
-=======
 from pynestml.meta_model.ast_kernel import ASTKernel
 from pynestml.meta_model.ast_body import ASTBody
->>>>>>> 9b2f1fde
+from pynestml.meta_model.ast_neuron_body import ASTNeuronBody
 from pynestml.meta_model.ast_equations_block import ASTEquationsBlock
 from pynestml.symbols.variable_symbol import BlockType
 from pynestml.symbols.variable_symbol import VariableSymbol
@@ -44,12 +36,6 @@
 from pynestml.utils.messages import Messages
 from pynestml.utils.ast_source_location import ASTSourceLocation
 
-def symbol_by_name(name, symbols):
-    """get a symbol from a list of symbols by the given name"""
-    for sym in symbols:
-        if sym.name == name:
-            return sym
-    return None
 
 class ASTNeuron(ASTNeuronOrSynapse):
     """
@@ -75,8 +61,6 @@
         :type name: str
         :param body: the body containing the definitions.
         :type body: ASTBody
-        :param source_position: the position of this element in the source file.
-        :type source_position: ASTSourceLocation.
         :param artifact_name: the name of the file this neuron is contained in
         :type artifact_name: str
         """
@@ -127,8 +111,6 @@
         """
         return self.artifact_name
 
-<<<<<<< HEAD
-=======
     def get_functions(self):
         """
         Returns a list of all function block declarations in this body.
@@ -298,7 +280,6 @@
             return blocks.get_ode_equations()
         return ret
 
->>>>>>> 9b2f1fde
     def get_input_blocks(self):
         """
         Returns a list of all input-blocks defined.
@@ -306,7 +287,6 @@
         :rtype: list(ASTInputBlock)
         """
         ret = list()
-        from pynestml.meta_model.ast_input_block import ASTInputBlock
         for elem in self.get_body().get_body_elements():
             if isinstance(elem, ASTInputBlock):
                 ret.append(elem)
@@ -322,7 +302,6 @@
         :return: a list of all input buffers.
         :rtype: list(VariableSymbol)
         """
-        from pynestml.symbols.variable_symbol import BlockType
         symbols = self.get_scope().get_symbols_in_this_scope()
         ret = list()
         for symbol in symbols:
@@ -383,8 +362,6 @@
                 ret.append(symbol)
         return ret
 
-<<<<<<< HEAD
-=======
     def get_internal_symbols(self):
         """
         Returns a list of all internals symbol defined in the model.
@@ -400,7 +377,6 @@
                 ret.append(symbol)
         return ret
 
->>>>>>> 9b2f1fde
     def get_function_symbols(self):
         """
         Returns a list of all function symbols defined in the model.
@@ -412,13 +388,6 @@
         ret = list()
         for symbol in symbols:
             if isinstance(symbol, VariableSymbol) \
-<<<<<<< HEAD
-             and (symbol.block_type == BlockType.EQUATION or symbol.block_type == BlockType.INITIAL_VALUES) \
-             and symbol.is_function:
-                ret.append(symbol)
-        return ret
-
-=======
                     and (symbol.block_type == BlockType.EQUATION or symbol.block_type == BlockType.INITIAL_VALUES) \
                     and symbol.is_function:
                 ret.append(symbol)
@@ -441,7 +410,6 @@
             return None
         return ret
 
->>>>>>> 9b2f1fde
     def is_multisynapse_spikes(self):
         """
         Returns whether this neuron uses multi-synapse spikes.
@@ -474,46 +442,60 @@
                         log_level=LoggingLevel.ERROR)
         return ret
 
+    def get_parameter_non_alias_symbols(self):
+        """
+        Returns a list of all variable symbols representing non-function parameter variables.
+        :return: a list of variable symbols
+        :rtype: list(VariableSymbol)
+        """
+        ret = list()
+        for param in self.get_parameter_symbols():
+            if not param.is_function and not param.is_predefined:
+                ret.append(param)
+        return ret
+
+    def get_state_non_alias_symbols(self):
+        """
+        Returns a list of all variable symbols representing non-function state variables.
+        :return: a list of variable symbols
+        :rtype: list(VariableSymbol)
+        """
+        ret = list()
+        for param in self.get_state_symbols():
+            if not param.is_function and not param.is_predefined:
+                ret.append(param)
+        return ret
+
+    def get_initial_values_non_alias_symbols(self):
+        ret = list()
+        for init in self.get_initial_values_symbols():
+            if not init.is_function and not init.is_predefined:
+                ret.append(init)
+        return ret
+
+    def get_internal_non_alias_symbols(self):
+        """
+        Returns a list of all variable symbols representing non-function internal variables.
+        :return: a list of variable symbols
+        :rtype: list(VariableSymbol)
+        """
+        ret = list()
+        for param in self.get_internal_symbols():
+            if not param.is_function and not param.is_predefined:
+                ret.append(param)
+
+        return ret
+
     def get_initial_values_symbols(self):
         """
-<<<<<<< HEAD
-        Returns a list of all initial values symbol defined in the model. Note that the order here is the same as the order by which the symbols are defined in the model: this is important if a particular variable is defined in terms of another (earlier) variable.
-        
-=======
         Returns a list of all initial values symbol defined in the model. Note that the order here is the same as the
         order by which the symbols are defined in the model: this is important if a particular variable is defined in
         terms of another (earlier) variable.
 
->>>>>>> 9b2f1fde
         :return: a list of initial values symbols.
         :rtype: list(VariableSymbol)
         """
 
-<<<<<<< HEAD
-        """from pynestml.symbols.variable_symbol import BlockType
-        symbols = self.get_scope().get_symbols_in_this_scope()
-        ret = list()
-        for symbol in symbols:
-            if isinstance(symbol, VariableSymbol) \
-             and symbol.block_type == BlockType.INITIAL_VALUES \
-             and not symbol.is_predefined:
-                ret.append(symbol)
-        return ret"""
-
-        iv_syms = []
-        symbols = self.get_scope().get_symbols_in_this_scope()
-        
-        iv_blk = self.get_initial_values_blocks()
-        for decl in iv_blk.get_declarations():
-            for var in decl.get_variables():
-                iv_sym = symbol_by_name(var.get_complete_name(), symbols)
-                assert not iv_sym is None, "Symbol by name \"" + var.get_complete_name() + "\" not found in initial values block"
-                iv_syms.append(iv_sym)
-        #print("Returning syms: " + ", ".join([iv_sym.name for iv_sym in iv_syms]))
-        return iv_syms
-                
-        
-=======
         iv_blk = self.get_initial_values_blocks()
         if iv_blk is None:
             return []
@@ -554,7 +536,6 @@
             if type(decl) is ASTKernel:
                 kernels.append(decl)
         return kernels
->>>>>>> 9b2f1fde
 
     def get_initial_values_blocks(self):
         """
@@ -603,6 +584,37 @@
         ret = list()
         for symbol in self.get_initial_values_symbols():
             if not symbol.is_function:
+                ret.append(symbol)
+        return ret
+
+    def get_ode_defined_symbols(self):
+        """
+        Returns a list of all variable symbols which have been defined in th initial_values blocks
+        and are provided with an ode.
+        :return: a list of initial value variables with odes
+        :rtype: list(VariableSymbol)
+        """
+        symbols = self.get_scope().get_symbols_in_this_scope()
+        ret = list()
+        for symbol in symbols:
+            if isinstance(symbol, VariableSymbol) and \
+                    symbol.block_type == BlockType.INITIAL_VALUES and symbol.is_ode_defined() \
+                    and not symbol.is_predefined:
+                ret.append(symbol)
+        return ret
+
+    def get_state_symbols_without_ode(self):
+        """
+        Returns a list of all elements which have been defined in the state block.
+        :return: a list of of state variable symbols.
+        :rtype: list(VariableSymbol)
+        """
+        symbols = self.get_scope().get_symbols_in_this_scope()
+        ret = list()
+        for symbol in symbols:
+            if isinstance(symbol, VariableSymbol) and \
+                    symbol.block_type == BlockType.STATE and not symbol.is_ode_defined() \
+                    and not symbol.is_predefined:
                 ret.append(symbol)
         return ret
 
@@ -616,9 +628,6 @@
         for BUFFER in buffers:
             if BUFFER.has_vector_parameter():
                 return True
-<<<<<<< HEAD
-        return False
-=======
         return False
 
     def get_parameter_invariants(self):
@@ -802,5 +811,4 @@
         """
         if not isinstance(other, ASTNeuron):
             return False
-        return self.get_name() == other.get_name() and self.get_body().equals(other.get_body())
->>>>>>> 9b2f1fde
+        return self.get_name() == other.get_name() and self.get_body().equals(other.get_body())	