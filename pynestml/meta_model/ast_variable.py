# -*- coding: utf-8 -*-
#
# ast_variable.py
#
# This file is part of NEST.
#
# Copyright (C) 2004 The NEST Initiative
#
# NEST is free software: you can redistribute it and/or modify
# it under the terms of the GNU General Public License as published by
# the Free Software Foundation, either version 2 of the License, or
# (at your option) any later version.
#
# NEST is distributed in the hope that it will be useful,
# but WITHOUT ANY WARRANTY; without even the implied warranty of
# MERCHANTABILITY or FITNESS FOR A PARTICULAR PURPOSE.  See the
# GNU General Public License for more details.
#
# You should have received a copy of the GNU General Public License
# along with NEST.  If not, see <http://www.gnu.org/licenses/>.

from copy import copy
from typing import Optional

from pynestml.meta_model.ast_node import ASTNode
from pynestml.utils.either import Either


class ASTVariable(ASTNode):
    """
    This class is used to store a single variable.

    ASTVariable Provides a 'marker' AST node to identify variables used in expressions.
    Grammar:
        variable : NAME (differentialOrder='\'')*;
    Attributes:
        name = None
        differential_order = None
        # the corresponding type symbol
        type_symbol = None
    """

<<<<<<< HEAD
    def __init__(self, name, differential_order=0, type_symbol=None, is_homogeneous=False, *args, **kwargs):
=======
    def __init__(self, name, differential_order=0, type_symbol: Optional[str] = None, vector_parameter: Optional[str] = None, *args, **kwargs):
>>>>>>> a3a1b0d9
        """
        Standard constructor.
        :param name: the name of the variable
        :type name: str
        :param differential_order: the differential order of the variable.
        :type differential_order: int
        :param type_symbol: the type of the variable
        :param vector_parameter: the vector parameter of the variable
        """
        super(ASTVariable, self).__init__(*args, **kwargs)
        assert isinstance(differential_order, int), \
            '(PyNestML.AST.Variable) No or wrong type of differential order provided (%s)!' % type(differential_order)
        assert (differential_order >= 0), \
            '(PyNestML.AST.Variable) Differential order must be at least 0, is %d!' % differential_order
        assert isinstance(name, str), \
            '(PyNestML.AST.Variable) No or wrong type of name provided (%s)!' % type(name)
        self.name = name
        self.differential_order = differential_order
        self.type_symbol = type_symbol
<<<<<<< HEAD
        self.is_homogeneous = is_homogeneous
=======
        self.vector_parameter = vector_parameter
>>>>>>> a3a1b0d9

    def clone(self):
        """
        Return a clone ("deep copy") of this node.
        """
        return ASTVariable(name=self.name,
                           differential_order=self.differential_order,
                           type_symbol=self.type_symbol,
                           vector_parameter=self.vector_parameter,
                           # ASTNode common attriutes:
                           source_position=self.get_source_position(),
                           scope=self.scope,
                           comment=self.comment,
                           pre_comments=[s for s in self.pre_comments],
                           in_comment=self.in_comment,
                           post_comments=[s for s in self.post_comments],
                           implicit_conversion_factor=self.implicit_conversion_factor)

    def resolve_in_own_scope(self):
        from pynestml.symbols.symbol import SymbolKind
        assert self.get_scope() is not None
        return self.get_scope().resolve_to_symbol(self.get_complete_name(), SymbolKind.VARIABLE)

    def get_name(self):
        """
        Returns the name of the variable.
        :return: the name of the variable.
        :rtype: str
        """
        return self.name

    def set_name(self, name):
        # type: (str) -> None
        """
        Sets the name of the variable.
        :name: the name to set.
        """
        self.name = name

    def get_is_homogeneous(self):
        return self.is_homogeneous

    def get_differential_order(self) -> int:
        """
        Returns the differential order of the variable.
        :return: the differential order.
        """
        return self.differential_order

    def set_differential_order(self, differential_order):
        """
        Returns the differential order of the variable.
        :return: the differential order.
        :rtype: int
        """
        self.differential_order = differential_order

    def get_complete_name(self):
        """
        Returns the complete name, consisting of the name and the differential order.
        :return: the complete name.
        :rtype: str
        """
        return self.get_name() + '\'' * self.get_differential_order()

    def get_name_of_lhs(self):
        """
        Returns the complete name but with differential order reduced by one.
        :return: the name.
        :rtype: str
        """
        if self.get_differential_order() > 0:
            return self.get_name() + '\'' * (self.get_differential_order() - 1)
        return self.get_name()

    def get_type_symbol(self):
        """
        Returns the type symbol of this rhs.
        :return: a single type symbol.
        :rtype: type_symbol
        """
        return copy(self.type_symbol)

    def set_type_symbol(self, type_symbol):
        """
        Updates the current type symbol to the handed over one.
        :param type_symbol: a single type symbol object.
        :type type_symbol: type_symbol
        """
        assert (type_symbol is not None and isinstance(type_symbol, Either)), \
            '(PyNestML.AST.Variable) No or wrong type of type symbol provided (%s)!' % type(type_symbol)
        self.type_symbol = type_symbol

    def get_vector_parameter(self) -> str:
        """
        Returns the vector parameter of the variable
        :return: the vector parameter
        """
        return self.vector_parameter

    def set_size_parameter(self, vector_parameter):
        """
        Updates the vector parameter of the variable
        """
        self.vector_parameter = vector_parameter

    def get_parent(self, ast):
        """
        Indicates whether a this node contains the handed over node.
        :param ast: an arbitrary meta_model node.
        :type ast: ASTNode
        :return: AST if this or one of the child nodes contains the handed over element.
        :rtype: ASTNode or None
        """
        return None

    def is_unit_variable(self):
        """
        Provided on-the-fly information whether this variable represents a unit-variable, e.g., nS.
        Caution: It assumes that the symbol table has already been constructed.
        :return: True if unit-variable, otherwise False.
        :rtype: bool
        """
        from pynestml.symbols.predefined_types import PredefinedTypes
        if self.get_name() in PredefinedTypes.get_types():
            return True
        return False

    def equals(self, other):
        """
        The equals method.
        :param other: a different object.
        :type other: object
        :return: True if equals, otherwise False.
        :rtype: bool
        """
        if not isinstance(other, ASTVariable):
            return False
        return self.get_name() == other.get_name() and self.get_differential_order() == other.get_differential_order()<|MERGE_RESOLUTION|>--- conflicted
+++ resolved
@@ -40,11 +40,7 @@
         type_symbol = None
     """
 
-<<<<<<< HEAD
-    def __init__(self, name, differential_order=0, type_symbol=None, is_homogeneous=False, *args, **kwargs):
-=======
-    def __init__(self, name, differential_order=0, type_symbol: Optional[str] = None, vector_parameter: Optional[str] = None, *args, **kwargs):
->>>>>>> a3a1b0d9
+    def __init__(self, name, differential_order=0, type_symbol: Optional[str] = None, vector_parameter: Optional[str] = None, is_homogeneous=False, *args, **kwargs):
         """
         Standard constructor.
         :param name: the name of the variable
@@ -64,11 +60,8 @@
         self.name = name
         self.differential_order = differential_order
         self.type_symbol = type_symbol
-<<<<<<< HEAD
+        self.vector_parameter = vector_parameter
         self.is_homogeneous = is_homogeneous
-=======
-        self.vector_parameter = vector_parameter
->>>>>>> a3a1b0d9
 
     def clone(self):
         """
