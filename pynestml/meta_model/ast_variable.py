#
# ast_variable.py
#
# This file is part of NEST.
#
# Copyright (C) 2004 The NEST Initiative
#
# NEST is free software: you can redistribute it and/or modify
# it under the terms of the GNU General Public License as published by
# the Free Software Foundation, either version 2 of the License, or
# (at your option) any later version.
#
# NEST is distributed in the hope that it will be useful,
# but WITHOUT ANY WARRANTY; without even the implied warranty of
# MERCHANTABILITY or FITNESS FOR A PARTICULAR PURPOSE.  See the
# GNU General Public License for more details.
#
# You should have received a copy of the GNU General Public License
# along with NEST.  If not, see <http://www.gnu.org/licenses/>.
from copy import copy

from pynestml.meta_model.ast_node import ASTNode
from pynestml.utils.either import Either


class ASTVariable(ASTNode):
    """
    This class is used to store a single variable.
    
    ASTVariable Provides a 'marker' AST node to identify variables used in expressions.
    Grammar:
        variable : NAME (differentialOrder='\'')*;
    Attributes:
        name = None
        differential_order = None
        # the corresponding type symbol
        type_symbol = None
    """

    def __init__(self, name, differential_order=0, source_position=None, is_homogeneous=False):
        """
        Standard constructor.
        :param name: the name of the variable
        :type name: str
        :param differential_order: the differential order of the variable.
        :type differential_order: int
        :param source_position: the position of this element in the source file.
        :type source_position: ASTSourceLocation.
        """
        assert isinstance(differential_order, int), \
            '(PyNestML.AST.Variable) No or wrong type of differential order provided (%s)!' % type(differential_order)
        assert (differential_order >= 0), \
            '(PyNestML.AST.Variable) Differential order must be at least 0, is %d!' % differential_order
        assert isinstance(name, str), \
            '(PyNestML.AST.Variable) No or wrong type of name provided (%s)!' % type(name)
        super(ASTVariable, self).__init__(source_position=source_position)
        self.name = name
        self.differential_order = differential_order
        self.type_symbol = None
        self.is_homogeneous = is_homogeneous
<<<<<<< HEAD
        #print("XXX: name " + str(name) + " is_homogeneous = " + str(is_homogeneous))
=======
>>>>>>> 036b0746

    def resolve_in_own_scope(self):
        from pynestml.symbols.symbol import SymbolKind
        assert self.get_scope() is not None
        return self.get_scope().resolve_to_symbol(self.get_complete_name(), SymbolKind.VARIABLE)

    def get_name(self):
        """
        Returns the name of the variable.
        :return: the name of the variable.
        :rtype: str
        """
        return self.name

    def set_name(self, name):
        # type: (str) -> None
        """
        Sets the name of the variable.
        :name: the name to set.
        """
        self.name = name

    def get_is_homogeneous(self):
        return self.is_homogeneous

    def get_differential_order(self):
        """
        Returns the differential order of the variable.
        :return: the differential order.
        :rtype: int
        """
        return self.differential_order

    def set_differential_order(self, differential_order):
        """
        Returns the differential order of the variable.
        :return: the differential order.
        :rtype: int
        """
        self.differential_order = differential_order

    def get_complete_name(self):
        """
        Returns the complete name, consisting of the name and the differential order.
        :return: the complete name.
        :rtype: str
        """
        return self.get_name() + '\'' * self.get_differential_order()

    def get_name_of_lhs(self):
        """
        Returns the complete name but with differential order reduced by one.
        :return: the name.
        :rtype: str
        """
        if self.get_differential_order() > 0:
            return self.get_name() + '\'' * (self.get_differential_order() - 1)
        else:
            return self.get_name()

    def get_type_symbol(self):
        """
        Returns the type symbol of this rhs.
        :return: a single type symbol.
        :rtype: type_symbol
        """
        return copy(self.type_symbol)

    def set_type_symbol(self, type_symbol):
        """
        Updates the current type symbol to the handed over one.
        :param type_symbol: a single type symbol object.
        :type type_symbol: type_symbol
        """
        assert (type_symbol is not None and isinstance(type_symbol, Either)), \
            '(PyNestML.AST.Variable) No or wrong type of type symbol provided (%s)!' % type(type_symbol)
        self.type_symbol = type_symbol
        return

    def get_parent(self, node):
        """
        Indicates whether a this node contains the handed over node.
        :param node: an arbitrary meta_model node.
        :type node: ASTNode
        :return: AST if this or one of the child nodes contains the handed over element.
        :rtype: ASTNode or None
        """
        return None

    def is_unit_variable(self):
        """
        Provided on-the-fly information whether this variable represents a unit-variable, e.g., nS.
        Caution: It assumes that the symbol table has already been constructed.
        :return: True if unit-variable, otherwise False.
        :rtype: bool
        """
        from pynestml.symbols.predefined_types import PredefinedTypes
        if self.get_name() in PredefinedTypes.get_types():
            return True
        else:
            return False

    def equals(self, other):
        """
        The equals method.
        :param other: a different object.
        :type other: object
        :return: True if equals, otherwise False.
        :rtype: bool
        """
        if not isinstance(other, ASTVariable):
            return False
        return self.get_name() == other.get_name() and self.get_differential_order() == other.get_differential_order()<|MERGE_RESOLUTION|>--- conflicted
+++ resolved
@@ -58,10 +58,6 @@
         self.differential_order = differential_order
         self.type_symbol = None
         self.is_homogeneous = is_homogeneous
-<<<<<<< HEAD
-        #print("XXX: name " + str(name) + " is_homogeneous = " + str(is_homogeneous))
-=======
->>>>>>> 036b0746
 
     def resolve_in_own_scope(self):
         from pynestml.symbols.symbol import SymbolKind
