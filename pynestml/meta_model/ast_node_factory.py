# -*- coding: utf-8 -*-
#
# ast_node_factory.py
#
# This file is part of NEST.
#
# Copyright (C) 2004 The NEST Initiative
#
# NEST is free software: you can redistribute it and/or modify
# it under the terms of the GNU General Public License as published by
# the Free Software Foundation, either version 2 of the License, or
# (at your option) any later version.
#
# NEST is distributed in the hope that it will be useful,
# but WITHOUT ANY WARRANTY; without even the implied warranty of
# MERCHANTABILITY or FITNESS FOR A PARTICULAR PURPOSE.  See the
# GNU General Public License for more details.
#
# You should have received a copy of the GNU General Public License
# along with NEST.  If not, see <http://www.gnu.org/licenses/>.

from typing import Union

from pynestml.utils.ast_source_location import ASTSourceLocation
from pynestml.meta_model.ast_arithmetic_operator import ASTArithmeticOperator
from pynestml.meta_model.ast_expression import ASTExpression
from pynestml.meta_model.ast_simple_expression import ASTSimpleExpression
from pynestml.meta_model.ast_variable import ASTVariable
from pynestml.meta_model.ast_assignment import ASTAssignment
from pynestml.meta_model.ast_bit_operator import ASTBitOperator
from pynestml.meta_model.ast_small_stmt import ASTSmallStmt
from pynestml.meta_model.ast_compound_stmt import ASTCompoundStmt
from pynestml.meta_model.ast_block import ASTBlock
from pynestml.meta_model.ast_declaration import ASTDeclaration
from pynestml.meta_model.ast_block_with_variables import ASTBlockWithVariables
from pynestml.meta_model.ast_comparison_operator import ASTComparisonOperator
from pynestml.meta_model.ast_pre_receive import ASTPreReceive
from pynestml.meta_model.ast_post_receive import ASTPostReceive
from pynestml.meta_model.ast_if_stmt import ASTIfStmt
from pynestml.meta_model.ast_while_stmt import ASTWhileStmt
from pynestml.meta_model.ast_for_stmt import ASTForStmt
from pynestml.meta_model.ast_unit_type import ASTUnitType
from pynestml.meta_model.ast_data_type import ASTDataType
from pynestml.meta_model.ast_elif_clause import ASTElifClause
from pynestml.meta_model.ast_else_clause import ASTElseClause
from pynestml.meta_model.ast_equations_block import ASTEquationsBlock
from pynestml.meta_model.ast_unary_operator import ASTUnaryOperator
from pynestml.meta_model.ast_logical_operator import ASTLogicalOperator
from pynestml.meta_model.ast_parameter import ASTParameter
from pynestml.meta_model.ast_function import ASTFunction
from pynestml.meta_model.ast_function_call import ASTFunctionCall
from pynestml.meta_model.ast_if_clause import ASTIfClause
from pynestml.meta_model.ast_input_block import ASTInputBlock
from pynestml.meta_model.ast_input_port import ASTInputPort
from pynestml.meta_model.ast_input_qualifier import ASTInputQualifier
from pynestml.utils.port_signal_type import PortSignalType
from pynestml.meta_model.ast_neuron import ASTNeuron
from pynestml.meta_model.ast_neuron_body import ASTNeuronBody
from pynestml.meta_model.ast_synapse import ASTSynapse
from pynestml.meta_model.ast_synapse_body import ASTSynapseBody
from pynestml.meta_model.ast_namespace_decorator import ASTNamespaceDecorator
from pynestml.meta_model.ast_nestml_compilation_unit import ASTNestMLCompilationUnit
from pynestml.meta_model.ast_ode_equation import ASTOdeEquation
from pynestml.meta_model.ast_inline_expression import ASTInlineExpression
<<<<<<< HEAD
from pynestml.meta_model.ast_ode_shape import ASTOdeShape
=======
from pynestml.meta_model.ast_kernel import ASTKernel
>>>>>>> 9b2f1fde
from pynestml.meta_model.ast_output_block import ASTOutputBlock
from pynestml.meta_model.ast_return_stmt import ASTReturnStmt
from pynestml.meta_model.ast_stmt import ASTStmt
from pynestml.meta_model.ast_synapse import ASTSynapse
from pynestml.meta_model.ast_synapse_body import ASTSynapseBody
from pynestml.meta_model.ast_update_block import ASTUpdateBlock
from pynestml.meta_model.ast_stmt import ASTStmt


class ASTNodeFactory():
    """
    An implementation of the factory pattern for an easier initialization of new AST nodes.
    """

    @classmethod
    def create_ast_arithmetic_operator(cls, is_times_op=False, is_div_op=False, is_modulo_op=False, is_plus_op=False,
                                       is_minus_op=False, is_pow_op=False, source_position=None):
        # type:(bool,bool,bool,bool,bool,bool,ASTSourceLocation) -> ASTArithmeticOperator
        return ASTArithmeticOperator(is_times_op, is_div_op, is_modulo_op, is_plus_op, is_minus_op, is_pow_op,
                                     source_position=source_position)

    @classmethod
    def create_ast_assignment(cls, lhs=None,  # type: ASTVariable
                              is_direct_assignment=False,  # type: bool
                              is_compound_sum=False,  # type: bool
                              is_compound_minus=False,  # type: bool
                              is_compound_product=False,  # type: bool
                              is_compound_quotient=False,  # type: bool
                              expression=None,  # type: Union(ASTSimpleExpression,ASTExpression)
                              source_position=None  # type: ASTSourceLocation
                              ):  # type: (...) -> ASTAssignment
        return ASTAssignment(lhs, is_direct_assignment, is_compound_sum, is_compound_minus, is_compound_product,
                             is_compound_quotient, expression, source_position=source_position)

    @classmethod
    def create_ast_bit_operator(cls, is_bit_and=False, is_bit_xor=False, is_bit_or=False, is_bit_shift_left=False,
                                is_bit_shift_right=False, source_position=None):
        # type: (bool,bool,bool,bool,bool,ASTSourceLocation) -> ASTBitOperator
        return ASTBitOperator(is_bit_and, is_bit_xor, is_bit_or, is_bit_shift_left, is_bit_shift_right, source_position=source_position)

    @classmethod
    def create_ast_block(cls, stmts, source_position):
        # type: (list(ASTSmallStmt|ASTCompoundStmt),ASTSourceLocation) -> ASTBlock
        return ASTBlock(stmts, source_position=source_position)

    @classmethod
    def create_ast_block_with_variables(cls, is_state=False, is_parameters=False, is_internals=False,
                                        is_initial_values=False, declarations=None, source_position=None):
        # type: (bool,bool,bool,bool,list(ASTDeclaration),ASTSourceLocation) -> ASTBlockWithVariables
        return ASTBlockWithVariables(is_state, is_parameters, is_internals, is_initial_values, declarations,
                                     source_position=source_position)

    @classmethod
    def create_ast_namespace_decorator(cls, namespace=None, name=None, source_position=None):
        return ASTNamespaceDecorator(namespace, name, source_position=source_position)

    @classmethod
    def create_ast_pre_receive(cls, block=None, source_position=None):
        return ASTPreReceive(block, source_position=source_position)

    @classmethod
    def create_ast_post_receive(cls, block=None, source_position=None):
        return ASTPostReceive(block, source_position=source_position)

    @classmethod
    def create_ast_neuron_body(cls, body_elements, source_position):
        # type: (list,ASTSourceLocation) -> ASTNeuronBody
        return ASTNeuronBody(body_elements, source_position=source_position)

    @classmethod
    def create_ast_synapse_body(cls, body_elements, source_position):
        # type: (list,ASTSourceLocation) -> ASTSynapseBody
        return ASTSynapseBody(body_elements, source_position=source_position)

    @classmethod
    def create_ast_comparison_operator(cls, is_lt=False, is_le=False, is_eq=False, is_ne=False, is_ne2=False,
                                       is_ge=False, is_gt=False, source_position=None):
        # type: (bool,bool,bool,bool,bool,bool,bool,ASTSourceLocation) -> ASTComparisonOperator
        return ASTComparisonOperator(is_lt, is_le, is_eq, is_ne, is_ne2, is_ge, is_gt, source_position=source_position)

    @classmethod
    def create_ast_compound_stmt(cls, if_stmt, while_stmt, for_stmt, source_position):
        # type: (ASTIfStmt,ASTWhileStmt,ASTForStmt,ASTSourceLocation) -> ASTCompoundStmt
        return ASTCompoundStmt(if_stmt, while_stmt, for_stmt, source_position=source_position)

    @classmethod
    def create_ast_data_type(cls, is_integer=False, is_real=False, is_string=False, is_boolean=False,
                             is_void=False, is_unit_type=None, source_position=None):
        # type: (bool,bool,bool,bool,bool,ASTUnitType,ASTSourceLocation) -> ASTDataType
        return ASTDataType(is_integer, is_real, is_string, is_boolean, is_void, is_unit_type, source_position=source_position)

    @classmethod
    def create_ast_declaration(cls,
                               is_recordable=False,  # type: bool
                               is_function=False,  # type: bool
                               variables=None,  # type: list
                               data_type=None,  # type: ASTDataType
                               size_parameter=None,  # type: str
                               expression=None,  # type: Union(ASTSimpleExpression,ASTExpression)
                               invariant=None,  # type: Union(ASTSimpleExpression,ASTExpression)
                               source_position=None,  # type: ASTSourceLocation
                               decorators=None,  # type: list
                               ):  # type: (...) -> ASTDeclaration
        return ASTDeclaration(is_recordable, is_function, variables, data_type, size_parameter, expression, invariant, decorators,
                              source_position=source_position)

    @classmethod
    def create_ast_elif_clause(cls, condition, block, source_position=None):
        # type: (ASTExpression|ASTSimpleExpression,ASTBlock,ASTSourceLocation) -> ASTElifClause
        return ASTElifClause(condition, block, source_position=source_position)

    @classmethod
    def create_ast_else_clause(cls, block, source_position):
        # type: (ASTBlock,ASTSourceLocation) -> ASTElseClause
        return ASTElseClause(block, source_position=source_position)

    @classmethod
    def create_ast_equations_block(cls, declarations=None, source_position=None):
        # type: (list,ASTSourceLocation) -> ASTEquationsBlock
        return ASTEquationsBlock(declarations, source_position=source_position)

    @classmethod
    def create_ast_expression(cls, is_encapsulated=False, unary_operator=None,
                              is_logical_not=False, expression=None, source_position=None):
        # type: (bool,ASTUnaryOperator,bool,ASTExpression|ASTSimpleExpression,ASTSourceLocation) -> ASTExpression
        """
        The factory method used to create rhs which are either encapsulated in parentheses (e.g., (10mV))
        OR have a unary (e.g., ~bitVar), OR are negated (e.g., not logVar), or are simple rhs (e.g., 10mV).
        """
        return ASTExpression(is_encapsulated=is_encapsulated, unary_operator=unary_operator,
                             is_logical_not=is_logical_not, expression=expression, source_position=source_position)

    @classmethod
    def create_ast_compound_expression(cls,
                                       lhs,  # type: Union(ASTExpression,ASTSimpleExpression)
                                       binary_operator,
                                       # type: Union(ASTLogicalOperator,ASTBitOperator,ASTComparisonOperator,ASTArithmeticOperator)
                                       rhs,  # type: Union(ASTExpression,ASTSimpleExpression)
                                       source_position  # type: ASTSourceLocation
                                       ):  # type: (...) -> ASTExpression
        """
        The factory method used to create compound expressions, e.g. 10mV + V_m.
        """
        assert (binary_operator is not None and (isinstance(binary_operator, ASTBitOperator)
                                                 or isinstance(binary_operator, ASTComparisonOperator)
                                                 or isinstance(binary_operator, ASTLogicalOperator)
                                                 or isinstance(binary_operator, ASTArithmeticOperator))), \
            '(PyNestML.AST.Expression) No or wrong type of binary operator provided (%s)!' % type(binary_operator)
        return ASTExpression(lhs=lhs, binary_operator=binary_operator, rhs=rhs, source_position=source_position)

    @classmethod
    def create_ast_ternary_expression(cls,
                                      condition,  # type: Union(ASTSimpleExpression,ASTExpression)
                                      if_true,  # type: Union(ASTSimpleExpression,ASTExpression)
                                      if_not,  # type: Union(ASTSimpleExpression,ASTExpression)
                                      source_position  # type: ASTSourceLocation
                                      ):  # type: (...) -> ASTExpression
        """
        The factory method used to create a ternary operator rhs, e.g., 10mV<V_m?10mV:V_m
        """
        return ASTExpression(condition=condition, if_true=if_true, if_not=if_not, source_position=source_position)

    @classmethod
    def create_ast_for_stmt(cls,
                            variable,  # type: str
                            start_from,  # type: Union(ASTSimpleExpression,ASTExpression)
                            end_at,  # type: Union(ASTSimpleExpression,ASTExpression)
                            step=0,  # type: float
                            block=None,  # type: ASTBlock
                            source_position=None  # type: ASTSourceLocation
                            ):  # type: (...) -> ASTForStmt
        return ASTForStmt(variable, start_from, end_at, step, block, source_position=source_position)

    @classmethod
    def create_ast_function(cls, name, parameters, return_type, block, source_position):
        # type: (str,(None|list(ASTParameter)),(ASTDataType|None),ASTBlock,ASTSourceLocation) -> ASTFunction
        return ASTFunction(name, parameters, return_type, block, source_position=source_position)

    @classmethod
    def create_ast_function_call(cls, callee_name, args, source_position):
        # type: (str,(None|list(ASTExpression|ASTSimpleExpression)),ASTSourceLocation) -> ASTFunctionCall
        return ASTFunctionCall(callee_name, args, source_position=source_position)

    @classmethod
    def create_ast_if_clause(cls, condition, block, source_position):
        # type: (ASTSimpleExpression|ASTExpression,ASTBlock,ASTSourceLocation) -> ASTIfClause
        return ASTIfClause(condition, block, source_position=source_position)

    @classmethod
    def create_ast_if_stmt(cls, if_clause, elif_clauses, else_clause, source_position):
        # type: (ASTIfClause,(None|list(ASTElifClause)),(None|ASTElseClause),ASTSourceLocation) -> ASTIfStmt
        return ASTIfStmt(if_clause, elif_clauses, else_clause, source_position=source_position)

    @classmethod
    def create_ast_input_block(cls, input_definitions, source_position):
        # type: (list(ASTInputPort), ASTSourceLocation) -> ASTInputBlock
        return ASTInputBlock(input_definitions, source_position=source_position)

    @classmethod
    def create_ast_input_port(cls, name, size_parameter, data_type, input_qualifiers, signal_type, source_position):
        # type:(str,str,(None|ASTDataType),list(ASTInputQualifier),PortSignalType,ASTSourceLocation) -> ASTInputPort
        return ASTInputPort(name=name, size_parameter=size_parameter, data_type=data_type, input_qualifiers=input_qualifiers,
                            signal_type=signal_type, source_position=source_position)

    @classmethod
    def create_ast_input_qualifier(cls, is_inhibitory=False, is_excitatory=False, is_post=False, source_position=None):
        # type: (bool,bool,ASTSourceLocation) -> ASTInputQualifier
        return ASTInputQualifier(is_inhibitory, is_excitatory, is_post, source_position=source_position)

    @classmethod
    def create_ast_logical_operator(cls, is_logical_and=False, is_logical_or=False, source_position=None):
        # type: (bool,bool,ASTSourceLocation) -> ASTLogicalOperator
        return ASTLogicalOperator(is_logical_and, is_logical_or, source_position=source_position)

    @classmethod
    def create_ast_nestml_compilation_unit(cls, list_of_neurons, list_of_synapses, source_position, artifact_name):
        # type: (list(ASTNeuron),ASTSourceLocation,str) -> ASTNestMLCompilationUnit
        instance = ASTNestMLCompilationUnit(artifact_name=artifact_name, source_position=source_position)
        for i in list_of_neurons:
            instance.add_neuron(i)
        for i in list_of_synapses:
            instance.add_synapse(i)
        return instance

    @classmethod
    def create_ast_neuron(cls, name, body, source_position, artifact_name):
        # type: (str,ASTBody,ASTSourceLocation,str) -> ASTNeuron
        return ASTNeuron(name, body, artifact_name, source_position=source_position)

    @classmethod
    def create_ast_synapse(cls, name, body, source_position, artifact_name):
        # type: (str,ASTSynapseBody,ASTSourceLocation,str) -> ASTSynapse
        return ASTSynapse(name, body, artifact_name=artifact_name, source_position=source_position)

    @classmethod
    def create_ast_ode_equation(cls, lhs, rhs, source_position):
        # type: (ASTVariable,ASTSimpleExpression|ASTExpression,ASTSourceLocation) -> ASTOdeEquation
        return ASTOdeEquation(lhs, rhs, source_position=source_position)

    @classmethod
    def create_ast_inline_expression(cls, variable_name, data_type, expression, source_position, is_recordable=False):
        # type: (str,ASTDataType,ASTExpression|ASTSimpleExpression,ASTSourceLocation,bool) -> ASTInlineExpression
        return ASTInlineExpression(variable_name=variable_name, data_type=data_type, expression=expression,
<<<<<<< HEAD
                              is_recordable=is_recordable, source_position=source_position)

    @classmethod
    def create_ast_ode_shape(cls, variables=None, expressions=None, source_position=None):
        # type: (ASTVariable,ASTSimpleExpression|ASTExpression,ASTSourceLocation) -> ASTOdeShape
        return ASTOdeShape(variables, expressions, source_position=source_position)
=======
                                   is_recordable=is_recordable, source_position=source_position)

    @classmethod
    def create_ast_kernel(cls, variables=None, expressions=None, source_position=None):
        # type: (ASTVariable,ASTSimpleExpression|ASTExpression,ASTSourceLocation) -> ASTKernel
        return ASTKernel(variables, expressions, source_position=source_position)
>>>>>>> 9b2f1fde

    @classmethod
    def create_ast_output_block(cls, s_type, source_position):
        # type: (PortSignalType,ASTSourceLocation) -> ASTOutputBlock
        return ASTOutputBlock(s_type, source_position=source_position)

    @classmethod
    def create_ast_parameter(cls, name, data_type, source_position):
        # type: (str,ASTDataType,ASTSourceLocation) -> ASTParameter
        return ASTParameter(name=name, data_type=data_type, source_position=source_position)

    @classmethod
    def create_ast_return_stmt(cls, expression=None, source_position=None):
        # type: (ASTSimpleExpression|ASTExpression,ASTSourceLocation) -> ASTReturnStmt
        return ASTReturnStmt(expression, source_position=source_position)

    @classmethod
    def create_ast_simple_expression(cls, function_call=None,  # type: Union(ASTFunctionCall,None)
                                     boolean_literal=None,  # type: Union(bool,None)
                                     numeric_literal=None,  # type: Union(float,int)
                                     is_inf=False,  # type: bool
                                     variable=None,  # type: ASTVariable
                                     string=None,  # type: Union(str,None)
                                     source_position=None  # type: ASTSourceLocation
                                     ):  # type: (...) -> ASTSimpleExpression
        return ASTSimpleExpression(function_call, boolean_literal, numeric_literal, is_inf, variable, string,
                                   source_position=source_position)

    @classmethod
    def create_ast_small_stmt(cls,
                              assignment=None,  # type: ASTAssignment
                              function_call=None,  # type: ASTFunctionCall
                              declaration=None,  # type: ASTDeclaration
                              return_stmt=None,  # type: ASTReturnStmt
                              source_position=None  # type: ASTSourceLocation
                              ):  # type: (...) -> ASTSmallStmt
        return ASTSmallStmt(assignment, function_call, declaration, return_stmt, source_position=source_position)

    @classmethod
    def create_ast_unary_operator(cls, is_unary_plus=False, is_unary_minus=False, is_unary_tilde=False,
                                  source_position=None):
        # type: (bool,bool,bool,ASTSourceLocation) -> ASTUnaryOperator
        return ASTUnaryOperator(is_unary_plus, is_unary_minus, is_unary_tilde, source_position=source_position)

    @classmethod
    def create_ast_unit_type(cls,
                             is_encapsulated=False,  # type: bool
                             compound_unit=None,  # type: ASTUnitType
                             base=None,  # type: ASTUnitType
                             is_pow=False,  # type: bool
                             exponent=None,  # type: int
                             lhs=None,  # type: Union(ASTUnitType,int)
                             rhs=None,  # type: ASTUnitType
                             is_div=False,  # type: bool
                             is_times=False,  # type: bool
                             unit=None,  # type: str
                             source_position=None  # type: ASTSourceLocation
                             ):  # type: (...) -> ASTUnitType
        return ASTUnitType(is_encapsulated, compound_unit, base, is_pow, exponent, lhs, rhs, is_div,
                           is_times, unit, source_position=source_position)

    @classmethod
    def create_ast_update_block(cls, block, source_position):
        # type: (ASTBlock,ASTSourceLocation) -> ASTUpdateBlock
        return ASTUpdateBlock(block, source_position=source_position)

    @classmethod
    def create_ast_variable(cls, name, differential_order=0, is_homogeneous=False, source_position=None):
        # type: (str,int,ASTSourceLocation) -> ASTVariable
        return ASTVariable(name, differential_order, is_homogeneous, source_position=source_position)

    @classmethod
    def create_ast_while_stmt(cls,
                              condition,  # type: Union(ASTSimpleExpression,ASTExpression)
                              block,  # type: ASTBlock
                              source_position  # type: ASTSourceLocation
                              ):  # type: (...) -> ASTWhileStmt
        return ASTWhileStmt(condition, block, source_position=source_position)

    @classmethod
    def create_ast_stmt(cls, small_stmt=None, compound_stmt=None, source_position=None):
        # type: (ASTSmallStmt,ASTCompoundStmt,ASTSourceLocation) -> ASTStmt
        return ASTStmt(small_stmt, compound_stmt, source_position=source_position)<|MERGE_RESOLUTION|>--- conflicted
+++ resolved
@@ -62,11 +62,7 @@
 from pynestml.meta_model.ast_nestml_compilation_unit import ASTNestMLCompilationUnit
 from pynestml.meta_model.ast_ode_equation import ASTOdeEquation
 from pynestml.meta_model.ast_inline_expression import ASTInlineExpression
-<<<<<<< HEAD
-from pynestml.meta_model.ast_ode_shape import ASTOdeShape
-=======
 from pynestml.meta_model.ast_kernel import ASTKernel
->>>>>>> 9b2f1fde
 from pynestml.meta_model.ast_output_block import ASTOutputBlock
 from pynestml.meta_model.ast_return_stmt import ASTReturnStmt
 from pynestml.meta_model.ast_stmt import ASTStmt
@@ -74,6 +70,7 @@
 from pynestml.meta_model.ast_synapse_body import ASTSynapseBody
 from pynestml.meta_model.ast_update_block import ASTUpdateBlock
 from pynestml.meta_model.ast_stmt import ASTStmt
+from pynestml.utils.port_signal_type import PortSignalType
 
 
 class ASTNodeFactory():
@@ -310,21 +307,12 @@
     def create_ast_inline_expression(cls, variable_name, data_type, expression, source_position, is_recordable=False):
         # type: (str,ASTDataType,ASTExpression|ASTSimpleExpression,ASTSourceLocation,bool) -> ASTInlineExpression
         return ASTInlineExpression(variable_name=variable_name, data_type=data_type, expression=expression,
-<<<<<<< HEAD
-                              is_recordable=is_recordable, source_position=source_position)
-
-    @classmethod
-    def create_ast_ode_shape(cls, variables=None, expressions=None, source_position=None):
-        # type: (ASTVariable,ASTSimpleExpression|ASTExpression,ASTSourceLocation) -> ASTOdeShape
-        return ASTOdeShape(variables, expressions, source_position=source_position)
-=======
                                    is_recordable=is_recordable, source_position=source_position)
 
     @classmethod
     def create_ast_kernel(cls, variables=None, expressions=None, source_position=None):
         # type: (ASTVariable,ASTSimpleExpression|ASTExpression,ASTSourceLocation) -> ASTKernel
         return ASTKernel(variables, expressions, source_position=source_position)
->>>>>>> 9b2f1fde
 
     @classmethod
     def create_ast_output_block(cls, s_type, source_position):
