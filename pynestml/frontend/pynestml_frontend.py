--- conflicted
+++ resolved
@@ -27,12 +27,8 @@
 from pynestml.codegeneration.codegenerator import CodeGenerator
 from pynestml.frontend.frontend_configuration import FrontendConfiguration, InvalidPathException, \
     qualifier_store_log_arg, qualifier_module_name_arg, qualifier_logging_level_arg, \
-<<<<<<< HEAD
-    qualifier_target_arg, qualifier_target_path_arg, qualifier_input_path_arg, qualifier_suffix_arg, qualifier_dev_arg, qualifier_codegen_opts_arg
-=======
     qualifier_target_arg, qualifier_target_path_arg, qualifier_input_path_arg, qualifier_suffix_arg, \
     qualifier_dev_arg, qualifier_codegen_opts_arg
->>>>>>> 5b154026
 from pynestml.symbols.predefined_functions import PredefinedFunctions
 from pynestml.symbols.predefined_types import PredefinedTypes
 from pynestml.symbols.predefined_units import PredefinedUnits
@@ -44,14 +40,8 @@
 
 
 def to_nest(input_path, target_path=None, logging_level='ERROR',
-<<<<<<< HEAD
-            module_name=None, store_log=False, suffix='', dev=False, codegen_opts=''):
-    '''
-    Translate NESTML files into their equivalent C++ code for the NEST simulator.
-=======
             module_name=None, store_log=False, suffix="", dev=False, codegen_opts_fn=''):
     '''Translate NESTML files into their equivalent C++ code for the NEST simulator.
->>>>>>> 5b154026
 
     Parameters
     ----------
@@ -69,11 +59,7 @@
         Suffix which will be appended to the model's name (internal use to avoid naming conflicts with existing NEST models).
     dev : bool, optional (default: False)
         Enable development mode: code generation is attempted even for models that contain errors, and extra information is rendered in the generated code.
-<<<<<<< HEAD
-    codegen_opts : str, optional
-=======
     codegen_opts_fn : str, optional
->>>>>>> 5b154026
         Path to a JSON file containing additional options for the target code generator.
     '''
     # if target_path is not None and not os.path.isabs(target_path):
@@ -106,15 +92,9 @@
     if dev:
         args.append(qualifier_dev_arg)
 
-<<<<<<< HEAD
-    if codegen_opts:
-        args.append(qualifier_codegen_opts_arg)
-        args.append(codegen_opts)
-=======
     if codegen_opts_fn:
         args.append(qualifier_codegen_opts_arg)
         args.append(codegen_opts_fn)
->>>>>>> 5b154026
 
     FrontendConfiguration.parse_config(args)
     if not process() == 0:
@@ -144,11 +124,7 @@
     nest_installer(models_path, nest_path)
 
 
-<<<<<<< HEAD
 def main() -> int:
-=======
-def main():
->>>>>>> 5b154026
     """
     Entry point for the command-line application.
 
@@ -217,7 +193,6 @@
                                        log_level=LoggingLevel.INFO)
                     neurons.remove(neuron)
                     errors_occurred = True
-<<<<<<< HEAD
 
             for synapse in synapses:
                 if Logger.has_errors(synapse):
@@ -228,29 +203,19 @@
                     synapses.remove(synapse)
                     errors_occurred = True
 
-=======
->>>>>>> 5b154026
         # load optional code generator options from JSON
         if FrontendConfiguration.codegen_opts_fn:
             with open(FrontendConfiguration.codegen_opts_fn) as json_file:
                 codegen_opts = json.load(json_file)
         else:
             codegen_opts = None
-<<<<<<< HEAD
 
         # perform code generation
-        _codeGenerator = CodeGenerator(target=FrontendConfiguration.get_target(), options=codegen_opts)
+        _codeGenerator = CodeGenerator.from_target_name(FrontendConfiguration.get_target(), options=codegen_opts)
         _codeGenerator.generate_code(neurons, synapses)
 
         for astnode in neurons + synapses:
             if Logger.has_errors(astnode):
-=======
-        # perform code generation
-        _codeGenerator = CodeGenerator.from_target_name(FrontendConfiguration.get_target(), options=codegen_opts)
-        _codeGenerator.generate_code(neurons)
-        for neuron in neurons:
-            if Logger.has_errors(neuron):
->>>>>>> 5b154026
                 errors_occurred = True
                 break
 
