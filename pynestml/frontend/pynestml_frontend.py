--- conflicted
+++ resolved
@@ -45,11 +45,7 @@
 
 
 def get_known_targets():
-<<<<<<< HEAD
-    targets = ["NEST", "NEST_compartmental", "python_standalone", "autodoc", "none"]
-=======
-    targets = ["NEST", "python_standalone", "autodoc", "spinnaker", "none"]
->>>>>>> 40dabd07
+    targets = ["NEST", "NEST_compartmental", "python_standalone", "autodoc", "spinnaker", "none"]
     targets = [s.upper() for s in targets]
     return targets
 
@@ -119,15 +115,13 @@
         }, "\"autodoc\" code generator does not support options"
         return AutoDocCodeGenerator()
 
-<<<<<<< HEAD
     if target_name.upper() == "NEST_COMPARTMENTAL":
         from pynestml.codegeneration.nest_compartmental_code_generator import NESTCompartmentalCodeGenerator
         return NESTCompartmentalCodeGenerator()
-=======
+
     if target_name.upper() == "SPINNAKER":
         from pynestml.codegeneration.spinnaker_code_generator import SpiNNakerCodeGenerator
         return SpiNNakerCodeGenerator(options)
->>>>>>> 40dabd07
 
     if target_name.upper() == "NONE":
         # dummy/null target: user requested to not generate any code
@@ -304,18 +298,10 @@
                     codegen_opts=codegen_opts)
 
 
-<<<<<<< HEAD
-def generate_nest_compartmental_target(input_path: Union[str, Sequence[str]], target_path: Optional[str] = None,
-                                       install_path: Optional[str] = None, logging_level="ERROR",
-                                       module_name=None, store_log: bool = False, suffix: str = "",
-                                       dev: bool = False, codegen_opts: Optional[Mapping[str, Any]] = None):
-    r"""Generate and build compartmental model code for NEST Simulator.
-=======
 def generate_spinnaker_target(input_path: Union[str, Sequence[str]], target_path: Optional[str] = None, install_path: Optional[str] = None,
                               logging_level="ERROR", module_name: str = "nestmlmodule", store_log: bool=False,
                               suffix: str="", dev: bool=False, codegen_opts: Optional[Mapping[str, Any]]=None):
     r"""Generate and build code for the SpiNNaker target.
->>>>>>> 40dabd07
 
     Parameters
     ----------
@@ -323,43 +309,57 @@
         Path to the NESTML file(s) or to folder(s) containing NESTML files to convert to NEST code.
     target_path : str, optional (default: append "target" to `input_path`)
         Path to the generated C++ code and install files.
-<<<<<<< HEAD
-    logging_level : str, optional (default: "ERROR")
-        Sets which level of information should be displayed duing code generation (among "ERROR", "WARNING", "INFO", or "NO").
-    module_name : str, optional (default: "nestmlmodule")
-        Name of the module, which will be used to import the model in NEST via `nest.Install(module_name)`.
-=======
     install_path
         Path to the directory where the generated code will be installed.
     logging_level : str, optional (default: "ERROR")
         Sets which level of information should be displayed duing code generation (among "ERROR", "WARNING", "INFO", or "NO").
     module_name : str, optional (default: "nestmlmodule")
         The name of the generated Python module.
->>>>>>> 40dabd07
     store_log : bool, optional (default: False)
         Whether the log should be saved to file.
     suffix : str, optional (default: "")
         A suffix string that will be appended to the name of all generated models.
-<<<<<<< HEAD
-    install_path
-        Path to the directory where the generated NEST extension module will be installed into. If the parameter is not specified, the module will be installed into the NEST Simulator installation directory, as reported by nest-config.
-=======
->>>>>>> 40dabd07
     dev : bool, optional (default: False)
         Enable development mode: code generation is attempted even for models that contain errors, and extra information is rendered in the generated code.
     codegen_opts : Optional[Mapping[str, Any]]
         A dictionary containing additional options for the target code generator.
     """
-<<<<<<< HEAD
-    generate_target(input_path, target_platform="NEST_compartmental", target_path=target_path,
-                    logging_level=logging_level, module_name=module_name, store_log=store_log,
-                    suffix=suffix, install_path=install_path, dev=dev, codegen_opts=codegen_opts)
-=======
     generate_target(input_path, target_platform="spinnaker", target_path=target_path,
                     install_path=install_path,
                     logging_level=logging_level, store_log=store_log, suffix=suffix, dev=dev,
                     codegen_opts=codegen_opts)
->>>>>>> 40dabd07
+
+
+def generate_nest_compartmental_target(input_path: Union[str, Sequence[str]], target_path: Optional[str] = None,
+                                       install_path: Optional[str] = None, logging_level="ERROR",
+                                       module_name=None, store_log: bool = False, suffix: str = "",
+                                       dev: bool = False, codegen_opts: Optional[Mapping[str, Any]] = None):
+    r"""Generate and build compartmental model code for NEST Simulator.
+
+    Parameters
+    ----------
+    input_path : str **or** Sequence[str]
+        Path to the NESTML file(s) or to folder(s) containing NESTML files to convert to NEST code.
+    target_path : str, optional (default: append "target" to `input_path`)
+        Path to the generated C++ code and install files.
+    install_path
+        Path to the directory where the generated code will be installed.
+    logging_level : str, optional (default: "ERROR")
+        Sets which level of information should be displayed duing code generation (among "ERROR", "WARNING", "INFO", or "NO").
+    module_name : str, optional (default: "nestmlmodule")
+        The name of the generated Python module.
+    store_log : bool, optional (default: False)
+        Whether the log should be saved to file.
+    suffix : str, optional (default: "")
+        A suffix string that will be appended to the name of all generated models.
+    dev : bool, optional (default: False)
+        Enable development mode: code generation is attempted even for models that contain errors, and extra information is rendered in the generated code.
+    codegen_opts : Optional[Mapping[str, Any]]
+        A dictionary containing additional options for the target code generator.
+    """
+    generate_target(input_path, target_platform="NEST_compartmental", target_path=target_path,
+                    logging_level=logging_level, module_name=module_name, store_log=store_log,
+                    suffix=suffix, install_path=install_path, dev=dev, codegen_opts=codegen_opts)
 
 
 def main() -> int:
