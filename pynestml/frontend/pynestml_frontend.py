# -*- coding: utf-8 -*-
#
# pynestml_frontend.py
#
# This file is part of NEST.
#
# Copyright (C) 2004 The NEST Initiative
#
# NEST is free software: you can redistribute it and/or modify
# it under the terms of the GNU General Public License as published by
# the Free Software Foundation, either version 2 of the License, or
# (at your option) any later version.
#
# NEST is distributed in the hope that it will be useful,
# but WITHOUT ANY WARRANTY; without even the implied warranty of
# MERCHANTABILITY or FITNESS FOR A PARTICULAR PURPOSE.  See the
# GNU General Public License for more details.
#
# You should have received a copy of the GNU General Public License
# along with NEST.  If not, see <http://www.gnu.org/licenses/>.

import json
import os
import sys

from pynestml.cocos.co_cos_manager import CoCosManager
from pynestml.codegeneration.codegenerator import CodeGenerator
from pynestml.frontend.frontend_configuration import FrontendConfiguration, InvalidPathException, \
    qualifier_store_log_arg, qualifier_module_name_arg, qualifier_logging_level_arg, \
    qualifier_target_arg, qualifier_target_path_arg, qualifier_input_path_arg, qualifier_suffix_arg, qualifier_dev_arg, qualifier_codegen_opts_arg
from pynestml.symbols.predefined_functions import PredefinedFunctions
from pynestml.symbols.predefined_types import PredefinedTypes
from pynestml.symbols.predefined_units import PredefinedUnits
from pynestml.symbols.predefined_variables import PredefinedVariables
from pynestml.utils.logger import Logger, LoggingLevel
from pynestml.utils.messages import Messages
from pynestml.utils.model_parser import ModelParser
from pynestml.utils.model_installer import install_nest as nest_installer


def to_nest(input_path, target_path=None, logging_level='ERROR',
            module_name=None, store_log=False, suffix='', dev=False, codegen_opts=''):
    '''
    Translate NESTML files into their equivalent C++ code for the NEST simulator.

    Parameters
    ----------
    input_path : str
        Path to the NESTML file or to a folder containing NESTML files to convert to NEST code.
    target_path : str, optional (default: append "target" to `input_path`)
        Path to the generated C++ code and install files.
    logging_level : str, optional (default: 'ERROR')
        Sets which level of information should be displayed duing code generation (among 'ERROR', 'WARNING', 'INFO', or 'NO').
    module_name : str, optional (default: "nestmlmodule")
        Name of the module, which will be used to import the model in NEST via `nest.Install(module_name)`.
    store_log : bool, optional (default: False)
        Whether the log should be saved to file.
    suffix : str, optional (default: "")
        Suffix which will be appended to the model's name (internal use to avoid naming conflicts with existing NEST models).
    dev : bool, optional (default: False)
        Enable development mode: code generation is attempted even for models that contain errors, and extra information is rendered in the generated code.
    codegen_opts : str, optional
        Path to a JSON file containing additional options for the target code generator.
    '''
    # if target_path is not None and not os.path.isabs(target_path):
    #    print('PyNestML: Please provide absolute target path!')
    #    return
    args = list()
    args.append(qualifier_input_path_arg)
    args.append(str(input_path))

    if target_path is not None:
        args.append(qualifier_target_path_arg)
        args.append(str(target_path))

    args.append(qualifier_target_arg)
    args.append(str("NEST"))
    args.append(qualifier_logging_level_arg)
    args.append(str(logging_level))

    if module_name is not None:
        args.append(qualifier_module_name_arg)
        args.append(str(module_name))

    if store_log:
        args.append(qualifier_store_log_arg)

    if suffix:
        args.append(qualifier_suffix_arg)
        args.append(suffix)

    if dev:
        args.append(qualifier_dev_arg)

    if codegen_opts:
        args.append(qualifier_codegen_opts_arg)
        args.append(codegen_opts)

    FrontendConfiguration.parse_config(args)
    if not process() == 0:
        raise Exception("Error(s) occurred while processing the model")


def install_nest(models_path, nest_path):
    # type: (str,str) -> None
    '''
    This procedure can be used to install generated models into the NEST
    simulator.

    Parameters
    ----------
    models_path : str
        Path to the generated models, which should contain the
        (automatically generated) CMake file.
    nest_path : str
        Path to the NEST installation, which should point to the main directory
        where NEST is installed. This folder contains the bin/, lib(64)/,
        include/, and share/ folders of the NEST install. Most importantly, the
        bin/ folder should contain the "nest-config" script. This path is
        passed through the -Dwith-nest argument of the CMake command during the
        installation of the generated NEST module. The suffix /bin/nest-config
        will be automatically attached to `nest_path`.
    '''
    nest_installer(models_path, nest_path)


def main() -> int:
    """
    Entry point for the command-line application.

    Returns
    -------
    The process exit code: 0 for success, > 0 for failure
    """
    try:
        FrontendConfiguration.parse_config(sys.argv[1:])
    except InvalidPathException:
        print('Not a valid path to model or directory: "%s"!' % FrontendConfiguration.get_path())
        return 1
    # the default Python recursion limit is 1000, which might not be enough in practice when running an AST visitor on a deep tree, e.g. containing an automatically generated expression
    sys.setrecursionlimit(10000)
    # after all argument have been collected, start the actual processing
    return int(process())


def process():
    """
    Returns
    -------
    errors_occurred : bool
        Flag indicating whether errors occurred during processing
    """

    errors_occurred = False

    # init log dir
    create_report_dir()

    # The handed over parameters seem to be correct, proceed with the main routine
    init_predefined()

    # now proceed to parse all models
    compilation_units = list()
    nestml_files = FrontendConfiguration.get_files()
    if not type(nestml_files) is list:
        nestml_files = [nestml_files]
    for nestml_file in nestml_files:
        parsed_unit = ModelParser.parse_model(nestml_file)
        if parsed_unit is not None:
            compilation_units.append(parsed_unit)

    if len(compilation_units) > 0:
        # generate a list of all compilation units (neurons + synapses)
        neurons = list()
        synapses = list()
        for compilationUnit in compilation_units:
            neurons.extend(compilationUnit.get_neuron_list())
            synapses.extend(compilationUnit.get_synapse_list())

            # check if across two files neurons with duplicate names have been defined
            CoCosManager.check_no_duplicate_compilation_unit_names(neurons)

            # check if across two files synapses with duplicate names have been defined
            CoCosManager.check_no_duplicate_compilation_unit_names(synapses)

        # now exclude those which are broken, i.e. have errors.
        if not FrontendConfiguration.is_dev:
            for neuron in neurons:
                if Logger.has_errors(neuron):
                    code, message = Messages.get_neuron_contains_errors(neuron.get_name())
<<<<<<< HEAD
                    Logger.log_message(astnode=neuron, code=code, message=message,
=======
                    Logger.log_message(node=neuron, code=code, message=message,
>>>>>>> c91d1b23
                                       error_position=neuron.get_source_position(),
                                       log_level=LoggingLevel.INFO)
                    neurons.remove(neuron)
                    errors_occurred = True

            for synapse in synapses:
                if Logger.has_errors(synapse):
                    code, message = Messages.get_synapse_contains_errors(synapse.get_name())
                    Logger.log_message(astnode=synapse, code=code, message=message,
                                       error_position=synapse.get_source_position(),
                                       log_level=LoggingLevel.INFO)
                    synapses.remove(synapse)
                    errors_occurred = True

        # load optional code generator options from JSON
        if FrontendConfiguration.codegen_opts_fn:
            with open(FrontendConfiguration.codegen_opts_fn) as json_file:
                codegen_opts = json.load(json_file)
        else:
            codegen_opts = None

        # perform code generation
        _codeGenerator = CodeGenerator(target=FrontendConfiguration.get_target(), options=codegen_opts)
        _codeGenerator.generate_code(neurons, synapses)

        for astnode in neurons + synapses:
            if Logger.has_errors(astnode):
                errors_occurred = True
                break

    if FrontendConfiguration.store_log:
        store_log_to_file()

    return errors_occurred


def init_predefined():
    # initialize the predefined elements
    PredefinedUnits.register_units()
    PredefinedTypes.register_types()
    PredefinedFunctions.register_functions()
    PredefinedVariables.register_variables()


def create_report_dir():
    if not os.path.isdir(os.path.join(FrontendConfiguration.get_target_path(), '..', 'report')):
        os.makedirs(os.path.join(FrontendConfiguration.get_target_path(), '..', 'report'))


def store_log_to_file():
    with open(str(os.path.join(FrontendConfiguration.get_target_path(), '..', 'report',
                               'log')) + '.txt', 'w+') as f:
        f.write(str(Logger.get_json_format()))<|MERGE_RESOLUTION|>--- conflicted
+++ resolved
@@ -188,11 +188,7 @@
             for neuron in neurons:
                 if Logger.has_errors(neuron):
                     code, message = Messages.get_neuron_contains_errors(neuron.get_name())
-<<<<<<< HEAD
-                    Logger.log_message(astnode=neuron, code=code, message=message,
-=======
                     Logger.log_message(node=neuron, code=code, message=message,
->>>>>>> c91d1b23
                                        error_position=neuron.get_source_position(),
                                        log_level=LoggingLevel.INFO)
                     neurons.remove(neuron)
@@ -201,7 +197,7 @@
             for synapse in synapses:
                 if Logger.has_errors(synapse):
                     code, message = Messages.get_synapse_contains_errors(synapse.get_name())
-                    Logger.log_message(astnode=synapse, code=code, message=message,
+                    Logger.log_message(node=synapse, code=code, message=message,
                                        error_position=synapse.get_source_position(),
                                        log_level=LoggingLevel.INFO)
                     synapses.remove(synapse)
