--- conflicted
+++ resolved
@@ -45,12 +45,7 @@
 
 
 def get_known_targets():
-<<<<<<< HEAD
-    targets = ["NEST", "NEST2", "NEST_compartmental",
-               "python_standalone", "autodoc", "none"]
-=======
-    targets = ["NEST", "autodoc", "none"]
->>>>>>> 4993cf2f
+    targets = ["NEST", "NEST_compartmental", "autodoc", "none"]
     targets = [s.upper() for s in targets]
     return targets
 
@@ -120,11 +115,7 @@
     assert target_name.upper() in get_known_targets(
     ), "Unknown target platform requested: \"" + str(target_name) + "\""
 
-<<<<<<< HEAD
-    if target_name.upper() in ["NEST", "NEST2", "NEST_COMPARTMENTAL"]:
-=======
-    if target_name.upper() == "NEST":
->>>>>>> 4993cf2f
+    if target_name.upper() in ["NEST", "NEST_COMPARTMENTAL"]:
         from pynestml.codegeneration.nest_builder import NESTBuilder
         return NESTBuilder(options)
 
