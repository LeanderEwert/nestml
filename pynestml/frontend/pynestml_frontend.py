--- conflicted
+++ resolved
@@ -62,7 +62,6 @@
     codegen_opts : str, optional
         Path to a JSON file containing additional options for the target code generator.
     '''
-
     # if target_path is not None and not os.path.isabs(target_path):
     #    print('PyNestML: Please provide absolute target path!')
     #    return
@@ -98,7 +97,8 @@
         args.append(codegen_opts)
 
     FrontendConfiguration.parse_config(args)
-    process()
+    if not process() == 0:
+        raise Exception("Error(s) occurred while processing the model")
 
 
 def install_nest(models_path, nest_path):
@@ -124,7 +124,7 @@
     nest_installer(models_path, nest_path)
 
 
-def main(args):
+def main() -> int:
     """
     Entry point for the command-line application.
 
@@ -133,21 +133,23 @@
     The process exit code: 0 for success, > 0 for failure
     """
     try:
-        FrontendConfiguration.parse_config(args)
+        FrontendConfiguration.parse_config(sys.argv[1:])
     except InvalidPathException:
         print('Not a valid path to model or directory: "%s"!' % FrontendConfiguration.get_path())
-<<<<<<< HEAD
-        return
-=======
         return 1
     # the default Python recursion limit is 1000, which might not be enough in practice when running an AST visitor on a deep tree, e.g. containing an automatically generated expression
     sys.setrecursionlimit(10000)
->>>>>>> 9b2f1fde
     # after all argument have been collected, start the actual processing
-    process()
+    return int(process())
 
 
 def process():
+    """
+    Returns
+    -------
+    errors_occurred : bool
+        Flag indicating whether errors occurred during processing
+    """
 
     errors_occurred = False
 
@@ -239,8 +241,4 @@
 def store_log_to_file():
     with open(str(os.path.join(FrontendConfiguration.get_target_path(), '..', 'report',
                                'log')) + '.txt', 'w+') as f:
-        f.write(str(Logger.get_json_format()))
-
-
-if __name__ == '__main__':
-    main(sys.argv[1:])+        f.write(str(Logger.get_json_format()))