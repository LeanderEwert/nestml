--- conflicted
+++ resolved
@@ -429,11 +429,8 @@
             # ODE functions have been removed at this point
             cls.check_ode_functions_have_consistent_units(neuron)
             cls.check_correct_usage_of_kernels(neuron)
-<<<<<<< HEAD
-=======
             if FrontendConfiguration.get_target_platform().upper() != 'NEST_COMPARTMENTAL':
                 cls.check_integrate_odes_called_if_equations_defined(neuron)
->>>>>>> 8c0c5565
         cls.check_invariant_type_correct(neuron)
         cls.check_vector_in_non_vector_declaration_detected(neuron)
         cls.check_sum_has_correct_parameter(neuron)
