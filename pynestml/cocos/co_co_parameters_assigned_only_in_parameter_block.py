# -*- coding: utf-8 -*-
#
# co_co_parameters_assigned_only_in_parameter_block.py
#
# This file is part of NEST.
#
# Copyright (C) 2004 The NEST Initiative
#
# NEST is free software: you can redistribute it and/or modify
# it under the terms of the GNU General Public License as published by
# the Free Software Foundation, either version 2 of the License, or
# (at your option) any later version.
#
# NEST is distributed in the hope that it will be useful,
# but WITHOUT ANY WARRANTY; without even the implied warranty of
# MERCHANTABILITY or FITNESS FOR A PARTICULAR PURPOSE.  See the
# GNU General Public License for more details.
#
# You should have received a copy of the GNU General Public License
# along with NEST.  If not, see <http://www.gnu.org/licenses/>.
from pynestml.meta_model.ast_assignment import ASTAssignment
from pynestml.meta_model.ast_neuron import ASTNeuron
from pynestml.meta_model.ast_synapse import ASTSynapse
from pynestml.cocos.co_co import CoCo
from pynestml.symbol_table.scope import ScopeType
from pynestml.symbols.symbol import SymbolKind
from pynestml.symbols.variable_symbol import BlockType
from pynestml.utils.logger import LoggingLevel, Logger
from pynestml.utils.messages import Messages
from pynestml.visitors.ast_visitor import ASTVisitor


class CoCoParametersAssignedOnlyInParameterBlock(CoCo):
    """
    This coco checks that no parameters are assigned outside the parameters block.
    Allowed:
        parameters:
            par mV = 10mV
        end
    Not allowed:
        parameters:
            par mV = 10mV
        end
        ...
        update:
           par = 20mV
        end
    """

    @classmethod
    def check_co_co(cls, neuron):
        """
        Ensures the coco for the handed over neuron.
        :param neuron: a single neuron instance.
        :type neuron: ASTNeuron
        """
<<<<<<< HEAD
        assert (neuron is not None and isinstance(neuron, ASTNeuron)), \
            '(PyNestML.CoCo.BufferNotAssigned) No or wrong type of neuron provided (%s)!' % type(neuron)
        neuron.accept(ParametersAssignmentVisitor())
=======
        assert (node is not None and (isinstance(node, ASTNeuron) or isinstance(node, ASTSynapse))), \
            '(PyNestML.CoCo.BufferNotAssigned) No or wrong type of neuron provided (%s)!' % type(node)
        node.accept(ParametersAssignmentVisitor())
>>>>>>> 45ed7701
        return


class ParametersAssignmentVisitor(ASTVisitor):
    """
    This visitor checks that no parameters have been assigned outside the parameters block.
    """

    def visit_assignment(self, node: ASTAssignment) -> None:
        """
        Checks the coco on the current node.
        :param node: a single node.
        """
        symbol = node.get_scope().resolve_to_symbol(node.get_variable().get_name(), SymbolKind.VARIABLE)
        if (symbol is not None and symbol.block_type in [BlockType.PARAMETERS, BlockType.COMMON_PARAMETERS]
                and node.get_scope().get_scope_type() != ScopeType.GLOBAL):
            code, message = Messages.get_assignment_not_allowed(node.get_variable().get_complete_name())
            Logger.log_message(error_position=node.get_source_position(),
                               code=code, message=message,
                               log_level=LoggingLevel.ERROR)<|MERGE_RESOLUTION|>--- conflicted
+++ resolved
@@ -48,21 +48,15 @@
     """
 
     @classmethod
-    def check_co_co(cls, neuron):
+    def check_co_co(cls, node):
         """
         Ensures the coco for the handed over neuron.
-        :param neuron: a single neuron instance.
-        :type neuron: ASTNeuron
+        :param node: a single neuron instance.
+        :type node: ASTNeuron
         """
-<<<<<<< HEAD
-        assert (neuron is not None and isinstance(neuron, ASTNeuron)), \
-            '(PyNestML.CoCo.BufferNotAssigned) No or wrong type of neuron provided (%s)!' % type(neuron)
-        neuron.accept(ParametersAssignmentVisitor())
-=======
         assert (node is not None and (isinstance(node, ASTNeuron) or isinstance(node, ASTSynapse))), \
             '(PyNestML.CoCo.BufferNotAssigned) No or wrong type of neuron provided (%s)!' % type(node)
         node.accept(ParametersAssignmentVisitor())
->>>>>>> 45ed7701
         return
 
 
