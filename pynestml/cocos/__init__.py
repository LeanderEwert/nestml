--- conflicted
+++ resolved
@@ -39,13 +39,8 @@
     'co_co_invariant_is_boolean.py',
     'co_co_neuron_name_unique.py',
     'co_co_no_nest_name_space_collision.py',
-<<<<<<< HEAD
-    'co_co_no_shapes_except_in_convolve.py',
+    'co_co_no_kernels_except_in_convolve.py',
     'co_co_no_duplicate_compilation_unit_names.py',
-=======
-    'co_co_no_kernels_except_in_convolve.py',
-    'co_co_no_two_neurons_in_set_of_compilation_units.py',
->>>>>>> 9b2f1fde
     'co_co_buffer_data_type.py',
     'co_co_parameters_assigned_only_in_parameter_block.py',
     'co_cos_manager.py',
