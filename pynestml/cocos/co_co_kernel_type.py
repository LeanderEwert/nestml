# -*- coding: utf-8 -*-
#
# co_co_kernel_type.py
#
# This file is part of NEST.
#
# Copyright (C) 2004 The NEST Initiative
#
# NEST is free software: you can redistribute it and/or modify
# it under the terms of the GNU General Public License as published by
# the Free Software Foundation, either version 2 of the License, or
# (at your option) any later version.
#
# NEST is distributed in the hope that it will be useful,
# but WITHOUT ANY WARRANTY; without even the implied warranty of
# MERCHANTABILITY or FITNESS FOR A PARTICULAR PURPOSE.  See the
# GNU General Public License for more details.
#
# You should have received a copy of the GNU General Public License
# along with NEST.  If not, see <http://www.gnu.org/licenses/>.

from pynestml.cocos.co_co import CoCo
from pynestml.codegeneration.debug_type_converter import DebugTypeConverter
from pynestml.meta_model.ast_neuron import ASTNeuron
from pynestml.symbols.integer_type_symbol import IntegerTypeSymbol
from pynestml.symbols.real_type_symbol import RealTypeSymbol
from pynestml.symbols.predefined_units import PredefinedUnits
from pynestml.symbols.predefined_types import PredefinedTypes
from pynestml.utils.ast_utils import ASTUtils
from pynestml.utils.logger import LoggingLevel, Logger
from pynestml.utils.messages import Messages
from pynestml.visitors.ast_visitor import ASTVisitor


class CoCoKernelType(CoCo):
    """
    Ensures that all defined kernels are untyped (for direct functions of time), or have a type equivalent to 1/s**-order, where order is the differential order of the kernel (e.g. 2 for ``kernel g'' = ...``).
    """

    @classmethod
    def check_co_co(cls, node: ASTNeuron):
        """
        Ensures the coco for the handed over neuron.
        :param node: a single neuron instance.
        :type node: ASTNeuron
        """
        kernel_type_visitor = KernelTypeVisitor()
        kernel_type_visitor._neuron = node
        node.accept(kernel_type_visitor)


class KernelTypeVisitor(ASTVisitor):
    """
    This visitor checks if each kernel has the appropriate data type.
    """

    _neuron = None  # the parent ASTNeuron containing the kernel

    def visit_kernel(self, node):
        """
        Checks the coco on the current node.
        :param node: AST kernel object
        :type node: ASTKernel
        """
        for var, expr in zip(node.variables, node.expressions):
            # check kernel type
            if (var.get_differential_order() == 0
                and not type(expr.type) in [IntegerTypeSymbol, RealTypeSymbol]) \
                or (var.get_differential_order() > 0
                    and not expr.type.is_castable_to(PredefinedTypes.get_type("ms")**-var.get_differential_order())):
                actual_type_str = str(expr.type)
                if 'unit' in dir(expr.type) \
                        and expr.type.unit is not None \
                        and expr.type.unit.unit is not None:
                    actual_type_str = str(expr.type.unit.unit)
                code, message = Messages.get_kernel_wrong_type(
                    var.get_name(), var.get_differential_order(), actual_type_str)
                Logger.log_message(error_position=node.get_source_position(), log_level=LoggingLevel.ERROR,
                                   code=code, message=message)

            # check types of the initial values
            for order in range(var.get_differential_order()):
                iv_name = var.get_name() + order * "'"
                decl = ASTUtils.get_declaration_by_name(self._neuron.get_initial_blocks(), iv_name)
                if decl is None:
                    code, message = Messages.get_variable_not_defined(iv_name)
<<<<<<< HEAD
                    Logger.log_message(astnode=self._neuron, code=code, message=message, log_level=LoggingLevel.ERROR,
=======
                    Logger.log_message(node=self._neuron, code=code, message=message, log_level=LoggingLevel.ERROR,
>>>>>>> c91d1b23
                                       error_position=node.get_source_position())
                    continue
                assert len(self._neuron.get_initial_blocks().get_declarations()[0].get_variables(
                )) == 1, "Only single variables are supported as targets of an assignment."
                iv = decl.get_variables()[0]
                if not iv.get_type_symbol().get_value().is_castable_to(PredefinedTypes.get_type("ms")**-order):
                    actual_type_str = DebugTypeConverter.convert(iv.get_type_symbol())
                    expected_type_str = "s^-" + str(order)
                    code, message = Messages.get_kernel_iv_wrong_type(iv_name, actual_type_str, expected_type_str)
                    Logger.log_message(error_position=node.get_source_position(),
                                       log_level=LoggingLevel.ERROR, code=code, message=message)<|MERGE_RESOLUTION|>--- conflicted
+++ resolved
@@ -84,11 +84,7 @@
                 decl = ASTUtils.get_declaration_by_name(self._neuron.get_initial_blocks(), iv_name)
                 if decl is None:
                     code, message = Messages.get_variable_not_defined(iv_name)
-<<<<<<< HEAD
-                    Logger.log_message(astnode=self._neuron, code=code, message=message, log_level=LoggingLevel.ERROR,
-=======
                     Logger.log_message(node=self._neuron, code=code, message=message, log_level=LoggingLevel.ERROR,
->>>>>>> c91d1b23
                                        error_position=node.get_source_position())
                     continue
                 assert len(self._neuron.get_initial_blocks().get_declarations()[0].get_variables(
