# -*- coding: utf-8 -*-
#
# co_co_all_variables_defined.py
#
# This file is part of NEST.
#
# Copyright (C) 2004 The NEST Initiative
#
# NEST is free software: you can redistribute it and/or modify
# it under the terms of the GNU General Public License as published by
# the Free Software Foundation, either version 2 of the License, or
# (at your option) any later version.
#
# NEST is distributed in the hope that it will be useful,
# but WITHOUT ANY WARRANTY; without even the implied warranty of
# MERCHANTABILITY or FITNESS FOR A PARTICULAR PURPOSE.  See the
# GNU General Public License for more details.
#
# You should have received a copy of the GNU General Public License
# along with NEST.  If not, see <http://www.gnu.org/licenses/>.

from pynestml.cocos.co_co import CoCo
from pynestml.meta_model.ast_declaration import ASTDeclaration
from pynestml.meta_model.ast_neuron import ASTNeuron
from pynestml.meta_model.ast_variable import ASTVariable
from pynestml.symbols.symbol import SymbolKind
from pynestml.symbols.variable_symbol import BlockType
from pynestml.utils.logger import Logger, LoggingLevel
from pynestml.utils.messages import Messages
from pynestml.visitors.ast_visitor import ASTVisitor


class CoCoAllVariablesDefined(CoCo):
    """
    This class represents a constraint condition which ensures that all elements as used in expressions have been
    previously defined.
    Not allowed:
        state:
            V_m mV = V_m + 10mV # <- recursive definition
            V_m mV = V_n # <- not defined reference
        end
    """

    @classmethod
<<<<<<< HEAD
    def check_co_co(cls, neuron: ASTNode, after_ast_rewrite: bool):
        """
        Checks if this coco applies for the handed over neuron. Models which use not defined elements are not
        correct.
        :param neuron: a single neuron instance.
        :type neuron: ast_neuron
=======
    def check_co_co(cls, node: ASTNeuron, after_ast_rewrite: bool = False):
        """
        Checks if this coco applies for the handed over neuron. Models which contain undefined variables are not correct.
        :param node: a single neuron instance.
        :param after_ast_rewrite: indicates whether this coco is checked after the code generator has done rewriting of the abstract syntax tree. If True, checks are not as rigorous. Use False where possible.
>>>>>>> 8d31d269
        """
        # for each variable in all expressions, check if the variable has been defined previously
        expression_collector_visitor = ASTExpressionCollectorVisitor()
        neuron.accept(expression_collector_visitor)
        expressions = expression_collector_visitor.ret
        for expr in expressions:
            if isinstance(expr, ASTVariable):
                vars = [expr]
            else:
                vars = expr.get_variables()

            for var in vars:
                symbol = var.get_scope().resolve_to_symbol(var.get_complete_name(), SymbolKind.VARIABLE)
                # this part is required to check that we handle invariants differently
                expr_par = neuron.get_parent(expr)

                # test if the symbol has been defined at least
                if symbol is None:
                    if after_ast_rewrite:   # after ODE-toolbox transformations, convolutions are replaced by state variables, so cannot perform this check properly
                        symbol2 = node.get_scope().resolve_to_symbol(var.get_name(), SymbolKind.VARIABLE)
                        if symbol2 is not None:
                            # an inline expression defining this variable name (ignoring differential order) exists
                            if "__X__" in str(symbol2):     # if this variable was the result of a convolution...
                                continue
                    else:
                        # for kernels, also allow derivatives of that kernel to appear
                        if node.get_equations_block() is not None:
                            inline_expr_names = [inline_expr.variable_name for inline_expr in node.get_equations_block().get_inline_expressions()]
                            if var.get_name() in inline_expr_names:
                                inline_expr_idx = inline_expr_names.index(var.get_name())
                                inline_expr = node.get_equations_block().get_inline_expressions()[inline_expr_idx]
                                from pynestml.utils.ast_utils import ASTUtils
                                if ASTUtils.inline_aliases_convolution(inline_expr):
                                    symbol2 = node.get_scope().resolve_to_symbol(var.get_name(), SymbolKind.VARIABLE)
                                    if symbol2 is not None:
                                        # actually, no problem detected, skip error
                                        # XXX: TODO: check that differential order is less than or equal to that of the kernel
                                        continue

                    # check if this symbol is actually a type, e.g. "mV" in the expression "(1 + 2) * mV"
<<<<<<< HEAD
                    symbol = var.get_scope().resolve_to_symbol(var.get_complete_name(), SymbolKind.TYPE)
                    if symbol is None:
                        # symbol has not been defined; neither as a variable name nor as a type symbol
                        code, message = Messages.get_variable_not_defined(var.get_name())
                        Logger.log_message(node=neuron, code=code, message=message, log_level=LoggingLevel.ERROR,
                                           error_position=var.get_source_position())
                # first check if it is part of an invariant
=======
                    symbol2 = var.get_scope().resolve_to_symbol(var.get_complete_name(), SymbolKind.TYPE)
                    if symbol2 is not None:
                        continue  # symbol is a type symbol

                    code, message = Messages.get_variable_not_defined(var.get_complete_name())
                    Logger.log_message(code=code, message=message, error_position=node.get_source_position(),
                                       log_level=LoggingLevel.ERROR, node=node)
                    return

                # check if it is part of an invariant
>>>>>>> 8d31d269
                # if it is the case, there is no "recursive" declaration
                # so check if the parent is a declaration and the expression the invariant
                if isinstance(expr_par, ASTDeclaration) and expr_par.get_invariant() == expr:
                    # in this case its ok if it is recursive or defined later on
                    continue

                # check if it has been defined before usage, except for predefined symbols, input ports and variables added by the AST transformation functions
                if (not symbol.is_predefined) \
                        and symbol.block_type != BlockType.INPUT \
                        and not symbol.get_referenced_object().get_source_position().is_added_source_position():
                    # except for parameters, those can be defined after
                    if ((not symbol.get_referenced_object().get_source_position().before(var.get_source_position()))
                            and (not symbol.block_type in [BlockType.PARAMETERS, BlockType.INTERNALS, BlockType.STATE])):
                        code, message = Messages.get_variable_used_before_declaration(var.get_name())
                        Logger.log_message(node=neuron, message=message, error_position=var.get_source_position(),
                                           code=code, log_level=LoggingLevel.ERROR)
                    # now check that they are not defined recursively, e.g. V_m mV = V_m + 1
                    # todo: we should not check this for invariants
                    if (symbol.get_referenced_object().get_source_position().encloses(var.get_source_position())
                            and not symbol.get_referenced_object().get_source_position().is_added_source_position()):
                        code, message = Messages.get_variable_defined_recursively(var.get_name())
                        Logger.log_message(node = neuron, code=code, message=message, error_position=symbol.get_referenced_object().
                                           get_source_position(), log_level=LoggingLevel.ERROR)

<<<<<<< HEAD
        # now check for each assignment whether the left hand side variable is defined
        vis = ASTAssignedVariableDefinedVisitor(neuron, after_ast_rewrite)
        neuron.accept(vis)


class ASTAssignedVariableDefinedVisitor(ASTVisitor):
    def __init__(self, neuron: ASTNeuron, after_ast_rewrite: bool = False):
        super(ASTAssignedVariableDefinedVisitor, self).__init__()
        self.neuron = neuron
        self.after_ast_rewrite = after_ast_rewrite

    def visit_assignment(self, node):
        symbol = node.get_scope().resolve_to_symbol(node.get_variable().get_complete_name(),
                                                    SymbolKind.VARIABLE)
        if symbol is None:
            if self.after_ast_rewrite:   # after ODE-toolbox transformations, convolutions are replaced by state variables, so cannot perform this check properly
                symbol = node.get_scope().resolve_to_symbol(node.get_variable().get_name(), SymbolKind.VARIABLE)
                if symbol is not None:
                    # an inline expression defining this variable name (ignoring differential order) exists
                    if "__X__" in str(symbol):	 # if this variable was the result of a convolution...
                        return
            else:
                # for kernels, also allow derivatives of that kernel to appear
                if self.neuron.get_equations_block() is not None:
                    for inline_expr in self.neuron.get_equations_block().get_inline_expressions():
                        if node.get_variable().get_name() == inline_expr.variable_name:
                            from pynestml.utils.ast_utils import ASTUtils
                            if ASTUtils.inline_aliases_convolution(inline_expr):
                                symbol = node.get_scope().resolve_to_symbol(node.get_variable().get_name(), SymbolKind.VARIABLE)
                                if symbol is not None:
                                    # actually, no problem detected, skip error
                                    # XXX: TODO: check that differential order is less than or equal to that of the kernel
                                    return

            code, message = Messages.get_variable_not_defined(node.get_variable().get_complete_name())
            Logger.log_message(code=code, message=message, error_position=node.get_source_position(),
                               log_level=LoggingLevel.ERROR, node=self.neuron)

=======
>>>>>>> 8d31d269

class ASTExpressionCollectorVisitor(ASTVisitor):

    def __init__(self):
        super(ASTExpressionCollectorVisitor, self).__init__()
        self.ret = list()

    def visit_assignment(self, node):
        self.ret.append(node.get_variable())

    def visit_expression(self, node):
        self.ret.append(node)

    def traverse_expression(self, node):
        # we deactivate traversal in order to get only the root of the expression
        pass

    def visit_simple_expression(self, node):
        self.ret.append(node)

    def traverse_simple_expression(self, node):
        # we deactivate traversal in order to get only the root of the expression
        pass<|MERGE_RESOLUTION|>--- conflicted
+++ resolved
@@ -42,24 +42,18 @@
     """
 
     @classmethod
-<<<<<<< HEAD
-    def check_co_co(cls, neuron: ASTNode, after_ast_rewrite: bool):
-        """
-        Checks if this coco applies for the handed over neuron. Models which use not defined elements are not
-        correct.
-        :param neuron: a single neuron instance.
-        :type neuron: ast_neuron
-=======
     def check_co_co(cls, node: ASTNeuron, after_ast_rewrite: bool = False):
         """
-        Checks if this coco applies for the handed over neuron. Models which contain undefined variables are not correct.
+        Checks if this coco applies for the handed over neuron.
+        Models which contain undefined variables are not correct.
         :param node: a single neuron instance.
-        :param after_ast_rewrite: indicates whether this coco is checked after the code generator has done rewriting of the abstract syntax tree. If True, checks are not as rigorous. Use False where possible.
->>>>>>> 8d31d269
+        :param after_ast_rewrite: indicates whether this coco is checked
+            after the code generator has done rewriting of the abstract syntax tree.
+            If True, checks are not as rigorous. Use False where possible.
         """
         # for each variable in all expressions, check if the variable has been defined previously
         expression_collector_visitor = ASTExpressionCollectorVisitor()
-        neuron.accept(expression_collector_visitor)
+        node.accept(expression_collector_visitor)
         expressions = expression_collector_visitor.ret
         for expr in expressions:
             if isinstance(expr, ASTVariable):
@@ -70,7 +64,7 @@
             for var in vars:
                 symbol = var.get_scope().resolve_to_symbol(var.get_complete_name(), SymbolKind.VARIABLE)
                 # this part is required to check that we handle invariants differently
-                expr_par = neuron.get_parent(expr)
+                expr_par = node.get_parent(expr)
 
                 # test if the symbol has been defined at least
                 if symbol is None:
@@ -96,15 +90,6 @@
                                         continue
 
                     # check if this symbol is actually a type, e.g. "mV" in the expression "(1 + 2) * mV"
-<<<<<<< HEAD
-                    symbol = var.get_scope().resolve_to_symbol(var.get_complete_name(), SymbolKind.TYPE)
-                    if symbol is None:
-                        # symbol has not been defined; neither as a variable name nor as a type symbol
-                        code, message = Messages.get_variable_not_defined(var.get_name())
-                        Logger.log_message(node=neuron, code=code, message=message, log_level=LoggingLevel.ERROR,
-                                           error_position=var.get_source_position())
-                # first check if it is part of an invariant
-=======
                     symbol2 = var.get_scope().resolve_to_symbol(var.get_complete_name(), SymbolKind.TYPE)
                     if symbol2 is not None:
                         continue  # symbol is a type symbol
@@ -115,7 +100,6 @@
                     return
 
                 # check if it is part of an invariant
->>>>>>> 8d31d269
                 # if it is the case, there is no "recursive" declaration
                 # so check if the parent is a declaration and the expression the invariant
                 if isinstance(expr_par, ASTDeclaration) and expr_par.get_invariant() == expr:
@@ -130,57 +114,16 @@
                     if ((not symbol.get_referenced_object().get_source_position().before(var.get_source_position()))
                             and (not symbol.block_type in [BlockType.PARAMETERS, BlockType.INTERNALS, BlockType.STATE])):
                         code, message = Messages.get_variable_used_before_declaration(var.get_name())
-                        Logger.log_message(node=neuron, message=message, error_position=var.get_source_position(),
+                        Logger.log_message(node=node, message=message, error_position=var.get_source_position(),
                                            code=code, log_level=LoggingLevel.ERROR)
                     # now check that they are not defined recursively, e.g. V_m mV = V_m + 1
                     # todo: we should not check this for invariants
                     if (symbol.get_referenced_object().get_source_position().encloses(var.get_source_position())
                             and not symbol.get_referenced_object().get_source_position().is_added_source_position()):
                         code, message = Messages.get_variable_defined_recursively(var.get_name())
-                        Logger.log_message(node = neuron, code=code, message=message, error_position=symbol.get_referenced_object().
-                                           get_source_position(), log_level=LoggingLevel.ERROR)
+                        Logger.log_message(code=code, message=message, error_position=symbol.get_referenced_object().
+                                           get_source_position(), log_level=LoggingLevel.ERROR, node=node)
 
-<<<<<<< HEAD
-        # now check for each assignment whether the left hand side variable is defined
-        vis = ASTAssignedVariableDefinedVisitor(neuron, after_ast_rewrite)
-        neuron.accept(vis)
-
-
-class ASTAssignedVariableDefinedVisitor(ASTVisitor):
-    def __init__(self, neuron: ASTNeuron, after_ast_rewrite: bool = False):
-        super(ASTAssignedVariableDefinedVisitor, self).__init__()
-        self.neuron = neuron
-        self.after_ast_rewrite = after_ast_rewrite
-
-    def visit_assignment(self, node):
-        symbol = node.get_scope().resolve_to_symbol(node.get_variable().get_complete_name(),
-                                                    SymbolKind.VARIABLE)
-        if symbol is None:
-            if self.after_ast_rewrite:   # after ODE-toolbox transformations, convolutions are replaced by state variables, so cannot perform this check properly
-                symbol = node.get_scope().resolve_to_symbol(node.get_variable().get_name(), SymbolKind.VARIABLE)
-                if symbol is not None:
-                    # an inline expression defining this variable name (ignoring differential order) exists
-                    if "__X__" in str(symbol):	 # if this variable was the result of a convolution...
-                        return
-            else:
-                # for kernels, also allow derivatives of that kernel to appear
-                if self.neuron.get_equations_block() is not None:
-                    for inline_expr in self.neuron.get_equations_block().get_inline_expressions():
-                        if node.get_variable().get_name() == inline_expr.variable_name:
-                            from pynestml.utils.ast_utils import ASTUtils
-                            if ASTUtils.inline_aliases_convolution(inline_expr):
-                                symbol = node.get_scope().resolve_to_symbol(node.get_variable().get_name(), SymbolKind.VARIABLE)
-                                if symbol is not None:
-                                    # actually, no problem detected, skip error
-                                    # XXX: TODO: check that differential order is less than or equal to that of the kernel
-                                    return
-
-            code, message = Messages.get_variable_not_defined(node.get_variable().get_complete_name())
-            Logger.log_message(code=code, message=message, error_position=node.get_source_position(),
-                               log_level=LoggingLevel.ERROR, node=self.neuron)
-
-=======
->>>>>>> 8d31d269
 
 class ASTExpressionCollectorVisitor(ASTVisitor):
 
