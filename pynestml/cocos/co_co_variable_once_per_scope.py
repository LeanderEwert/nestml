--- conflicted
+++ resolved
@@ -56,21 +56,6 @@
                 if (sym1 is not sym2 and
                         sym1.get_symbol_name() == sym2.get_symbol_name() and
                         sym2 not in checked):
-<<<<<<< HEAD
-                    if sym1.is_predefined:
-                        code, message = Messages.get_variable_redeclared(sym1.get_symbol_name(), True)
-                        Logger.log_message(error_position=sym2.get_referenced_object().get_source_position(),
-                                           astnode=neuron, log_level=LoggingLevel.ERROR, code=code, message=message)
-                    elif sym2.is_predefined:
-                        code, message = Messages.get_variable_redeclared(sym1.get_symbol_name(), True)
-                        Logger.log_message(error_position=sym1.get_referenced_object().get_source_position(),
-                                           astnode=neuron, log_level=LoggingLevel.ERROR, code=code, message=message)
-                    elif sym1.get_referenced_object().get_source_position().before(
-                            sym2.get_referenced_object().get_source_position()):
-                        code, message = Messages.get_variable_redeclared(sym1.get_symbol_name(), False)
-                        Logger.log_message(error_position=sym2.get_referenced_object().get_source_position(),
-                                           astnode=neuron, log_level=LoggingLevel.ERROR, code=code, message=message)
-=======
                     if sym2.get_symbol_kind() == SymbolKind.TYPE:
                         code, message = Messages.get_variable_with_same_name_as_type(sym1.get_symbol_name())
                         Logger.log_message(error_position=sym1.get_referenced_object().get_source_position(),
@@ -85,7 +70,6 @@
                             code, message = Messages.get_variable_redeclared(sym1.get_symbol_name(), False)
                             Logger.log_message(error_position=sym2.get_referenced_object().get_source_position(),
                                                neuron=neuron, log_level=LoggingLevel.ERROR, code=code, message=message)
->>>>>>> 2271bb51
             checked.append(sym1)
         for scope in scope.get_scopes():
             cls.__check_scope(neuron, scope)
